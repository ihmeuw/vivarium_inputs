from vivarium.config_tree import ConfigTree  # Just for typing info.

from ceam_inputs.gbd_mapping import *
from ceam_inputs import core
from ceam_inputs.util import get_input_config
from ceam_inputs.utilities import select_draw_data, get_age_group_midpoint_from_age_group_id, normalize_for_simulation

__all__ = [
    "get_prevalence", "get_incidence", "get_remission", "get_cause_specific_mortality", "get_excess_mortality",
    "get_disability_weight", "get_relative_risk", "get_exposure", "get_exposure_standard_deviation",
    "get_population_attributable_fraction", "get_ensemble_weights", "get_mediation_factor",
    "get_risk_correlation_matrix", "get_populations", "get_age_bins", "get_theoretical_minimum_risk_life_expectancy",
    "get_subregions", "get_outpatient_visit_costs", "get_inpatient_visit_costs", "get_inpatient_visit_costs",
    "get_hypertension_drug_costs", "get_age_specific_fertility_rates", "get_live_births_by_sex", "get_dtp3_coverage",
    "get_protection", "get_healthcare_annual_visits",
]


def _clean_and_filter_data(data, draw_number, column_name):
    key_cols = [c for c in data.columns if 'draw' not in c]
    data = data[key_cols + [f'draw_{draw_number}']]
    data = get_age_group_midpoint_from_age_group_id(data)
    return select_draw_data(data, draw_number, column_name)


####################################
# Measures for cause like entities #
####################################

def get_prevalence(entity, override_config=None):
    config = get_input_config(override_config)
<<<<<<< HEAD
    data = core.get_draws([entity], ['prevalence'], [config.input_data.location]).drop('measure', 'columns')
    return _clean_and_filter_data(data, config.run_configuration.input_draw_number, 'prevalence')
=======
    data = core.get_draws([entity], ['prevalence'], [config.input_data.location_id]).drop('measure', 'columns')
    return _clean_and_filter_data(data, config.input_data.input_draw_number, 'prevalence')
>>>>>>> 0d007bd4


def get_incidence(entity, override_config: ConfigTree=None):
    config = get_input_config(override_config)
<<<<<<< HEAD
    data = core.get_draws([entity], ['incidence'], [config.input_data.location]).drop('measure', 'columns')
    return _clean_and_filter_data(data, config.run_configuration.input_draw_number, 'rate')
=======
    data = core.get_draws([entity], ['incidence'], [config.input_data.location_id]).drop('measure', 'columns')
    return _clean_and_filter_data(data, config.input_data.input_draw_number, 'rate')
>>>>>>> 0d007bd4


def get_remission(cause, override_config=None):
    config = get_input_config(override_config)
<<<<<<< HEAD
    data = core.get_draws([cause], ['remission'], [config.input_data.location]).drop('measure', 'columns')
    return _clean_and_filter_data(data, config.run_configuration.input_draw_number, 'rate')
=======
    data = core.get_draws([cause], ['remission'], [config.input_data.location_id]).drop('measure', 'columns')
    return _clean_and_filter_data(data, config.input_data.input_draw_number, 'rate')
>>>>>>> 0d007bd4


def get_cause_specific_mortality(cause, override_config=None):
    config = get_input_config(override_config)
    data = core.get_draws([cause], ['cause_specific_mortality'],
<<<<<<< HEAD
                          [config.input_data.location]).drop('measure', 'columns')
    return _clean_and_filter_data(data, config.run_configuration.input_draw_number, 'rate')
=======
                          [config.input_data.location_id]).drop('measure', 'columns')
    return _clean_and_filter_data(data, config.input_data.input_draw_number, 'rate')
>>>>>>> 0d007bd4


def get_excess_mortality(cause, override_config: ConfigTree=None):
    config = get_input_config(override_config)
<<<<<<< HEAD
    data = core.get_draws([cause], ['excess_mortality'], [config.input_data.location]).drop('measure', 'columns')
    return _clean_and_filter_data(data, config.run_configuration.input_draw_number, 'rate')
=======
    data = core.get_draws([cause], ['excess_mortality'], [config.input_data.location_id]).drop('measure', 'columns')
    return _clean_and_filter_data(data, config.input_data.input_draw_number, 'rate')
>>>>>>> 0d007bd4


def get_disability_weight(sequela, override_config=None):
    config = get_input_config(override_config)
<<<<<<< HEAD
    data = core.get_draws([sequela], ['disability_weight'], [config.input_data.location]).drop('measure', 'columns')
    return float(data[f'draw_{config.run_configuration.input_draw_number}'])
=======
    data = core.get_draws([sequela], ['disability_weight'], [config.input_data.location_id]).drop('measure', 'columns')
    return float(data[f'draw_{config.input_data.input_draw_number}'])
>>>>>>> 0d007bd4


####################################
# Measures for risk like entities  #
####################################


def get_relative_risk(entity, cause, override_config=None):
    config = get_input_config(override_config)
    data = core.get_draws([entity], ['relative_risk'], [config.input_data.location]).drop('measure', 'columns')
    data = data[data['cause_id'] == cause.gbd_id]
    return _clean_and_filter_data(data, config.input_data.input_draw_number, 'relative_risk')


def get_exposure(risk, override_config=None):
    config = get_input_config(override_config)
<<<<<<< HEAD
    data = core.get_draws([risk], ['exposure'], [config.input_data.location]).drop('measure', 'columns')
    data = _clean_and_filter_data(data, config.run_configuration.input_draw_number, 'mean')
=======
    data = core.get_draws([risk], ['exposure'], [config.input_data.location_id]).drop('measure', 'columns')
    data = _clean_and_filter_data(data, config.input_data.input_draw_number, 'mean')
>>>>>>> 0d007bd4
    # FIXME: This is here because FPG puts zeros in its unmodelled age groups unlike most other gbd risks
    data = data[data['mean'] != 0]
    return data


def get_exposure_standard_deviation(risk, override_config=None):
    config = get_input_config(override_config)
    data = core.get_draws([risk], ['exposure_standard_deviation'],
<<<<<<< HEAD
                          [config.input_data.location]).drop('measure', 'columns')
    data = _clean_and_filter_data(data, config.run_configuration.input_draw_number, 'standard_deviation')
=======
                          [config.input_data.location_id]).drop('measure', 'columns')
    data = _clean_and_filter_data(data, config.input_data.input_draw_number, 'standard_deviation')
>>>>>>> 0d007bd4
    # FIXME: This is here because FPG puts zeros in its unmodelled age groups unlike most other gbd risks
    data = data[data['standard_deviation'] != 0]
    return data


def get_population_attributable_fraction(entity, risk, override_config=None):
    config = get_input_config(override_config)
    data = core.get_draws([entity], ['population_attributable_fraction'],
<<<<<<< HEAD
                          [config.input_data.location]).drop('measure', 'columns')
    data = data[data['risk_id'] == cause.gbd_id]
    return _clean_and_filter_data(data, config.run_configuration.input_draw_number, 'population_attributable_fraction')
=======
                          [config.input_data.location_id]).drop('measure', 'columns')
    data = data[data['cause_id'] == cause.gbd_id]
    return _clean_and_filter_data(data, config.input_data.input_draw_number, 'population_attributable_fraction')
>>>>>>> 0d007bd4


def get_ensemble_weights(risk, override_config=None):
    config = get_input_config(override_config)
    return core.get_ensemble_weights([risk], [config.input_data.location])


def get_mediation_factor(risk, cause, override_config=None):
    config = get_input_config(override_config)
    data = core.get_draws([risk], ['mediation_factor'], [config.input_data.location]).drop('measure', 'columns')
    try:
        return data[data['cause_id'] == cause.gbd_id] if cause.gbd_id in data['cause_id'] else 0
    except TypeError:
        return 0


def get_risk_correlation_matrix(override_config=None):
    config = get_input_config(override_config)
    data = core.get_risk_correlation_matrix([config.input_data.location])
    del data['location']
    return data

#######################
# Other kinds of data #
#######################


def get_populations(override_config=None, location=None):
    config = get_input_config(override_config)
    if location:
        data = core.get_populations([location])
    else:
        data = core.get_populations([config.input_data.location])
    data = get_age_group_midpoint_from_age_group_id(data)
    data = normalize_for_simulation(data)
    return data


def get_age_bins():
    return core.get_age_bins()


def get_theoretical_minimum_risk_life_expectancy():
    return core.get_theoretical_minimum_risk_life_expectancy()


def get_subregions(override_config=None):
    config = get_input_config(override_config)
    return core.get_subregions([config.input_data.location])


def get_outpatient_visit_costs(override_config=None):
    config = get_input_config(override_config)
    data = core.get_draws([healthcare_entities.outpatient_visits],
<<<<<<< HEAD
                          ['cost'], [config.input_data.location]).drop('measure', 'columns')
    data = data[['year_id', f'draw_{config.run_configuration.input_draw_number}']]
    return data.rename(columns={'year_id':'year', f'draw_{config.run_configuration.input_draw_number}': 'cost'})
=======
                          ['cost'], [config.input_data.location_id]).drop('measure', 'columns')
    data = data[['year_id', f'draw_{config.input_data.input_draw_number}']]
    return data.rename(columns={'year_id':'year', f'draw_{config.input_data.input_draw_number}': 'cost'})
>>>>>>> 0d007bd4


def get_inpatient_visit_costs(override_config=None):
    config = get_input_config(override_config)
    data = core.get_draws([healthcare_entities.inpatient_visits],
<<<<<<< HEAD
                          ['cost'], [config.input_data.location]).drop('measure', 'columns')
    data = data[['year_id', f'draw_{config.run_configuration.input_draw_number}']]
    return data.rename(columns={'year_id':'year', f'draw_{config.run_configuration.input_draw_number}': 'cost'})
=======
                          ['cost'], [config.input_data.location_id]).drop('measure', 'columns')
    data = data[['year_id', f'draw_{config.input_data.input_draw_number}']]
    return data.rename(columns={'year_id':'year', f'draw_{config.input_data.input_draw_number}': 'cost'})
>>>>>>> 0d007bd4


def get_hypertension_drug_costs(override_config=None):
    config = get_input_config(override_config)
    return core.get_draws([treatment_technologies.hypertension_drugs],
                          ['cost'], [config.input_data.location]).drop('measure', 'columns')


def get_age_specific_fertility_rates(override_config=None):
    config = get_input_config(override_config)
    data = core.get_covariate_estimates([covariates.age_specific_fertility_rate], [config.input_data.location])
    data = get_age_group_midpoint_from_age_group_id(data)
    data = normalize_for_simulation(data)
    return data.loc[data.sex == 'Female', ['age', 'year', 'mean_value']].rename(columns={'mean_value': 'rate'})


def get_live_births_by_sex(override_config=None):
    config = get_input_config(override_config)
    data = core.get_covariate_estimates([covariates.live_births_by_sex], [config.input_data.location])
    data = data[['sex_id', 'year_id', 'mean_value', 'lower_value', 'upper_value']]
    return normalize_for_simulation(data)


def get_dtp3_coverage(override_config=None):
    config = get_input_config(override_config)
    data = core.get_covariate_estimates([covariates.dtp3_coverage_proportion], [config.input_data.location])
    data = normalize_for_simulation(data)
    return data[['mean_value', 'lower_value', 'upper_value', 'year']]


def get_protection(treatment_technology, override_config=None):
    config = get_input_config(override_config)
    data = core.get_draws([treatment_technology],
<<<<<<< HEAD
                          ['protection'], [config.input_data.location]).drop('measure', 'columns')
    data = data[['location', 'treatment_technology', f'draw_{config.run_configuration.input_draw_number}']]
    return data.rename(columns={f'draw_{config.run_configuration.input_draw_number}': 'protection'})
=======
                          ['protection'], [config.input_data.location_id]).drop('measure', 'columns')
    data = data[['location_id', 'treatment_technology', f'draw_{config.input_data.input_draw_number}']]
    return data.rename(columns={f'draw_{config.input_data.input_draw_number}': 'protection'})
>>>>>>> 0d007bd4


def get_healthcare_annual_visits(healthcare_entity, override_config=None):
    config = get_input_config(override_config)
    data = core.get_draws([healthcare_entity],
<<<<<<< HEAD
                          ['annual_visits'], [config.input_data.location]).drop('measure', 'columns')
    return _clean_and_filter_data(data, config.run_configuration.input_draw_number, 'annual_visits')
=======
                          ['annual_visits'], [config.input_data.location_id]).drop('measure', 'columns')
    return _clean_and_filter_data(data, config.input_data.input_draw_number, 'annual_visits')
>>>>>>> 0d007bd4
<|MERGE_RESOLUTION|>--- conflicted
+++ resolved
@@ -29,69 +29,39 @@
 
 def get_prevalence(entity, override_config=None):
     config = get_input_config(override_config)
-<<<<<<< HEAD
     data = core.get_draws([entity], ['prevalence'], [config.input_data.location]).drop('measure', 'columns')
-    return _clean_and_filter_data(data, config.run_configuration.input_draw_number, 'prevalence')
-=======
-    data = core.get_draws([entity], ['prevalence'], [config.input_data.location_id]).drop('measure', 'columns')
     return _clean_and_filter_data(data, config.input_data.input_draw_number, 'prevalence')
->>>>>>> 0d007bd4
 
 
 def get_incidence(entity, override_config: ConfigTree=None):
     config = get_input_config(override_config)
-<<<<<<< HEAD
     data = core.get_draws([entity], ['incidence'], [config.input_data.location]).drop('measure', 'columns')
-    return _clean_and_filter_data(data, config.run_configuration.input_draw_number, 'rate')
-=======
-    data = core.get_draws([entity], ['incidence'], [config.input_data.location_id]).drop('measure', 'columns')
-    return _clean_and_filter_data(data, config.input_data.input_draw_number, 'rate')
->>>>>>> 0d007bd4
+    return _clean_and_filter_data(data, config.input_data.input_draw_number, 'rate')
 
 
 def get_remission(cause, override_config=None):
     config = get_input_config(override_config)
-<<<<<<< HEAD
     data = core.get_draws([cause], ['remission'], [config.input_data.location]).drop('measure', 'columns')
-    return _clean_and_filter_data(data, config.run_configuration.input_draw_number, 'rate')
-=======
-    data = core.get_draws([cause], ['remission'], [config.input_data.location_id]).drop('measure', 'columns')
-    return _clean_and_filter_data(data, config.input_data.input_draw_number, 'rate')
->>>>>>> 0d007bd4
+    return _clean_and_filter_data(data, config.input_data.input_draw_number, 'rate')
 
 
 def get_cause_specific_mortality(cause, override_config=None):
     config = get_input_config(override_config)
     data = core.get_draws([cause], ['cause_specific_mortality'],
-<<<<<<< HEAD
                           [config.input_data.location]).drop('measure', 'columns')
-    return _clean_and_filter_data(data, config.run_configuration.input_draw_number, 'rate')
-=======
-                          [config.input_data.location_id]).drop('measure', 'columns')
-    return _clean_and_filter_data(data, config.input_data.input_draw_number, 'rate')
->>>>>>> 0d007bd4
+    return _clean_and_filter_data(data, config.input_data.input_draw_number, 'rate')
 
 
 def get_excess_mortality(cause, override_config: ConfigTree=None):
     config = get_input_config(override_config)
-<<<<<<< HEAD
     data = core.get_draws([cause], ['excess_mortality'], [config.input_data.location]).drop('measure', 'columns')
-    return _clean_and_filter_data(data, config.run_configuration.input_draw_number, 'rate')
-=======
-    data = core.get_draws([cause], ['excess_mortality'], [config.input_data.location_id]).drop('measure', 'columns')
-    return _clean_and_filter_data(data, config.input_data.input_draw_number, 'rate')
->>>>>>> 0d007bd4
+    return _clean_and_filter_data(data, config.input_data.input_draw_number, 'rate')
 
 
 def get_disability_weight(sequela, override_config=None):
     config = get_input_config(override_config)
-<<<<<<< HEAD
     data = core.get_draws([sequela], ['disability_weight'], [config.input_data.location]).drop('measure', 'columns')
-    return float(data[f'draw_{config.run_configuration.input_draw_number}'])
-=======
-    data = core.get_draws([sequela], ['disability_weight'], [config.input_data.location_id]).drop('measure', 'columns')
     return float(data[f'draw_{config.input_data.input_draw_number}'])
->>>>>>> 0d007bd4
 
 
 ####################################
@@ -108,13 +78,8 @@
 
 def get_exposure(risk, override_config=None):
     config = get_input_config(override_config)
-<<<<<<< HEAD
     data = core.get_draws([risk], ['exposure'], [config.input_data.location]).drop('measure', 'columns')
-    data = _clean_and_filter_data(data, config.run_configuration.input_draw_number, 'mean')
-=======
-    data = core.get_draws([risk], ['exposure'], [config.input_data.location_id]).drop('measure', 'columns')
     data = _clean_and_filter_data(data, config.input_data.input_draw_number, 'mean')
->>>>>>> 0d007bd4
     # FIXME: This is here because FPG puts zeros in its unmodelled age groups unlike most other gbd risks
     data = data[data['mean'] != 0]
     return data
@@ -123,13 +88,8 @@
 def get_exposure_standard_deviation(risk, override_config=None):
     config = get_input_config(override_config)
     data = core.get_draws([risk], ['exposure_standard_deviation'],
-<<<<<<< HEAD
                           [config.input_data.location]).drop('measure', 'columns')
-    data = _clean_and_filter_data(data, config.run_configuration.input_draw_number, 'standard_deviation')
-=======
-                          [config.input_data.location_id]).drop('measure', 'columns')
     data = _clean_and_filter_data(data, config.input_data.input_draw_number, 'standard_deviation')
->>>>>>> 0d007bd4
     # FIXME: This is here because FPG puts zeros in its unmodelled age groups unlike most other gbd risks
     data = data[data['standard_deviation'] != 0]
     return data
@@ -138,15 +98,9 @@
 def get_population_attributable_fraction(entity, risk, override_config=None):
     config = get_input_config(override_config)
     data = core.get_draws([entity], ['population_attributable_fraction'],
-<<<<<<< HEAD
                           [config.input_data.location]).drop('measure', 'columns')
     data = data[data['risk_id'] == cause.gbd_id]
-    return _clean_and_filter_data(data, config.run_configuration.input_draw_number, 'population_attributable_fraction')
-=======
-                          [config.input_data.location_id]).drop('measure', 'columns')
-    data = data[data['cause_id'] == cause.gbd_id]
     return _clean_and_filter_data(data, config.input_data.input_draw_number, 'population_attributable_fraction')
->>>>>>> 0d007bd4
 
 
 def get_ensemble_weights(risk, override_config=None):
@@ -201,29 +155,17 @@
 def get_outpatient_visit_costs(override_config=None):
     config = get_input_config(override_config)
     data = core.get_draws([healthcare_entities.outpatient_visits],
-<<<<<<< HEAD
                           ['cost'], [config.input_data.location]).drop('measure', 'columns')
-    data = data[['year_id', f'draw_{config.run_configuration.input_draw_number}']]
-    return data.rename(columns={'year_id':'year', f'draw_{config.run_configuration.input_draw_number}': 'cost'})
-=======
-                          ['cost'], [config.input_data.location_id]).drop('measure', 'columns')
     data = data[['year_id', f'draw_{config.input_data.input_draw_number}']]
     return data.rename(columns={'year_id':'year', f'draw_{config.input_data.input_draw_number}': 'cost'})
->>>>>>> 0d007bd4
 
 
 def get_inpatient_visit_costs(override_config=None):
     config = get_input_config(override_config)
     data = core.get_draws([healthcare_entities.inpatient_visits],
-<<<<<<< HEAD
                           ['cost'], [config.input_data.location]).drop('measure', 'columns')
-    data = data[['year_id', f'draw_{config.run_configuration.input_draw_number}']]
-    return data.rename(columns={'year_id':'year', f'draw_{config.run_configuration.input_draw_number}': 'cost'})
-=======
-                          ['cost'], [config.input_data.location_id]).drop('measure', 'columns')
     data = data[['year_id', f'draw_{config.input_data.input_draw_number}']]
     return data.rename(columns={'year_id':'year', f'draw_{config.input_data.input_draw_number}': 'cost'})
->>>>>>> 0d007bd4
 
 
 def get_hypertension_drug_costs(override_config=None):
@@ -257,24 +199,13 @@
 def get_protection(treatment_technology, override_config=None):
     config = get_input_config(override_config)
     data = core.get_draws([treatment_technology],
-<<<<<<< HEAD
                           ['protection'], [config.input_data.location]).drop('measure', 'columns')
-    data = data[['location', 'treatment_technology', f'draw_{config.run_configuration.input_draw_number}']]
-    return data.rename(columns={f'draw_{config.run_configuration.input_draw_number}': 'protection'})
-=======
-                          ['protection'], [config.input_data.location_id]).drop('measure', 'columns')
-    data = data[['location_id', 'treatment_technology', f'draw_{config.input_data.input_draw_number}']]
+    data = data[['location', 'treatment_technology', f'draw_{config.input_data.input_draw_number}']]
     return data.rename(columns={f'draw_{config.input_data.input_draw_number}': 'protection'})
->>>>>>> 0d007bd4
 
 
 def get_healthcare_annual_visits(healthcare_entity, override_config=None):
     config = get_input_config(override_config)
     data = core.get_draws([healthcare_entity],
-<<<<<<< HEAD
                           ['annual_visits'], [config.input_data.location]).drop('measure', 'columns')
-    return _clean_and_filter_data(data, config.run_configuration.input_draw_number, 'annual_visits')
-=======
-                          ['annual_visits'], [config.input_data.location_id]).drop('measure', 'columns')
-    return _clean_and_filter_data(data, config.input_data.input_draw_number, 'annual_visits')
->>>>>>> 0d007bd4
+    return _clean_and_filter_data(data, config.input_data.input_draw_number, 'annual_visits')
--- conflicted
+++ resolved
@@ -371,7 +371,7 @@
 
     # Potential FIXME: Should all_cause_draws and pop be made arguments to the function instead of data grabbed inside the function?
     # TODO: Make this get_draws call more flexible. Currently hardcoded to grab 2015 data.
-<<<<<<< HEAD
+
     if current_process().daemon:
         # I'm cargo culting here. When the simulation is hosted by a dask worker, we can't spawn subprocesses in the way that get_draws wants to
         # There are better ways of solving this but they involve understanding dask better or working on shared function code, neither of
@@ -379,9 +379,7 @@
         worker_count = 0
     else:
         worker_count = int((year_end - year_start)/5) # One worker per 5-year dalynator file
-=======
-    worker_count = int((year_end - year_start)/5) # One worker per 5-year dalynator file
->>>>>>> 6d57fa26
+
     all_cause_draws = get_draws(gbd_id_field="cause_id", gbd_id=294, age_group_ids=list(range(2,22)), location_ids=location_id, measure_ids=1, source="dalynator", status="best", gbd_round_id=gbd_round_id, year_ids=range(year_start, year_end+1), num_workers=worker_count)
 
     # filter so that only metric id 1 (deaths) is in our dataframe

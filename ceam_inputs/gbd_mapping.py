--- conflicted
+++ resolved
@@ -101,8 +101,6 @@
             'prevalence': meid(9312),
             'mortality': meid(9312),
         },
-<<<<<<< HEAD
-=======
         'diarrhea': {
             'gbd_cause': cid(302),
             'disability_weight': 0.23,
@@ -114,19 +112,10 @@
         'death_due_to_severe_diarrhea': {
             'mortality': meid(1181),
         },
->>>>>>> 6d57fa26
         'chronic_kidney_disease': {
             'gbd_cause': cid(591),
         }
 }
-<<<<<<< HEAD
-for k,v in raw_cause_mapping.items():
-    v['name'] = k
-
-causes = ConfigTree(raw_cause_mapping)
-causes.freeze()
-
-=======
 
 for k,v in raw_cause_mapping.items():
     v['name'] = k
@@ -134,7 +123,6 @@
 causes = ConfigTree(raw_cause_mapping)
 causes.freeze()
 
->>>>>>> 6d57fa26
 raw_risk_mapping = {
         'smoking': {
             'gbd_risk': rid(166),

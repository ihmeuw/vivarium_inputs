from vivarium.config_tree import ConfigTree


class meid(int):
    """Modelable Entity ID"""
    def __repr__(self):
        return 'meid({:d})'.format(self)


class rid(int):
    """Risk Factor ID"""
    def __repr__(self):
        return 'rid({:d})'.format(self)


class cid(int):
    """Cause ID"""
    def __repr__(self):
        return 'cid({:d})'.format(self)


class hid(int):
    """Healthstate ID"""
    def __repr__(self):
        return 'hid({:d})'.format(self)

raw_cause_mapping = {
    'all_causes': {
        'gbd_cause': cid(294),
    },
    'diarrhea': {
        'gbd_cause': cid(302),
        'disability_weight': 0.23,
        'excess_mortality': meid(1181),
        'prevalence': meid(1181),
        'incidence': meid(1181),
        'mortality': cid(302),
        'duration': meid(1181),
    },
    'mild_diarrhea': {
        'gbd_cause': cid(302),
        'incidence': meid(2608),
        'disability_weight': hid(355),
        'duration': meid(1181)
    },
    'moderate_diarrhea': {
        'gbd_cause': cid(302),
        'incidence': meid(2609),
        'disability_weight': hid(356),
        'duration': meid(1181)
    },
    'severe_diarrhea': {
        'gbd_cause': cid(302),
        'incidence': meid(2610),
        'disability_weight': hid(357),
        'mortality': cid(302),
        'excess_mortality': meid(1181),
        'duration': meid(1181)
    },
    'unattributed_diarrhea': {
        'gbd_parent_cause': cid(302),
    },
    'cholera': {
        'gbd_parent_cause': cid(302),
        'gbd_cause': rid(173),
    },
    'other_salmonella': {
        'gbd_parent_cause': cid(302),
        'gbd_cause': rid(174),
    },
    'shigellosis': {
        'gbd_parent_cause': cid(302),
        'gbd_cause': rid(175),
    },
    'EPEC': {
        'gbd_parent_cause': cid(302),
        'gbd_cause': rid(176),
    },
    'ETEC': {
        'gbd_parent_cause': cid(302),
        'gbd_cause': rid(177),
    },
    'campylobacter': {
        'gbd_parent_cause': cid(302),
        'gbd_cause': rid(178),
    },
    'amoebiasis': {
        'gbd_parent_cause': cid(302),
        'gbd_cause': rid(179),
    },
    'cryptosporidiosis': {
        'gbd_parent_cause': cid(302),
        'gbd_cause': rid(180),
    },
    'rotaviral_entiritis': {
        'gbd_parent_cause': cid(302),
        'gbd_cause': rid(181),
    },
    'aeromonas': {
        'gbd_parent_cause': cid(302),
        'gbd_cause': rid(182),
    },
    'clostridium_difficile': {
        'gbd_parent_cause': cid(302),
        'gbd_cause': rid(183),
    },
    'norovirus': {
        'gbd_parent_cause': cid(302),
        'gbd_cause': rid(184),
    },
    'adenovirus': {
        'gbd_parent_cause': cid(302),
        'gbd_cause': rid(185),
    },
    'rheumatic_heart_disease': {
        'gbd_cause': cid(492),
    },
    'ischemic_heart_disease': {
        'gbd_cause': cid(493),
        'mortality': cid(493),
    },
    'heart_attack': {
        'gbd_cause': cid(493),
        'excess_mortality': meid(1814),
        'prevalence': meid(1814),
        'mortality': meid(1814),
        'incidence': meid(1814),
    },
    'mild_heart_failure': {
        'gbd_cause': cid(493),
        'disability_weight': meid(1821),
        'excess_mortality': meid(2412),
        'prevalence': meid(1821),
        'mortality': cid(493),
    },
    'moderate_heart_failure': {
        'gbd_cause': cid(493),
        'disability_weight': meid(1822),
        'excess_mortality': meid(2412),
        'prevalence': meid(1822),
        'mortality': cid(493),
    },
    'severe_heart_failure': {
        'gbd_cause': cid(493),
        'disability_weight': meid(1823),
        'excess_mortality': meid(2412),
        'prevalence': meid(1823),
        'mortality': cid(493),
    },
    'angina_not_due_to_MI': {
        'gbd_cause': cid(493),
        'incidence': meid(1817),
    },
    'asymptomatic_angina': {
        'gbd_cause': cid(493),
        'disability_weight': meid(1823),
        'excess_mortality': meid(1817),
        'prevalence': meid(3102),
        'mortality': cid(493),
    },
    'mild_angina': {
        'gbd_cause': cid(493),
        'disability_weight': meid(1818),
        'excess_mortality': meid(1817),
        'prevalence': meid(1818),
    },
    'moderate_angina': {
        'gbd_cause': cid(493),
        'disability_weight': meid(1819),
        'excess_mortality': meid(1817),
        'prevalence': meid(1819),
        'mortality': cid(493),
    },
    'severe_angina': {
        'gbd_cause': cid(493),
        'disability_weight': meid(1820),
        'excess_mortality': meid(1817),
        'prevalence': meid(1820),
        'mortality': cid(493),
    },
    'asymptomatic_ihd': {
        'gbd_cause': cid(493),
        'disability_weight': meid(3233),
        'excess_mortality': 0.0,
        'prevalence': meid(3233),
        'mortality': cid(493),
    },
    'chronic_stroke': {
        'gbd_cause': cid(494),
        'disability_weight': 0.32,
        'excess_mortality': meid(9312),
        'prevalence': meid(9312),
        'mortality': cid(494),
    },
    'ischemic_stroke': {
        'gbd_cause': cid(495),
        'disability_weight': 0.32,
        'excess_mortality': meid(9310),
        'prevalence': meid(9310),
        'mortality': cid(495),
        'incidence': meid(9310),
    },
    'hemorrhagic_stroke': {
        'gbd_cause': cid(496),
        'disability_weight': 0.32,
        'excess_mortality': meid(9311),
        'prevalence': meid(9311),
        'mortality': cid(496),
        'incidence': meid(9311),
    },
    'hypertensive_heart_disease': {
        'gbd_cause': cid(498),
    },
    'cardiomyopathy_and_myocarditis': {
        'gbd_cause': cid(499),
    },
    'atrial_fibrillation_and_flutter': {
        'gbd_cause': cid(500),
    },
    'aortic_aneurysm': {
        'gbd_cause': cid(501),
    },
    'peripheral_vascular_disease': {
        'gbd_cause': cid(502),
    },
    'endocarditis': {
        'gbd_cause': cid(503),
    },
    'other_cardiovascular_and_circulatory_diseases': {
        'gbd_cause': cid(507),
    },
    'chronic_kidney_disease_due_to_diabetes_mellitus': {
        'gbd_cause': cid(590),
    },
    'chronic_kidney_disease_due_to_hypertension': {
        'gbd_cause': cid(591),
    },
    'chronic_kidney_disease_due_to_glomerulonephritis': {
        'gbd_cause': cid(592),
    },
    'chronic_kidney_disease_due_to_other_causes': {
        'gbd_cause': cid(593),
    },
}

for k, v in raw_cause_mapping.items():
    v['name'] = k

causes = ConfigTree(raw_cause_mapping)
causes.freeze()

raw_risk_mapping = {
    'unsafe_water_source': {
        'gbd_risk': rid(83),
<<<<<<< HEAD
        'distribution': 'categorical',
        'effected_causes': [causes.diarrhea],
    },
    'unsafe_sanitation': {
        'gbd_risk': rid(84),
        'distribution': 'categorical',
        'effected_causes': [causes.diarrhea],
=======
        'risk_type': 'categorical',
        'effected_causes': [causes.cholera, causes.other_salmonella, causes.shigellosis, causes.EPEC, causes.ETEC, causes.campylobacter, causes.amoebiasis, causes.cryptosporidiosis, causes.rotaviral_entiritis, causes.aeromonas, causes.clostridium_difficile, causes.norovirus, causes.adenovirus, causes.unattributed_diarrhea],
    },
    'unsafe_sanitation': {
        'gbd_risk': rid(84),
        'risk_type': 'categorical',
        'effected_causes': [causes.cholera, causes.other_salmonella, causes.shigellosis, causes.EPEC, causes.ETEC, causes.campylobacter, causes.amoebiasis, causes.cryptosporidiosis, causes.rotaviral_entiritis, causes.aeromonas, causes.clostridium_difficile, causes.norovirus, causes.adenovirus, causes.unattributed_diarrhea],
>>>>>>> 28909e0e
    },
    'ambient_particulate_matter_pollution': {
        'gbd_risk': rid(86),
        'distribution': 'lognormal',
        'effected_causes': [causes.heart_attack, causes.ischemic_heart_disease,
                            causes.ischemic_stroke, causes.hemorrhagic_stroke],
        'tmred': {
            'distribution': 'uniform',
            'min': 2.4,
            'max': 5.9,
            'inverted': False,
        },
        'scale': 1,
        'max_rr': 500,
    },
    'household_air_pollution_from_solid_fuels': {
        'gbd_risk': rid(87),
        'distribution': 'categorical',
        'effected_causes': [causes.heart_attack, causes.ischemic_heart_disease,
                            causes.ischemic_stroke, causes.hemorrhagic_stroke],
    },
    'vitamin_a_deficiency': {
        'gbd_risk': rid(96),
<<<<<<< HEAD
        'distribution': 'categorical',
        'effected_causes': [causes.diarrhea],
    },
    'zinc_deficiency': {
        'gbd_risk': rid(97),
        'distribution': 'categorical',
        'effected_causes': [causes.diarrhea],
=======
        'risk_type': 'categorical',
        'effected_causes': [causes.cholera, causes.other_salmonella, causes.shigellosis, causes.EPEC, causes.ETEC, causes.campylobacter, causes.amoebiasis, causes.cryptosporidiosis, causes.rotaviral_entiritis, causes.aeromonas, causes.clostridium_difficile, causes.norovirus, causes.adenovirus, causes.unattributed_diarrhea],
    },
    'zinc_deficiency': {
        'gbd_risk': rid(97),
        'risk_type': 'categorical',
        'effected_causes': [causes.cholera, causes.other_salmonella, causes.shigellosis, causes.EPEC, causes.ETEC, causes.campylobacter, causes.amoebiasis, causes.cryptosporidiosis, causes.rotaviral_entiritis, causes.aeromonas, causes.clostridium_difficile, causes.norovirus, causes.adenovirus, causes.unattributed_diarrhea],
>>>>>>> 28909e0e
    },
    'secondhand_smoke': {
        'gbd_risk': rid(100),
        'distribution': 'categorical',
        'effected_causes': [causes.heart_attack, causes.ischemic_heart_disease,
                            causes.ischemic_stroke, causes.hemorrhagic_stroke],
    },
    # 'alcohol_use': {
    #     'gbd_risk': rid(102),
    #     'risk_type': 'continuous',
    #     'effected_causes': [causes.heart_attack, causes.ischemic_heart_disease, causes.ischemic_stroke,
    #                         causes.hemorrhagic_stroke, causes.hypertensive_heart_disease,
    #                         causes.atrial_fibrillation_and_flutter],
    # },
    'high_total_cholesterol': {
        'gbd_risk': rid(106),
        'distribution': 'lognormal',
        'effected_causes': [causes.heart_attack, causes.ischemic_heart_disease, causes.ischemic_stroke],
        'tmred': {
            'distribution': 'uniform',
            'min': 2.78,
            'max': 3.38,
            'inverted': False,
        },
        'scale': 1,
        'max_rr': 10,
    },
    'high_systolic_blood_pressure': {
        'gbd_risk': rid(107),
        'distribution': 'lognormal',
        'effected_causes': [causes.rheumatic_heart_disease, causes.heart_attack, causes.ischemic_heart_disease,
                            causes.ischemic_stroke, causes.hemorrhagic_stroke, causes.hypertensive_heart_disease,
                            causes.cardiomyopathy_and_myocarditis, causes.atrial_fibrillation_and_flutter,
                            causes.aortic_aneurysm, causes.peripheral_vascular_disease, causes.endocarditis,
                            causes.other_cardiovascular_and_circulatory_diseases,
                            causes.chronic_kidney_disease_due_to_diabetes_mellitus,
                            causes.chronic_kidney_disease_due_to_hypertension,
                            causes.chronic_kidney_disease_due_to_glomerulonephritis,
                            causes.chronic_kidney_disease_due_to_other_causes],
        'tmred': {
            'distribution': 'uniform',
            'min': 110,
            'max': 115,
            'inverted': False,
        },
        'scale': 10,
        'max_rr': 200,
    },
    'high_body_mass_index': {
        'gbd_risk': rid(108),
        'distribution': 'beta',
        'effected_causes': [causes.heart_attack, causes.ischemic_heart_disease, causes.ischemic_stroke,
                            causes.hemorrhagic_stroke, causes.hypertensive_heart_disease,
                            causes.chronic_kidney_disease_due_to_diabetes_mellitus,
                            causes.chronic_kidney_disease_due_to_hypertension,
                            causes.chronic_kidney_disease_due_to_glomerulonephritis,
                            causes.chronic_kidney_disease_due_to_other_causes],
        'tmred': {
            'distribution': 'uniform',
            'min': 20,
            'max': 25,
            'inverted': False,
        },
        'scale': 5,
        'max_rr': 50,
    },
    'diet_low_in_fruits': {
        'gbd_risk': rid(111),
        'distribution': 'lognormal',
        'effected_causes': [causes.heart_attack, causes.ischemic_heart_disease,
                            causes.ischemic_stroke, causes.hemorrhagic_stroke],
        'tmred': {
            'distribution': 'uniform',
            'min': 200,
            'max': 300,
            'inverted': True,
        },
        'scale': 100,
        'max_rr': 400,
    },
    'diet_low_in_vegetables': {
        'gbd_risk': rid(112),
        'distribution': 'lognormal',
        'effected_causes': [causes.heart_attack, causes.ischemic_heart_disease,
                            causes.ischemic_stroke, causes.hemorrhagic_stroke],
        'tmred': {
            'distribution': 'uniform',
            'min': 290,
            'max': 430,
            'inverted': True,
        },
        'scale': 100,
        'max_rr': 450,
    },
    'diet_low_in_whole_grains': {
        'gbd_risk': rid(113),
        'distribution': 'lognormal',
        'effected_causes': [causes.heart_attack, causes.ischemic_heart_disease,
                            causes.ischemic_stroke, causes.hemorrhagic_stroke],
        'tmred': {
            'distribution': 'uniform',
            'min': 100,
            'max': 150,
            'inverted': True,
        },
        'scale': 50,
        'max_rr': 150,
    },
    'diet_low_in_nuts_and_seeds': {
        'gbd_risk': rid(114),
        'distribution': 'lognormal',
        'effected_causes': [causes.heart_attack, causes.ischemic_heart_disease],
        'tmred': {
            'distribution': 'uniform',
            'min': 16,
            'max': 25,
            'inverted': True,
        },
        'scale': 4.05,
        'max_rr': 24,
    },
    'diet_high_in_processed_meat': {
        'gbd_risk': rid(117),
        'distribution': 'lognormal',
        'effected_causes': [causes.heart_attack, causes.ischemic_heart_disease],
        'tmred': {
            'distribution': 'uniform',
            'min': 0,
            'max': 4,
            'inverted': False,
        },
        'scale': 50,
        'max_rr': 1000,
    },
    'diet_high_in_sugar_sweetened_beverages': {
        'gbd_risk': rid(118),
        'distribution': 'lognormal',
        'effected_causes': [causes.heart_attack, causes.ischemic_heart_disease, causes.ischemic_stroke,
                            causes.hemorrhagic_stroke, causes.hypertensive_heart_disease,
                            causes.chronic_kidney_disease_due_to_diabetes_mellitus,
                            causes.chronic_kidney_disease_due_to_hypertension,
                            causes.chronic_kidney_disease_due_to_glomerulonephritis,
                            causes.chronic_kidney_disease_due_to_other_causes],
        'tmred': {
            'distribution': 'uniform',
            'min': 0,
            'max': 5,
            'inverted': False,
        },
        'scale': 226.8,
        'max_rr': 5000,
    },
    'diet_low_in_fiber': {
        'gbd_risk': rid(119),
        'distribution': 'lognormal',
        'effected_causes': [causes.heart_attack, causes.ischemic_heart_disease],
        'tmred': {
            'distribution': 'uniform',
            'min': 19,
            'max': 28,
            'inverted': True,
        },
        'scale': 20,
        'max_rr': 32,
    },
    'diet_low_in_seafood_omega_3_fatty_acids': {
        'gbd_risk': rid(121),
        'distribution': 'lognormal',
        'effected_causes': [causes.heart_attack, causes.ischemic_heart_disease],
        'tmred': {
            'distribution': 'uniform',
            'min': 200,
            'max': 300,
            'inverted': True,
        },
        'scale': 100,
        'max_rr': 1000,
    },
    'diet_low_in_polyunsaturated_fatty_acids': {
        'gbd_risk': rid(122),
        'distribution': 'lognormal',
        'effected_causes': [causes.heart_attack, causes.ischemic_heart_disease],
        'tmred': {
            'distribution': 'uniform',
            'min': 0.09,
            'max': 0.13,
            'inverted': True,
        },
        'scale': 0.05,
        'max_rr': 0.149,
    },
    'diet_high_in_trans_fatty_acids': {
        'gbd_risk': rid(123),
        'distribution': 'lognormal',
        'effected_causes': [causes.heart_attack, causes.ischemic_heart_disease],
        'tmred': {
            'distribution': 'uniform',
            'min': 0,
            'max': 0.01,
            'inverted': False,
        },
        'scale': 0.02,
        'max_rr': 1,
    },
    'diet_high_in_sodium': {
        'gbd_risk': rid(124),
        'distribution': 'lognormal',
        'effected_causes': [causes.rheumatic_heart_disease, causes.heart_attack, causes.ischemic_heart_disease,
                            causes.ischemic_stroke, causes.hemorrhagic_stroke, causes.hypertensive_heart_disease,
                            causes.cardiomyopathy_and_myocarditis, causes.atrial_fibrillation_and_flutter,
                            causes.aortic_aneurysm, causes.peripheral_vascular_disease, causes.endocarditis,
                            causes.other_cardiovascular_and_circulatory_diseases,
                            causes.chronic_kidney_disease_due_to_diabetes_mellitus,
                            causes.chronic_kidney_disease_due_to_hypertension,
                            causes.chronic_kidney_disease_due_to_glomerulonephritis,
                            causes.chronic_kidney_disease_due_to_other_causes],
        'tmred': {
            'distribution': 'uniform',
            'min': 1,
            'max': 5,
            'inverted': False,
        },
        'scale': 1,
        'max_rr': 50,
    },
    # 'low_physical_activity': {
    #     'gbd_risk': rid(125),
    #     'risk_type': 'continuous',
    #     'distribution': 'weibull',
    #     'effected_causes': [causes.heart_attack, causes.ischemic_heart_disease, causes.ischemic_stroke],
    #     'tmred': {
    #         'distribution': 'uniform',
    #         'min': 3000,
    #         'max': 4500,
    #         'inverted': True,
    #     },
    #     'scale': 600,
    #     'max_rr': 5000,
    # },
    'non_exclusive_breastfeeding': {
        'gbd_risk': rid(136),
<<<<<<< HEAD
        'distribution': 'categorical',
        'effected_causes': [causes.diarrhea],
    },
    'discontinued_breastfeeding': {
        'gbd_risk': rid(137),
        'distribution': 'categorical',
        'effected_causes': [causes.diarrhea],
=======
        'risk_type': 'categorical',
        'effected_causes': [causes.cholera, causes.other_salmonella, causes.shigellosis, causes.EPEC, causes.ETEC, causes.campylobacter, causes.amoebiasis, causes.cryptosporidiosis, causes.rotaviral_entiritis, causes.aeromonas, causes.clostridium_difficile, causes.norovirus, causes.adenovirus, causes.unattributed_diarrhea],
    },
    'discontinued_breastfeeding': {
        'gbd_risk': rid(137),
        'risk_type': 'categorical',
        'effected_causes': [causes.cholera, causes.other_salmonella, causes.shigellosis, causes.EPEC, causes.ETEC, causes.campylobacter, causes.amoebiasis, causes.cryptosporidiosis, causes.rotaviral_entiritis, causes.aeromonas, causes.clostridium_difficile, causes.norovirus, causes.adenovirus, causes.unattributed_diarrhea],
>>>>>>> 28909e0e
    },
    'high_fasting_plasma_glucose_continuous': {
        'gbd_risk': rid(141),
        'distribution': 'lognormal',
        'effected_causes': [causes.heart_attack, causes.ischemic_heart_disease,
                            causes.ischemic_stroke, causes.hemorrhagic_stroke,
                            causes.chronic_kidney_disease_due_to_diabetes_mellitus,
                            causes.chronic_kidney_disease_due_to_hypertension,
                            causes.chronic_kidney_disease_due_to_glomerulonephritis,
                            causes.chronic_kidney_disease_due_to_other_causes],
        'tmred': {
            'distribution': 'uniform',
            'min': 4.88488,
            'max': 5.301205,
            'inverted': False,
        },
        'scale': 1,
        'max_rr': 30,
    },
    'high_fasting_plasma_glucose_categorical': {
        'gbd_risk': rid(142),
        'distribution': 'categorical',
        'effected_causes': [causes.peripheral_vascular_disease],
    },
    # 'low_glomerular_filtration_rate': {
    #     'gbd_risk': rid(143),
    #     'effected_causes': [causes.ischemic_heart_disease, causes.ischemic_stroke, causes.hemorrhagic_stroke,
    #                         causes.peripheral_vascular_disease, causes.chronic_kidney_disease_due_to_diabetes_mellitus,
    #                         causes.chronic_kidney_disease_due_to_hypertension,
    #                         causes.chronic_kidney_disease_due_to_glomerulonephritis,
    #                         causes.chronic_kidney_disease_due_to_other_causes],
    # },
    'smoking_prevalence_approach': {
        'gbd_risk': rid(166),
        'distribution': 'categorical',
        'effected_causes': [causes.heart_attack, causes.ischemic_heart_disease, causes.ischemic_stroke,
                            causes.hemorrhagic_stroke, causes.hypertensive_heart_disease,
                            causes.atrial_fibrillation_and_flutter, causes.aortic_aneurysm,
                            causes.peripheral_vascular_disease, causes.other_cardiovascular_and_circulatory_diseases],
    },
    'no_access_to_handwashing_facility': {
        'gbd_risk': rid(238),
<<<<<<< HEAD
        'distribution': 'categorical',
        'effected_causes': [causes.diarrhea],
    },
    'child_wasting': {
        'gbd_risk': rid(240),
        'distribution': 'categorical',
        'effected_causes': [causes.diarrhea],
    },
    'child_stunting': {
        'gbd_risk': rid(241),
        'distribution': 'categorical',
        'effected_causes': [causes.diarrhea],
=======
        'risk_type': 'categorical',
        'effected_causes': [causes.cholera, causes.other_salmonella, causes.shigellosis, causes.EPEC, causes.ETEC, causes.campylobacter, causes.amoebiasis, causes.cryptosporidiosis, causes.rotaviral_entiritis, causes.aeromonas, causes.clostridium_difficile, causes.norovirus, causes.adenovirus, causes.unattributed_diarrhea],
    },
    'child_wasting': {
        'gbd_risk': rid(240),
        'risk_type': 'categorical',
        'effected_causes': [causes.cholera, causes.other_salmonella, causes.shigellosis, causes.EPEC, causes.ETEC, causes.campylobacter, causes.amoebiasis, causes.cryptosporidiosis, causes.rotaviral_entiritis, causes.aeromonas, causes.clostridium_difficile, causes.norovirus, causes.adenovirus, causes.unattributed_diarrhea],
    },
    'child_stunting': {
        'gbd_risk': rid(241),
        'risk_type': 'categorical',
        'effected_causes': [causes.cholera, causes.other_salmonella, causes.shigellosis, causes.EPEC, causes.ETEC, causes.campylobacter, causes.amoebiasis, causes.cryptosporidiosis, causes.rotaviral_entiritis, causes.aeromonas, causes.clostridium_difficile, causes.norovirus, causes.adenovirus, causes.unattributed_diarrhea],
>>>>>>> 28909e0e
    },
    'lead_exposure_in_bone': {
        'gbd_risk': rid(243),
        'distribution': 'lognormal',
        'effected_causes': [causes.rheumatic_heart_disease, causes.heart_attack, causes.ischemic_heart_disease,
                            causes.ischemic_stroke, causes.hemorrhagic_stroke, causes.hypertensive_heart_disease,
                            causes.cardiomyopathy_and_myocarditis, causes.atrial_fibrillation_and_flutter,
                            causes.aortic_aneurysm, causes.peripheral_vascular_disease, causes.endocarditis,
                            causes.other_cardiovascular_and_circulatory_diseases,
                            causes.chronic_kidney_disease_due_to_diabetes_mellitus,
                            causes.chronic_kidney_disease_due_to_hypertension,
                            causes.chronic_kidney_disease_due_to_glomerulonephritis,
                            causes.chronic_kidney_disease_due_to_other_causes],
        'tmred': {
            'distribution': 'uniform',
            'min': 0,
            'max': 20,
            'inverted': False,
        },
        'scale': 10,
        'max_rr': 500,
    },
    'low_measles_vaccine_coverage_1st_dose': {
        'gbd_risk': rid(318),
<<<<<<< HEAD
        'distribution': 'categorical',
        'effected_causes': [causes.diarrhea],
=======
        'risk_type': 'categorical',
        'effected_causes': [causes.cholera, causes.other_salmonella, causes.shigellosis, causes.EPEC, causes.ETEC, causes.campylobacter, causes.amoebiasis, causes.cryptosporidiosis, causes.rotaviral_entiritis, causes.aeromonas, causes.clostridium_difficile, causes.norovirus, causes.adenovirus, causes.unattributed_diarrhea],
>>>>>>> 28909e0e
    },
}

for k, v in raw_risk_mapping.items():
    v['name'] = k

risk_factors = ConfigTree(raw_risk_mapping)
risk_factors.freeze()<|MERGE_RESOLUTION|>--- conflicted
+++ resolved
@@ -252,23 +252,19 @@
 raw_risk_mapping = {
     'unsafe_water_source': {
         'gbd_risk': rid(83),
-<<<<<<< HEAD
-        'distribution': 'categorical',
-        'effected_causes': [causes.diarrhea],
-    },
-    'unsafe_sanitation': {
-        'gbd_risk': rid(84),
-        'distribution': 'categorical',
-        'effected_causes': [causes.diarrhea],
-=======
         'risk_type': 'categorical',
-        'effected_causes': [causes.cholera, causes.other_salmonella, causes.shigellosis, causes.EPEC, causes.ETEC, causes.campylobacter, causes.amoebiasis, causes.cryptosporidiosis, causes.rotaviral_entiritis, causes.aeromonas, causes.clostridium_difficile, causes.norovirus, causes.adenovirus, causes.unattributed_diarrhea],
+        'effected_causes': [causes.cholera, causes.other_salmonella, causes.shigellosis, causes.EPEC, causes.ETEC,
+                            causes.campylobacter, causes.amoebiasis, causes.cryptosporidiosis,
+                            causes.rotaviral_entiritis, causes.aeromonas, causes.clostridium_difficile,
+                            causes.norovirus, causes.adenovirus, causes.unattributed_diarrhea],
     },
     'unsafe_sanitation': {
         'gbd_risk': rid(84),
         'risk_type': 'categorical',
-        'effected_causes': [causes.cholera, causes.other_salmonella, causes.shigellosis, causes.EPEC, causes.ETEC, causes.campylobacter, causes.amoebiasis, causes.cryptosporidiosis, causes.rotaviral_entiritis, causes.aeromonas, causes.clostridium_difficile, causes.norovirus, causes.adenovirus, causes.unattributed_diarrhea],
->>>>>>> 28909e0e
+        'effected_causes': [causes.cholera, causes.other_salmonella, causes.shigellosis, causes.EPEC, causes.ETEC,
+                            causes.campylobacter, causes.amoebiasis, causes.cryptosporidiosis,
+                            causes.rotaviral_entiritis, causes.aeromonas, causes.clostridium_difficile,
+                            causes.norovirus, causes.adenovirus, causes.unattributed_diarrhea],
     },
     'ambient_particulate_matter_pollution': {
         'gbd_risk': rid(86),
@@ -292,23 +288,19 @@
     },
     'vitamin_a_deficiency': {
         'gbd_risk': rid(96),
-<<<<<<< HEAD
-        'distribution': 'categorical',
-        'effected_causes': [causes.diarrhea],
+        'distribution': 'categorical',
+        'effected_causes': [causes.cholera, causes.other_salmonella, causes.shigellosis, causes.EPEC, causes.ETEC,
+                            causes.campylobacter, causes.amoebiasis, causes.cryptosporidiosis,
+                            causes.rotaviral_entiritis, causes.aeromonas, causes.clostridium_difficile,
+                            causes.norovirus, causes.adenovirus, causes.unattributed_diarrhea],
     },
     'zinc_deficiency': {
         'gbd_risk': rid(97),
         'distribution': 'categorical',
-        'effected_causes': [causes.diarrhea],
-=======
-        'risk_type': 'categorical',
-        'effected_causes': [causes.cholera, causes.other_salmonella, causes.shigellosis, causes.EPEC, causes.ETEC, causes.campylobacter, causes.amoebiasis, causes.cryptosporidiosis, causes.rotaviral_entiritis, causes.aeromonas, causes.clostridium_difficile, causes.norovirus, causes.adenovirus, causes.unattributed_diarrhea],
-    },
-    'zinc_deficiency': {
-        'gbd_risk': rid(97),
-        'risk_type': 'categorical',
-        'effected_causes': [causes.cholera, causes.other_salmonella, causes.shigellosis, causes.EPEC, causes.ETEC, causes.campylobacter, causes.amoebiasis, causes.cryptosporidiosis, causes.rotaviral_entiritis, causes.aeromonas, causes.clostridium_difficile, causes.norovirus, causes.adenovirus, causes.unattributed_diarrhea],
->>>>>>> 28909e0e
+        'effected_causes': [causes.cholera, causes.other_salmonella, causes.shigellosis, causes.EPEC, causes.ETEC,
+                            causes.campylobacter, causes.amoebiasis, causes.cryptosporidiosis,
+                            causes.rotaviral_entiritis, causes.aeromonas, causes.clostridium_difficile,
+                            causes.norovirus, causes.adenovirus, causes.unattributed_diarrhea],
     },
     'secondhand_smoke': {
         'gbd_risk': rid(100),
@@ -318,7 +310,7 @@
     },
     # 'alcohol_use': {
     #     'gbd_risk': rid(102),
-    #     'risk_type': 'continuous',
+    #     'distribution': 'continuous',
     #     'effected_causes': [causes.heart_attack, causes.ischemic_heart_disease, causes.ischemic_stroke,
     #                         causes.hemorrhagic_stroke, causes.hypertensive_heart_disease,
     #                         causes.atrial_fibrillation_and_flutter],
@@ -536,7 +528,6 @@
     },
     # 'low_physical_activity': {
     #     'gbd_risk': rid(125),
-    #     'risk_type': 'continuous',
     #     'distribution': 'weibull',
     #     'effected_causes': [causes.heart_attack, causes.ischemic_heart_disease, causes.ischemic_stroke],
     #     'tmred': {
@@ -550,23 +541,19 @@
     # },
     'non_exclusive_breastfeeding': {
         'gbd_risk': rid(136),
-<<<<<<< HEAD
-        'distribution': 'categorical',
-        'effected_causes': [causes.diarrhea],
+        'distribution': 'categorical',
+        'effected_causes': [causes.cholera, causes.other_salmonella, causes.shigellosis, causes.EPEC,
+                            causes.ETEC, causes.campylobacter, causes.amoebiasis, causes.cryptosporidiosis,
+                            causes.rotaviral_entiritis, causes.aeromonas, causes.clostridium_difficile,
+                            causes.norovirus, causes.adenovirus, causes.unattributed_diarrhea],
     },
     'discontinued_breastfeeding': {
         'gbd_risk': rid(137),
         'distribution': 'categorical',
-        'effected_causes': [causes.diarrhea],
-=======
-        'risk_type': 'categorical',
-        'effected_causes': [causes.cholera, causes.other_salmonella, causes.shigellosis, causes.EPEC, causes.ETEC, causes.campylobacter, causes.amoebiasis, causes.cryptosporidiosis, causes.rotaviral_entiritis, causes.aeromonas, causes.clostridium_difficile, causes.norovirus, causes.adenovirus, causes.unattributed_diarrhea],
-    },
-    'discontinued_breastfeeding': {
-        'gbd_risk': rid(137),
-        'risk_type': 'categorical',
-        'effected_causes': [causes.cholera, causes.other_salmonella, causes.shigellosis, causes.EPEC, causes.ETEC, causes.campylobacter, causes.amoebiasis, causes.cryptosporidiosis, causes.rotaviral_entiritis, causes.aeromonas, causes.clostridium_difficile, causes.norovirus, causes.adenovirus, causes.unattributed_diarrhea],
->>>>>>> 28909e0e
+        'effected_causes': [causes.cholera, causes.other_salmonella, causes.shigellosis, causes.EPEC, causes.ETEC,
+                            causes.campylobacter, causes.amoebiasis, causes.cryptosporidiosis,
+                            causes.rotaviral_entiritis, causes.aeromonas, causes.clostridium_difficile,
+                            causes.norovirus, causes.adenovirus, causes.unattributed_diarrhea],
     },
     'high_fasting_plasma_glucose_continuous': {
         'gbd_risk': rid(141),
@@ -609,33 +596,27 @@
     },
     'no_access_to_handwashing_facility': {
         'gbd_risk': rid(238),
-<<<<<<< HEAD
-        'distribution': 'categorical',
-        'effected_causes': [causes.diarrhea],
+        'distribution': 'categorical',
+        'effected_causes': [causes.cholera, causes.other_salmonella, causes.shigellosis, causes.EPEC, causes.ETEC,
+                            causes.campylobacter, causes.amoebiasis, causes.cryptosporidiosis,
+                            causes.rotaviral_entiritis, causes.aeromonas, causes.clostridium_difficile,
+                            causes.norovirus, causes.adenovirus, causes.unattributed_diarrhea],
     },
     'child_wasting': {
         'gbd_risk': rid(240),
         'distribution': 'categorical',
-        'effected_causes': [causes.diarrhea],
+        'effected_causes': [causes.cholera, causes.other_salmonella, causes.shigellosis, causes.EPEC, causes.ETEC,
+                            causes.campylobacter, causes.amoebiasis, causes.cryptosporidiosis,
+                            causes.rotaviral_entiritis, causes.aeromonas, causes.clostridium_difficile,
+                            causes.norovirus, causes.adenovirus, causes.unattributed_diarrhea],
     },
     'child_stunting': {
         'gbd_risk': rid(241),
         'distribution': 'categorical',
-        'effected_causes': [causes.diarrhea],
-=======
-        'risk_type': 'categorical',
-        'effected_causes': [causes.cholera, causes.other_salmonella, causes.shigellosis, causes.EPEC, causes.ETEC, causes.campylobacter, causes.amoebiasis, causes.cryptosporidiosis, causes.rotaviral_entiritis, causes.aeromonas, causes.clostridium_difficile, causes.norovirus, causes.adenovirus, causes.unattributed_diarrhea],
-    },
-    'child_wasting': {
-        'gbd_risk': rid(240),
-        'risk_type': 'categorical',
-        'effected_causes': [causes.cholera, causes.other_salmonella, causes.shigellosis, causes.EPEC, causes.ETEC, causes.campylobacter, causes.amoebiasis, causes.cryptosporidiosis, causes.rotaviral_entiritis, causes.aeromonas, causes.clostridium_difficile, causes.norovirus, causes.adenovirus, causes.unattributed_diarrhea],
-    },
-    'child_stunting': {
-        'gbd_risk': rid(241),
-        'risk_type': 'categorical',
-        'effected_causes': [causes.cholera, causes.other_salmonella, causes.shigellosis, causes.EPEC, causes.ETEC, causes.campylobacter, causes.amoebiasis, causes.cryptosporidiosis, causes.rotaviral_entiritis, causes.aeromonas, causes.clostridium_difficile, causes.norovirus, causes.adenovirus, causes.unattributed_diarrhea],
->>>>>>> 28909e0e
+        'effected_causes': [causes.cholera, causes.other_salmonella, causes.shigellosis, causes.EPEC, causes.ETEC,
+                            causes.campylobacter, causes.amoebiasis, causes.cryptosporidiosis,
+                            causes.rotaviral_entiritis, causes.aeromonas, causes.clostridium_difficile,
+                            causes.norovirus, causes.adenovirus, causes.unattributed_diarrhea],
     },
     'lead_exposure_in_bone': {
         'gbd_risk': rid(243),
@@ -660,13 +641,11 @@
     },
     'low_measles_vaccine_coverage_1st_dose': {
         'gbd_risk': rid(318),
-<<<<<<< HEAD
-        'distribution': 'categorical',
-        'effected_causes': [causes.diarrhea],
-=======
-        'risk_type': 'categorical',
-        'effected_causes': [causes.cholera, causes.other_salmonella, causes.shigellosis, causes.EPEC, causes.ETEC, causes.campylobacter, causes.amoebiasis, causes.cryptosporidiosis, causes.rotaviral_entiritis, causes.aeromonas, causes.clostridium_difficile, causes.norovirus, causes.adenovirus, causes.unattributed_diarrhea],
->>>>>>> 28909e0e
+        'distribution': 'categorical',
+        'effected_causes': [causes.cholera, causes.other_salmonella, causes.shigellosis, causes.EPEC,
+                            causes.ETEC, causes.campylobacter, causes.amoebiasis, causes.cryptosporidiosis,
+                            causes.rotaviral_entiritis, causes.aeromonas, causes.clostridium_difficile,
+                            causes.norovirus, causes.adenovirus, causes.unattributed_diarrhea],
     },
 }
 

from multiprocessing.process import current_process
import warnings
from typing import Iterable, Union, List, Dict, Callable, Any, Mapping

from joblib import Memory
import pandas as pd

from ceam_inputs.util import get_cache_directory, get_input_config
from ceam_inputs.auxiliary_files import auxiliary_file_path

memory = Memory(cachedir=get_cache_directory(get_input_config()), verbose=1)

# Define GBD sex ids for usage with central comp tools.
MALE = [1]
FEMALE = [2]
COMBINED = [3]





class CentralCompError(Exception):
    """Error for failures in central-comp tooling."""
    pass


class DataNotFoundError(CentralCompError):
    """Raised when the set of parameters passed to central comp functions fails due to lack of data."""
    pass


#######################################################
# Tools for pulling version ids for particular models #
#######################################################

@memory.cache
<<<<<<< HEAD
def get_gbd_tool_version(publication_ids: Iterable[int], source: str) -> Union[int, None]:
    """Grabs the version id for codcorrect and como draws."""
=======
def get_publication_ids_for_round(gbd_round_id):
    from db_tools import ezfuncs
    round_year = {3: 2015, 4: 2016}[gbd_round_id]

    return ezfuncs.query(f'select publication_id from shared.publication where gbd_round = {round_year}', conn_def='epi').publication_id.values

@memory.cache
def get_gbd_tool_version(publication_ids, source):
>>>>>>> fa52173d
    from db_tools import ezfuncs
    # NOTE: this mapping comes from the gbd.metadata_type table but in that
    #       database it isn't in a form that's convenient to query and these
    #       ids should be stable so I'm sticking it here -Alec
    metadata_type_id = {
            'codcorrect': 1,
            'burdenator': 11,
            'como': 4
    }[source]

    como_ids = ezfuncs.query("""
        SELECT distinct val
        FROM gbd.gbd_process_version_metadata
        JOIN gbd.gbd_process_version_publication USING (gbd_process_version_id)
        WHERE metadata_type_id = {} and publication_id in ({})
        """.format(metadata_type_id, ','.join([str(pid) for pid in publication_ids])), conn_def='gbd')
    if como_ids.empty:
        warnings.warn(f'No version id found for {source} with publications {publication_ids}. '
                      'This likely indicates missing entries in the GBD database.')
        return None
    return como_ids['val'].astype('int')[0]


@memory.cache
def get_dismod_model_version(me_id: int, publication_ids: Union[Iterable[int], None]) -> Union[int, None]:
    """Grabs the model version ids for dismod draws."""
    try:
        from db_tools import ezfuncs
        mapping = ezfuncs.query(f"""
            SELECT modelable_entity_id, 
                   model_version_id
            FROM epi.publication_model_version
            JOIN epi.model_version USING (model_version_id)
            JOIN shared.publication USING (publication_id)
            WHERE publication_id in ({','.join([str(pid) for pid in publication_ids])})
            """, conn_def='epi')
        return dict(mapping[['modelable_entity_id', 'model_version_id']].values)[me_id]
    except (TypeError, KeyError):
        pass

    warnings.warn(f'publication_ids supplied to get_modelable_entity_draws but me_id {me_id} does map to any version '
                  'associated with those publications. That likely means there is a mapping missing in the database')
    return None


@memory.cache
def get_sequela_set_version_id(gbd_round_id: int) -> int:
    """Grabs the sequela set version associated with a particular gbd round."""
    from db_tools import ezfuncs
    q = """
        SELECT gbd_round_id,
               sequela_set_version_id
        FROM epi.sequela_set_version_active
        """
    return ezfuncs.query(q, conn_def='epi').set_index('gbd_round_id').at[gbd_round_id, 'sequela_set_version_id']

<<<<<<< HEAD
=======
    mapping = ezfuncs.query("""
        SELECT modelable_entity_id,
               model_version_id
        FROM epi.publication_model_version
        JOIN epi.model_version USING (model_version_id)
        JOIN shared.publication USING (publication_id)
        WHERE publication_id in ({})
        """.format(','.join([str(pid) for pid in publication_ids])), conn_def='epi')
>>>>>>> fa52173d

@memory.cache
def get_cause_risk_set_version_id(gbd_round_id: int) -> int:
    """Grabs the version id associated with a cause risk mapping for a particular gbd round."""
    from db_tools import ezfuncs
    q = f"""
         SELECT cause_risk_set_version_id
         FROM shared.cause_risk_set_version_active
         WHERE gbd_round_id = {gbd_round_id}
         """
    return ezfuncs.query(q, conn_def='epi').at[0, 'cause_risk_set_version_id']


####################################
# Mappings between various gbd ids #
####################################

@memory.cache
def get_sequela_id_mapping(model_version: int) -> pd.DataFrame:
    """Grabs a mapping between sequelae ids and their associated names, me_ids, cause_ids, and healthstate_ids."""
    from db_tools import ezfuncs

    q = f"""
        SELECT sequela_id,
               sequela_name,
               modelable_entity_id,
               cause_id, 
               healthstate_id
        FROM epi.sequela_hierarchy_history
        WHERE sequela_set_version_id = {model_version}"""
    return ezfuncs.query(q, conn_def='epi')


@memory.cache
def get_cause_etiology_mapping(gbd_round_id: int) -> pd.DataFrame:
    """Get a mapping between the diarrhea and lri cause ids and the rei_ids associated with their etiologies."""
    from db_tools import ezfuncs
    # FIXME: This table has not been updated with the round 4 mapping, but Joe Wagner assures
    # me that the mapping did not change from round 3.  He's going to update the table, then we
    # should remove this.
    if gbd_round_id == 4:
        gbd_round_id = 3

    q = f""" 
        SELECT rei_id,
               cause_id
        FROM shared.cause_etiology
        WHERE gbd_round_id = {gbd_round_id}
        AND cause_id in (302, 322)
        """
    return ezfuncs.query(q, conn_def='epi')


@memory.cache
def get_cause_risk_mapping(cause_risk_set_version_id: int) -> pd.DataFrame:
    """Get a mapping between risk ids and cause ids for a particular gbd round."""
    from db_tools import ezfuncs

    q = f"""
         SELECT cause_id,
                rei_id
         FROM shared.cause_risk_hierarchy_history
         WHERE cause_risk_set_version_id = {cause_risk_set_version_id}
         """
    return ezfuncs.query(q, conn_def='epi')

@memory.cache
def get_age_group_ids(gbd_round_id: int, mortality: bool = False) -> pd.DataFrame:
    """Get the age group ids associated with a particular gbd round and team."""
    from db_queries.get_demographics import get_demographics
    if mortality:
        team = 'mort'
    else:
        team = 'epi'

    return get_demographics(team, gbd_round_id)['age_group_id']


@memory.cache
def get_age_bins(gbd_round_id: int) -> pd.DataFrame:
    """Get the age group bin edges, ids, and names associated with a particular gbd round."""
    from db_tools import ezfuncs
    return ezfuncs.query(f"""
            SELECT age_group_id,
                   age_group_years_start,
                   age_group_years_end,
                   age_group_name
            FROM age_group
            WHERE age_group_id IN ({','.join([str(a) for a in get_age_group_ids(gbd_round_id)])})
            """, conn_def='shared')

<<<<<<< HEAD

@memory.cache
def get_healthstate_mapping() -> pd.DataFrame:
    """Get a mapping between healthstate ids and the healthstate names.

    Notes
    -----
    This mapping is stable between gbd rounds.
    """
    from db_tools import ezfuncs

    q = """
        SELECT healthstate_id,
               healthstate_name
        FROM epi.healthstate
        """
    return ezfuncs.query(q, conn_def='epi')


# FIXME: This function is probably unnecessary with the update to 2016 data.
@memory.cache
def get_healthstate_id(me_id: int) -> int:
    """Get's the healthstate id associate with a particular modelable entity id."""
    from db_tools import ezfuncs

    healthstate_id_df = ezfuncs.query(f"""    
        SELECT modelable_entity_id, 
               healthstate_id
        FROM epi.sequela_hierarchy_history
        WHERE modelable_entity_id = {me_id}
        """, conn_def='epi')
=======
    healthstate_id_df = ezfuncs.query("""
    SELECT modelable_entity_id,
           healthstate_id
    FROM epi.sequela_hierarchy_history
    WHERE modelable_entity_id = {}
    """.format(int(me_id)), conn_def='epi')
>>>>>>> fa52173d

    if healthstate_id_df.empty:
        raise ValueError(f"Modelable entity id {me_id} does not have a healthstate id. "
                         "There is not a disability weight associated with this sequela, "
                         "so you should not try to pull draws for it")

    healthstate_id = healthstate_id_df.at[0, 'healthstate_id']

    return healthstate_id


@memory.cache
def get_subregions(location_id: int) -> List[int]:
    """Get the subregion location ids associated with a particular location id."""
    from hierarchies import dbtrees
    return [c.id for c in dbtrees.loctree(None, location_set_id=2).get_node_by_id(location_id).children]


#####################################
# Tools for pulling draw level data #
#####################################


def _get_draws_safely(draw_function: Callable, draw_options: Iterable[Iterable[int]],
                      *args: Any, **kwargs: Any) -> pd.DataFrame:
    """Allows for pulling draws with multiple draw options to overcome some common errors in central comp tools."""
    measure_draws = None
    for location_id, round_id in draw_options:
        try:
            measure_draws = draw_function(*args, location_ids=location_id, gbd_round_id=round_id, **kwargs)
            break
        except:  # FIXME: Figure out the pattern of errors we get back here and replace the bare except clause.
            pass
    if measure_draws is None:
        raise DataNotFoundError("Couldn't find draws for your requirements\n"
                                f"function : {draw_function.__name__}\ndraw_options :  {draw_options}\n"
                                f"args : {args}\nkwargs : {kwargs}.")
    return measure_draws


@memory.cache
<<<<<<< HEAD
def get_modelable_entity_draws(location_id: int, me_id: int, gbd_round_id: int,
                               publication_ids: Union[Iterable[int], None] = None) -> pd.DataFrame:
    """Gets draw level epi parameters for a particular dismod model, location, and gbd round."""
    from transmogrifier.draw_ops import get_draws
=======
def get_modelable_entity_draws(location_id, me_id, gbd_round_id):
    from transmogrifier.draw_ops import get_draws
    model_version = None

    publication_ids = get_publication_ids_for_round(gbd_round_id)
    versions = get_dismod_model_versions(publication_ids)
    if me_id in versions:
        model_version = versions[me_id]
    else:
        warnings.warn(f'me_id {me_id} does map to any version associated with those publications for round {gbd_round_id}.' \
                      ' That likely means there is a mapping missing in the database')
>>>>>>> fa52173d

    model_version = get_dismod_model_version(me_id, publication_ids)
    return get_draws(gbd_id_field='modelable_entity_id',
                     gbd_id=me_id,
                     source="dismod",
                     location_ids=location_id,
                     sex_ids=MALE + FEMALE,
                     age_group_ids=get_age_group_ids(gbd_round_id),
                     version_id=model_version,
                     gbd_round_id=gbd_round_id)


@memory.cache
<<<<<<< HEAD
def get_codcorrect_draws(location_id: int, cause_id: int, gbd_round_id: int,
                         publication_ids: Union[Iterable[int], None] = None) -> pd.DataFrame:
    """Gets draw level deaths for a particular cause, location, and gbd round."""
    from transmogrifier.draw_ops import get_draws
=======
def get_codcorrect_draws(location_id, cause_id, gbd_round_id):
    from transmogrifier.draw_ops import get_draws

    publication_ids = get_publication_ids_for_round(gbd_round_id)

>>>>>>> fa52173d
    # FIXME: Should submit a ticket to IT to determine if we need to specify an
    # output_version_id or a model_version_id to ensure we're getting the correct results
    return get_draws(gbd_id_field='cause_id',
                     gbd_id=cause_id,
                     source="codcorrect",
                     location_ids=location_id,
                     sex_ids=MALE + FEMALE,
                     age_group_ids=get_age_group_ids(gbd_round_id),
                     gbd_round_id=gbd_round_id)


@memory.cache
<<<<<<< HEAD
def get_como_draws(location_id: int, cause_id: int, gbd_round_id: int,
                   publication_ids: Union[Iterable[int], None] = None) -> pd.DataFrame:
    """Gets draw level epi parameters for a particular cause, location, and gbd round."""
    from transmogrifier.draw_ops import get_draws
=======
def get_como_draws(location_id, cause_id, gbd_round_id):
    from transmogrifier.draw_ops import get_draws

    publication_ids = get_publication_ids_for_round(gbd_round_id)

>>>>>>> fa52173d
    # FIXME: Should submit a ticket to IT to determine if we need to specify an
    # output_version_id or a model_version_id to ensure we're getting the correct results
    return get_draws(gbd_id_field='cause_id',
                     gbd_id=cause_id,
                     source="como",
                     location_ids=location_id,
                     sex_ids=MALE + FEMALE,
                     age_group_ids=get_age_group_ids(gbd_round_id),
                     version_id=227,
                     gbd_round_id=gbd_round_id)


@memory.cache
def get_relative_risks(location_id: int, risk_id: int, gbd_round_id: int) -> pd.DataFrame:
    """Gets draw level relative risks for a particular risk, location, and gbd round."""
    from transmogrifier.draw_ops import get_draws
    # Some RRs are only reported at the global level (1). Also, sometimes draws from a previous gbd round are reused.
    global_location_id = 1
    draw_options = [[location_id, gbd_round_id], [global_location_id, gbd_round_id],
                    [location_id, gbd_round_id-1], [global_location_id, gbd_round_id-1]]
    return _get_draws_safely(get_draws, draw_options,
                             gbd_id_field='rei_id',
                             gbd_id=risk_id,
                             source='risk',
                             sex_ids=MALE + FEMALE,
                             age_group_ids=get_age_group_ids(gbd_round_id),
                             draw_type='rr')


@memory.cache
def get_exposures(location_id: int, risk_id: int, gbd_round_id: int) -> pd.DataFrame:
    """Gets draw level exposure means for a particular risk, location, and gbd round."""
    from transmogrifier.draw_ops import get_draws

    # Sometimes draws from a previous gbd round are reused.
    draw_options = [[location_id, gbd_round_id], [location_id, gbd_round_id - 1]]
    return _get_draws_safely(get_draws, draw_options,
                             gbd_id_field='rei_id',
                             gbd_id=risk_id,
                             source='risk',
                             sex_ids=MALE + FEMALE,
                             age_group_ids=get_age_group_ids(gbd_round_id),
                             draw_type='exposure')


@memory.cache
def get_pafs(location_id: int, cause_id: int, gbd_round_id: int) -> pd.DataFrame:
    """Gets draw level pafs for all risks associated with a particular cause, location, and gbd round."""
    from transmogrifier.draw_ops import get_draws

    # I'm cargo culting here. When the simulation is hosted by a dask worker,
    # we can't spawn sub-processes in the way that get_draws wants to
    # There are better ways of solving this but they involve understanding dask
    # better or working on shared function code, neither of
    # which I'm going to do right now. -Alec
    # TODO: Find out if the dalynator files are still structured the same for the 2016 round.
    worker_count = 0 if current_process().daemon else 6  # One worker per 5-year dalynator file (1990 - 2015)

    if gbd_round_id >= 4:
        # The risk-cause data moved from dalynator to burdenator as of round 4 so must be retrieved from there.
        draw_options = [[location_id, gbd_round_id]]
        return _get_draws_safely(get_draws, draw_options,
                                 gbd_id_field='cause_id',
                                 gbd_id=cause_id,
                                 source='burdenator',
                                 sex_ids=MALE + FEMALE,
                                 age_group_ids=get_age_group_ids(gbd_round_id),
                                 num_workers=worker_count)

    # FIXME: Probably don't need this branch anymore post 2016 update.
    # Sometimes draws from a previous gbd round are reused.
    draw_options = [[location_id, gbd_round_id], [location_id, gbd_round_id - 1]]
    return _get_draws_safely(get_draws, draw_options,
                             gbd_id_field='cause_id',
                             gbd_id=cause_id,
                             source='dalynator',
                             sex_ids=MALE + FEMALE,
                             age_group_ids=get_age_group_ids(gbd_round_id),
                             include_risks=True,
                             num_workers=worker_count)


####################################
# Miscellaneous data pulling tools #
####################################

@memory.cache
def get_covariate_estimates(covariate_id: int, location_id: int) -> pd.DataFrame:
    """Pulls covariate data for a particular covariate and location."""
    from db_queries import get_covariate_estimates
    covariate_estimates = get_covariate_estimates(covariate_id=covariate_id,
                                                  location_id=location_id,
                                                  sex_id=MALE + FEMALE + COMBINED,
                                                  age_group_id=-1)
    return covariate_estimates


@memory.cache
def get_populations(location_id: int, gbd_round_id: int) -> pd.DataFrame:
    """Gets all population levels for a particular location and gbd round."""
    from db_queries import get_population

    return get_population(age_group_id=get_age_group_ids(gbd_round_id),
                          location_id=location_id,
                          year_id=[-1],
                          sex_id=MALE + FEMALE + COMBINED,
                          gbd_round_id=gbd_round_id)


@memory.cache
def get_data_from_auxiliary_file(file_name: str, **kwargs: Any) -> pd.DataFrame:
    """Gets data from our auxiliary files, i.e. data not accessible from the gbd databases."""
    path, encoding = auxiliary_file_path(file_name, **kwargs)
    file_type = path.split('.')[-1]
    if file_type == 'csv':
        data = pd.read_csv(path, encoding=encoding)
    elif file_type == 'h5':
        data = pd.read_hdf(path, encoding=encoding)
    elif file_type == 'dta':
        data = pd.read_stata(path, encoding=encoding)
    elif file_type == 'xlsx':
        data = pd.read_excel(path, encoding=encoding)
    else:
        raise NotImplementedError("File type {} is not supported".format(file_type))
    return data

<<<<<<< HEAD

@memory.cache
def get_rei_metadata(rei_set_id: int, gbd_round_id: int) -> pd.DataFrame:
    """Gets a whole host of metadata associated with a particular rei set and gbd round"""
    import db_queries
    return db_queries.get_rei_metadata(rei_set_id=rei_set_id, gbd_round_id=gbd_round_id)


@memory.cache
def get_cause_metadata(cause_set_id: int, gbd_round_id: int) -> pd.DataFrame:
    """Gets a whole host of metadata associated with a particular cause set and gbd round"""
    import db_queries
    return db_queries.get_cause_metadata(cause_set_id=cause_set_id, gbd_round_id=gbd_round_id)


@memory.cache
def get_risk(risk_id: int, gbd_round_id: int):  # FIXME: I don't know how to properly annotate the return type
    """Gets a risk object containing info about the exposure distribution type and names of exposure categories."""
    from risk_utils.classes import risk
    return risk(risk_id=risk_id, gbd_round_id=gbd_round_id)
=======
@memory.cache
def get_estimation_years(gbd_round_id):
    from db_queries.get_demographics import get_demographics
    return get_demographics('epi', gbd_round_id=gbd_round_id)['year_id']
>>>>>>> fa52173d
<|MERGE_RESOLUTION|>--- conflicted
+++ resolved
@@ -1,6 +1,6 @@
 from multiprocessing.process import current_process
 import warnings
-from typing import Iterable, Union, List, Dict, Callable, Any, Mapping
+from typing import Iterable, Union, List, Callable, Any
 
 from joblib import Memory
 import pandas as pd
@@ -16,9 +16,6 @@
 COMBINED = [3]
 
 
-
-
-
 class CentralCompError(Exception):
     """Error for failures in central-comp tooling."""
     pass
@@ -34,19 +31,18 @@
 #######################################################
 
 @memory.cache
-<<<<<<< HEAD
+def get_publication_ids_for_round(gbd_round_id: int) -> Iterable[int]:
+    """Gets the Lancet publication ids associated with a particular gbd round."""
+    from db_tools import ezfuncs
+    round_year = {3: 2015, 4: 2016}[gbd_round_id]
+
+    return ezfuncs.query(f'select publication_id from shared.publication where gbd_round = {round_year}',
+                         conn_def='epi').publication_id.values
+
+
+@memory.cache
 def get_gbd_tool_version(publication_ids: Iterable[int], source: str) -> Union[int, None]:
     """Grabs the version id for codcorrect and como draws."""
-=======
-def get_publication_ids_for_round(gbd_round_id):
-    from db_tools import ezfuncs
-    round_year = {3: 2015, 4: 2016}[gbd_round_id]
-
-    return ezfuncs.query(f'select publication_id from shared.publication where gbd_round = {round_year}', conn_def='epi').publication_id.values
-
-@memory.cache
-def get_gbd_tool_version(publication_ids, source):
->>>>>>> fa52173d
     from db_tools import ezfuncs
     # NOTE: this mapping comes from the gbd.metadata_type table but in that
     #       database it isn't in a form that's convenient to query and these
@@ -103,17 +99,6 @@
         """
     return ezfuncs.query(q, conn_def='epi').set_index('gbd_round_id').at[gbd_round_id, 'sequela_set_version_id']
 
-<<<<<<< HEAD
-=======
-    mapping = ezfuncs.query("""
-        SELECT modelable_entity_id,
-               model_version_id
-        FROM epi.publication_model_version
-        JOIN epi.model_version USING (model_version_id)
-        JOIN shared.publication USING (publication_id)
-        WHERE publication_id in ({})
-        """.format(','.join([str(pid) for pid in publication_ids])), conn_def='epi')
->>>>>>> fa52173d
 
 @memory.cache
 def get_cause_risk_set_version_id(gbd_round_id: int) -> int:
@@ -180,6 +165,7 @@
          """
     return ezfuncs.query(q, conn_def='epi')
 
+
 @memory.cache
 def get_age_group_ids(gbd_round_id: int, mortality: bool = False) -> pd.DataFrame:
     """Get the age group ids associated with a particular gbd round and team."""
@@ -205,7 +191,6 @@
             WHERE age_group_id IN ({','.join([str(a) for a in get_age_group_ids(gbd_round_id)])})
             """, conn_def='shared')
 
-<<<<<<< HEAD
 
 @memory.cache
 def get_healthstate_mapping() -> pd.DataFrame:
@@ -237,14 +222,6 @@
         FROM epi.sequela_hierarchy_history
         WHERE modelable_entity_id = {me_id}
         """, conn_def='epi')
-=======
-    healthstate_id_df = ezfuncs.query("""
-    SELECT modelable_entity_id,
-           healthstate_id
-    FROM epi.sequela_hierarchy_history
-    WHERE modelable_entity_id = {}
-    """.format(int(me_id)), conn_def='epi')
->>>>>>> fa52173d
 
     if healthstate_id_df.empty:
         raise ValueError(f"Modelable entity id {me_id} does not have a healthstate id. "
@@ -286,25 +263,10 @@
 
 
 @memory.cache
-<<<<<<< HEAD
-def get_modelable_entity_draws(location_id: int, me_id: int, gbd_round_id: int,
-                               publication_ids: Union[Iterable[int], None] = None) -> pd.DataFrame:
+def get_modelable_entity_draws(location_id: int, me_id: int, gbd_round_id: int,) -> pd.DataFrame:
     """Gets draw level epi parameters for a particular dismod model, location, and gbd round."""
     from transmogrifier.draw_ops import get_draws
-=======
-def get_modelable_entity_draws(location_id, me_id, gbd_round_id):
-    from transmogrifier.draw_ops import get_draws
-    model_version = None
-
     publication_ids = get_publication_ids_for_round(gbd_round_id)
-    versions = get_dismod_model_versions(publication_ids)
-    if me_id in versions:
-        model_version = versions[me_id]
-    else:
-        warnings.warn(f'me_id {me_id} does map to any version associated with those publications for round {gbd_round_id}.' \
-                      ' That likely means there is a mapping missing in the database')
->>>>>>> fa52173d
-
     model_version = get_dismod_model_version(me_id, publication_ids)
     return get_draws(gbd_id_field='modelable_entity_id',
                      gbd_id=me_id,
@@ -317,18 +279,10 @@
 
 
 @memory.cache
-<<<<<<< HEAD
-def get_codcorrect_draws(location_id: int, cause_id: int, gbd_round_id: int,
-                         publication_ids: Union[Iterable[int], None] = None) -> pd.DataFrame:
+def get_codcorrect_draws(location_id: int, cause_id: int, gbd_round_id: int) -> pd.DataFrame:
     """Gets draw level deaths for a particular cause, location, and gbd round."""
     from transmogrifier.draw_ops import get_draws
-=======
-def get_codcorrect_draws(location_id, cause_id, gbd_round_id):
-    from transmogrifier.draw_ops import get_draws
-
-    publication_ids = get_publication_ids_for_round(gbd_round_id)
-
->>>>>>> fa52173d
+    # publication_ids = get_publication_ids_for_round(gbd_round_id)
     # FIXME: Should submit a ticket to IT to determine if we need to specify an
     # output_version_id or a model_version_id to ensure we're getting the correct results
     return get_draws(gbd_id_field='cause_id',
@@ -341,18 +295,10 @@
 
 
 @memory.cache
-<<<<<<< HEAD
-def get_como_draws(location_id: int, cause_id: int, gbd_round_id: int,
-                   publication_ids: Union[Iterable[int], None] = None) -> pd.DataFrame:
+def get_como_draws(location_id: int, cause_id: int, gbd_round_id: int) -> pd.DataFrame:
     """Gets draw level epi parameters for a particular cause, location, and gbd round."""
     from transmogrifier.draw_ops import get_draws
-=======
-def get_como_draws(location_id, cause_id, gbd_round_id):
-    from transmogrifier.draw_ops import get_draws
-
-    publication_ids = get_publication_ids_for_round(gbd_round_id)
-
->>>>>>> fa52173d
+    # publication_ids = get_publication_ids_for_round(gbd_round_id)
     # FIXME: Should submit a ticket to IT to determine if we need to specify an
     # output_version_id or a model_version_id to ensure we're getting the correct results
     return get_draws(gbd_id_field='cause_id',
@@ -479,7 +425,6 @@
         raise NotImplementedError("File type {} is not supported".format(file_type))
     return data
 
-<<<<<<< HEAD
 
 @memory.cache
 def get_rei_metadata(rei_set_id: int, gbd_round_id: int) -> pd.DataFrame:
@@ -500,9 +445,10 @@
     """Gets a risk object containing info about the exposure distribution type and names of exposure categories."""
     from risk_utils.classes import risk
     return risk(risk_id=risk_id, gbd_round_id=gbd_round_id)
-=======
-@memory.cache
-def get_estimation_years(gbd_round_id):
+
+
+@memory.cache
+def get_estimation_years(gbd_round_id: int) -> pd.Series:
+    """Gets the estimation years for a particular gbd round."""
     from db_queries.get_demographics import get_demographics
-    return get_demographics('epi', gbd_round_id=gbd_round_id)['year_id']
->>>>>>> fa52173d
+    return get_demographics('epi', gbd_round_id=gbd_round_id)['year_id']
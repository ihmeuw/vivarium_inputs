from multiprocessing.process import current_process
import warnings

from joblib import Memory
import pandas as pd

from ceam_inputs.util import get_cache_directory
from ceam_inputs.auxiliary_files import auxiliary_file_path
from ceam_inputs.gbd_mapping import cid

memory = Memory(cachedir=get_cache_directory(), verbose=1)

MALE = [1]
FEMALE = [2]
COMBINED = [3]

ZERO_TO_EIGHTY = list(range(2, 21))
EIGHTY_PLUS = [21]


class CentralCompError(Exception):
    """Error for failures in central-comp tooling."""
    pass


class DataNotFoundError(CentralCompError):
    """Raised when the set of parameters passed to central comp functions fails due to lack of data."""
    pass


def _get_draws_safely(draw_function, draw_options, *args, **kwargs):
<<<<<<< HEAD
    from transmogrifier.common.exceptions import TransmogrifierException
=======
>>>>>>> a28de6da
    measure_draws = None
    for location_id, round_id in draw_options:
        try:
            measure_draws = draw_function(*args, location_ids=location_id, gbd_round_id=round_id, **kwargs)
            break
<<<<<<< HEAD
        except TransmogrifierException:
            pass
        except Exception as e:
            raise e
=======
        except:
            pass
>>>>>>> a28de6da
    if measure_draws is None:
        raise DataNotFoundError("Couldn't find draws for your requirements\n"
                                + "function : {}\ndraw_options :  {}\n".format(draw_function.__name__, draw_options)
                                + "args : {}\nkwargs : {}.".format(args, kwargs))
    return measure_draws

<<<<<<< HEAD

=======
>>>>>>> a28de6da
@memory.cache
def get_gbd_tool_version(publication_ids, source):
    from db_tools import ezfuncs
    #NOTE: this mapping comes from the gbd.metadata_type table but in that
    #      database it isn't in a form that's convenient to query and these
    #      ids should be stable so I'm sticking it here -Alec
    metadata_type_id = {
            'codcorrect': 1,
            'como': 4
    }[source]

    como_ids = ezfuncs.query("""
        SELECT distinct val
        FROM gbd.gbd_process_version_metadata
        JOIN gbd.gbd_process_version_publication USING (gbd_process_version_id)
        WHERE metadata_type_id = {} and publication_id in ({})
        """.format(metadata_type_id, ','.join([str(pid) for pid in publication_ids])), conn_def='gbd')
    if como_ids.empty:
        warnings.warn('No version id found for {} with publications {}. This likely indicates missing entries in the GBD database.'.format(source, publication_ids))
        return None
    return como_ids['val'].astype('int')[0]

@memory.cache
def get_dismod_model_versions(publication_ids):
    from db_tools import ezfuncs

    mapping = ezfuncs.query("""
        SELECT modelable_entity_id, 
               model_version_id
        FROM epi.publication_model_version
        JOIN epi.model_version USING (model_version_id)
        JOIN shared.publication USING (publication_id)
        WHERE publication_id in ({})
        """.format(','.join([str(pid) for pid in publication_ids])), conn_def='epi')

    return dict(mapping[['modelable_entity_id', 'model_version_id']].values)


@memory.cache
def get_age_bins():
    from db_tools import ezfuncs
    return ezfuncs.query("""
        SELECT age_group_id, 
               age_group_years_start, 
               age_group_years_end, 
               age_group_name 
        FROM age_group
        WHERE age_group_id IN ({})
        """.format(','.join([str(a) for a in ZERO_TO_EIGHTY + EIGHTY_PLUS])), conn_def='shared')


@memory.cache
def get_healthstate_id(me_id):
    from db_tools import ezfuncs

    healthstate_id_df = ezfuncs.query("""    
    SELECT modelable_entity_id, 
           healthstate_id
    FROM epi.sequela_hierarchy_history
    WHERE modelable_entity_id = {}
    """.format(int(me_id)), conn_def='epi')

    if healthstate_id_df.empty:
        raise ValueError("Modelable entity id {} does not have a healthstate id.".format(me_id)
                         + "There is not a disability weight associated with this sequela,"
                         + "so you should not try to pull draws for it")

    healthstate_id = healthstate_id_df.at[0, 'healthstate_id']

    return healthstate_id


@memory.cache
def get_subregions(location_id):
    from hierarchies import dbtrees
    return [c.id for c in dbtrees.loctree(None, location_set_id=2).get_node_by_id(location_id).children]

@memory.cache
def get_modelable_entity_draws(location_id, me_id, gbd_round_id, publication_ids=None):
    from transmogrifier.draw_ops import get_draws
    model_version = get_dismod_model_versions(publication_ids)[me_id] if publication_ids else None
    gbd_round_id = gbd_round_id if gbd_round_id else 4

    return get_draws(gbd_id_field='modelable_entity_id',
                     gbd_id=me_id,
                     source="dismod",
                     location_ids=location_id,
                     sex_ids=MALE + FEMALE,
                     age_group_ids=ZERO_TO_EIGHTY + EIGHTY_PLUS,
                     version_id=model_version,
                     gbd_round_id=gbd_round_id)


@memory.cache
def get_codcorrect_draws(location_id, cause_id, gbd_round_id, publication_ids=None):
    from transmogrifier.draw_ops import get_draws

    # FIXME: Should submit a ticket to IT to determine if we need to specify an
    # output_version_id or a model_version_id to ensure we're getting the correct results
    return get_draws(gbd_id_field='cause_id',
                     gbd_id=cause_id,
                     source="codcorrect",
                     location_ids=location_id,
                     sex_ids=MALE + FEMALE,
                     age_group_ids=ZERO_TO_EIGHTY + EIGHTY_PLUS,
                     gbd_round_id=gbd_round_id)

@memory.cache
def get_como_draws(location_id, cause_id, gbd_round_id, publication_ids=None):
    from transmogrifier.draw_ops import get_draws

    # FIXME: Should submit a ticket to IT to determine if we need to specify an
    # output_version_id or a model_version_id to ensure we're getting the correct results
    return get_draws(gbd_id_field='cause_id',
                     gbd_id=cause_id,
                     source="como",
                     location_ids=location_id,
                     sex_ids=MALE + FEMALE,
                     age_group_ids=ZERO_TO_EIGHTY + EIGHTY_PLUS,
                     gbd_round_id=gbd_round_id)


@memory.cache
def get_covariate_estimates(covariate_name_short, location_id):
    from db_queries import get_covariate_estimates

    covariate_estimates = get_covariate_estimates(covariate_name_short=covariate_name_short,
                                                  covariate_id=None,
                                                  location_id=location_id,
                                                  sex_id=MALE + FEMALE + COMBINED,
                                                  age_group_id=-1,
                                                  model_version_id=None)
    return covariate_estimates


@memory.cache
def get_relative_risks(location_id, risk_id, gbd_round_id):
    from transmogrifier.draw_ops import get_draws

    # Some RRs are only reported at the global level (1). Also, sometimes draws from a previous gbd round are reused.
    global_location_id = 1
    draw_options = [[location_id, gbd_round_id], [global_location_id, gbd_round_id],
                    [location_id, gbd_round_id-1], [global_location_id, gbd_round_id-1]]
    return _get_draws_safely(get_draws, draw_options,
                             gbd_id_field='rei_id',
                             gbd_id=risk_id,
                             source='risk',
                             sex_ids=MALE + FEMALE,
                             age_group_ids=ZERO_TO_EIGHTY + EIGHTY_PLUS,
                             draw_type='rr')

@memory.cache
def get_exposures(location_id, risk_id, gbd_round_id):
    from transmogrifier.draw_ops import get_draws

    # Sometimes draws from a previous gbd round are reused.
    draw_options = [[location_id, gbd_round_id], [location_id, gbd_round_id - 1]]
    return _get_draws_safely(get_draws, draw_options,
                             gbd_id_field='rei_id',
                             gbd_id=risk_id,
                             source='risk',
                             sex_ids=MALE + FEMALE,
                             age_group_ids=ZERO_TO_EIGHTY + EIGHTY_PLUS,
                             draw_type='exposure')


@memory.cache
def get_pafs(location_id, cause_id, gbd_round_id):
    from transmogrifier.draw_ops import get_draws

    # I'm cargo culting here. When the simulation is hosted by a dask worker,
    # we can't spawn sub-processes in the way that get_draws wants to
    # There are better ways of solving this but they involve understanding dask
    # better or working on shared function code, neither of
    # which I'm going to do right now. -Alec
    worker_count = 0 if current_process().daemon else 6  # One worker per 5-year dalynator file (1990 - 2015)

    # Sometimes draws from a previous gbd round are reused.
    draw_options = [[location_id, gbd_round_id], [location_id, gbd_round_id - 1]]
    return _get_draws_safely(get_draws, draw_options,
                             gbd_id_field='cause_id',
                             gbd_id=cause_id,
                             source='dalynator',
                             sex_ids=MALE + FEMALE,
                             age_group_ids=ZERO_TO_EIGHTY + EIGHTY_PLUS,
                             include_risks=True,
                             num_workers=worker_count)

@memory.cache
def get_populations(location_id, gbd_round_id):
    from db_queries import get_population

    return get_population(age_group_id=ZERO_TO_EIGHTY + EIGHTY_PLUS,
                          location_id=location_id,
                          year_id=[-1],
                          sex_id=MALE + FEMALE + COMBINED,
                          gbd_round_id=gbd_round_id)


@memory.cache
def get_deaths(location_id, gbd_round_id):
    from transmogrifier.draw_ops import get_draws

    # I'm cargo culting here. When the simulation is hosted by a dask worker,
    # we can't spawn sub-processes in the way that get_draws wants to
    # There are better ways of solving this but they involve understanding dask
    # better or working on shared function code, neither of
    # which I'm going to do right now. -Alec
    worker_count = 0 if current_process().daemon else 6  # One worker per 5-year dalynator file (1990 - 2015)

    return get_draws(gbd_id_field="cause_id",
                     gbd_id=294,
                     source="dalynator",
                     age_group_ids=ZERO_TO_EIGHTY + EIGHTY_PLUS,
                     location_ids=location_id,
                     measure_ids=1,
                     gbd_round_id=gbd_round_id,
                     num_workers=worker_count)


@memory.cache
def get_data_from_auxiliary_file(file_name, **kwargs):
    path, encoding = auxiliary_file_path(file_name, **kwargs)
    file_type = path.split('.')[-1]
    if file_type == 'csv':
        data = pd.read_csv(path, encoding=encoding)
    elif file_type == 'h5':
        data = pd.read_hdf(path, encoding=encoding)
    elif file_type == 'dta':
        data = pd.read_stata(path, encoding=encoding)
    else:
        raise NotImplementedError("File type {} is not supported".format(file_type))
    return data<|MERGE_RESOLUTION|>--- conflicted
+++ resolved
@@ -29,40 +29,26 @@
 
 
 def _get_draws_safely(draw_function, draw_options, *args, **kwargs):
-<<<<<<< HEAD
-    from transmogrifier.common.exceptions import TransmogrifierException
-=======
->>>>>>> a28de6da
     measure_draws = None
     for location_id, round_id in draw_options:
         try:
             measure_draws = draw_function(*args, location_ids=location_id, gbd_round_id=round_id, **kwargs)
             break
-<<<<<<< HEAD
-        except TransmogrifierException:
-            pass
-        except Exception as e:
-            raise e
-=======
         except:
             pass
->>>>>>> a28de6da
     if measure_draws is None:
         raise DataNotFoundError("Couldn't find draws for your requirements\n"
                                 + "function : {}\ndraw_options :  {}\n".format(draw_function.__name__, draw_options)
                                 + "args : {}\nkwargs : {}.".format(args, kwargs))
     return measure_draws
 
-<<<<<<< HEAD
-
-=======
->>>>>>> a28de6da
+
 @memory.cache
 def get_gbd_tool_version(publication_ids, source):
     from db_tools import ezfuncs
-    #NOTE: this mapping comes from the gbd.metadata_type table but in that
-    #      database it isn't in a form that's convenient to query and these
-    #      ids should be stable so I'm sticking it here -Alec
+    # NOTE: this mapping comes from the gbd.metadata_type table but in that
+    #       database it isn't in a form that's convenient to query and these
+    #       ids should be stable so I'm sticking it here -Alec
     metadata_type_id = {
             'codcorrect': 1,
             'como': 4
@@ -134,6 +120,7 @@
     from hierarchies import dbtrees
     return [c.id for c in dbtrees.loctree(None, location_set_id=2).get_node_by_id(location_id).children]
 
+
 @memory.cache
 def get_modelable_entity_draws(location_id, me_id, gbd_round_id, publication_ids=None):
     from transmogrifier.draw_ops import get_draws
@@ -163,6 +150,7 @@
                      sex_ids=MALE + FEMALE,
                      age_group_ids=ZERO_TO_EIGHTY + EIGHTY_PLUS,
                      gbd_round_id=gbd_round_id)
+
 
 @memory.cache
 def get_como_draws(location_id, cause_id, gbd_round_id, publication_ids=None):
@@ -208,6 +196,7 @@
                              age_group_ids=ZERO_TO_EIGHTY + EIGHTY_PLUS,
                              draw_type='rr')
 
+
 @memory.cache
 def get_exposures(location_id, risk_id, gbd_round_id):
     from transmogrifier.draw_ops import get_draws
@@ -244,6 +233,7 @@
                              age_group_ids=ZERO_TO_EIGHTY + EIGHTY_PLUS,
                              include_risks=True,
                              num_workers=worker_count)
+
 
 @memory.cache
 def get_populations(location_id, gbd_round_id):

--- conflicted
+++ resolved
@@ -305,30 +305,12 @@
     return get_draws(gbd_id_field=entity_types,
                      gbd_id=entity_ids,
                      source="como",
-<<<<<<< HEAD
                      location_ids=location_ids,
                      sex_ids=MALE + FEMALE + COMBINED,
                      age_group_ids=get_age_group_ids(),
                      version_id=model_version,
                      gbd_round_id=GBD_ROUND_ID)
-=======
-                     location_ids=location_id,
-                     sex_ids=MALE + FEMALE,
-                     age_group_ids=get_age_group_ids(gbd_round_id),
-                     gbd_round_id=gbd_round_id)
-
-
-@memory.cache
-def get_covariate_estimates(covariate_id, location_id):
-    from db_queries import get_covariate_estimates
-
-    covariate_estimates = get_covariate_estimates(covariate_id=covariate_id,
-                                                  location_id=location_id,
-                                                  sex_id=MALE + FEMALE + COMBINED,
-                                                  age_group_id=-1,
-                                                  model_version_id=None)
-    return covariate_estimates
->>>>>>> c04e0261
+
 
 
 @memory.cache
@@ -343,13 +325,13 @@
         # return) with the risk. So instead we loop and wait for central comp to fix the issue.
         # Help desk ticket: HELP-4746
         data = get_draws(gbd_id_field='rei_id',
-                     gbd_id=risk_id,
-                     source='risk',
-                     location_ids=location_ids,
-                     sex_ids=MALE + FEMALE + COMBINED,
-                     age_group_ids=get_age_group_ids(),
-                     draw_type='rr',
-                     gbd_round_id=GBD_ROUND_ID)
+                         gbd_id=risk_id,
+                         source='risk',
+                         location_ids=location_ids,
+                         sex_ids=MALE + FEMALE + COMBINED,
+                         age_group_ids=get_age_group_ids(),
+                         draw_type='rr',
+                         gbd_round_id=GBD_ROUND_ID)
         data['risk_id'] = risk_id
         results.append(data)
     return pd.concat(results)

from multiprocessing.process import current_process

from joblib import Memory
import numpy as np
import pandas as pd

from ceam_inputs.util import get_cache_directory
from ceam_inputs.auxiliary_files import auxiliary_file_path

memory = Memory(cachedir=get_cache_directory(), verbose=1)

MALE = [1]
FEMALE = [2]
COMBINED = [3]

ZERO_TO_EIGHTY = list(range(2, 21))
EIGHTY_PLUS = [21]

@memory.cache
def get_model_versions(publication_ids):
    from db_tools import ezfuncs

    mapping = ezfuncs.query("""
        SELECT modelable_entity_id, 
               model_version_id
        FROM epi.publication_model_version
        JOIN epi.model_version USING (model_version_id)
        JOIN shared.publication USING (publication_id)
        WHERE publication_id in ({})
        """.format(','.join([str(pid) for pid in publication_ids])), conn_def='epi')

    return dict(mapping[['modelable_entity_id', 'model_version_id']].values)


@memory.cache
def get_age_bins():
    from db_tools import ezfuncs
    return ezfuncs.query("""
        SELECT age_group_id, 
               age_group_years_start, 
               age_group_years_end, 
               age_group_name 
        FROM age_group
        WHERE age_group_id IN ({})
        """.format(','.join([str(a) for a in ZERO_TO_EIGHTY + EIGHTY_PLUS])), conn_def='shared')


@memory.cache
def get_healthstate_id(me_id):
    from db_tools import ezfuncs

    healthstate_id_df = ezfuncs.query("""    
    SELECT modelable_entity_id, 
           healthstate_id
    FROM epi.sequela_hierarchy_history
    WHERE modelable_entity_id = {}
    """.format(int(me_id)), conn_def='epi')

    if healthstate_id_df.empty:
        raise ValueError("Modelable entity id {} does not have a healthstate id.".format(me_id)
                         + "There is not a disability weight associated with this sequela,"
                         + "so you should not try to pull draws for it")

    healthstate_id = healthstate_id_df.at[0, 'healthstate_id']

    return healthstate_id


@memory.cache
def get_subregions(location_id):
    from hierarchies import dbtrees
    return [c.id for c in dbtrees.loctree(None, location_set_id=2).get_node_by_id(location_id).children]


@memory.cache
def get_modelable_entity_draws(location_id, me_id, publication_ids=None, gbd_round_id=None):
    from transmogrifier.draw_ops import get_draws
    model_version = get_model_versions(publication_ids)[me_id] if publication_ids else None
    gbd_round_id = gbd_round_id if gbd_round_id else 4

    return get_draws(gbd_id_field='modelable_entity_id',
                     gbd_id=me_id,
                     source="dismod",
                     location_ids=location_id,
                     sex_ids=MALE + FEMALE,
                     age_group_ids=ZERO_TO_EIGHTY + EIGHTY_PLUS,
                     model_version_id=model_version,
                     gbd_round_id=gbd_round_id)


@memory.cache
def get_codcorrect_draws(location_id, cause_id, gbd_round_id):
    from transmogrifier.draw_ops import get_draws

    # FIXME: Should submit a ticket to IT to determine if we need to specify an
    # output_version_id or a model_version_id to ensure we're getting the correct results
    return get_draws(gbd_id_field='cause_id',
                     gbd_id=cause_id,
                     source="codcorrect",
                     location_ids=location_id,
                     sex_ids=MALE + FEMALE,
                     age_group_ids=ZERO_TO_EIGHTY + EIGHTY_PLUS,
                     gbd_round_id=gbd_round_id)


@memory.cache
def get_covariate_estimates(covariate_name_short, location_id):
    # This import is not at global scope because I only want the dependency if cached data is unavailable
    from db_queries import get_covariate_estimates

    covariate_estimates = get_covariate_estimates(covariate_name_short=covariate_name_short,
                                                  covariate_id=None,
                                                  location_id=location_id,
                                                  sex_id=MALE + FEMALE + COMBINED,
                                                  age_group_id=-1,
                                                  model_version_id=None)
    return covariate_estimates


@memory.cache
def _get_risk_draws(location_id, risk_id, draw_type, gbd_round_id):
    from transmogrifier.draw_ops import get_draws
    try:
        draws = get_draws(gbd_id_field='rei_id',
                          gbd_id=risk_id,
                          source='risk',
                          location_ids=location_id,
                          sex_ids=MALE + FEMALE,
                          age_group_ids=ZERO_TO_EIGHTY + EIGHTY_PLUS,
                          draw_type=draw_type,
                          gbd_round_id=gbd_round_id)
<<<<<<< HEAD
    except ValueError as e:
        if 'No draws exist for your requirements' not in str(e):
            raise
        # This is the message for the case when the risk doesn't exist in the requested round
        # but may still exist in the previous
=======
    except ValueError:
>>>>>>> 0882e3d8
        draws = get_draws(gbd_id_field='rei_id',
                          gbd_id=risk_id,
                          source='risk',
                          location_ids=location_id,
                          sex_ids=MALE + FEMALE,
                          age_group_ids=ZERO_TO_EIGHTY + EIGHTY_PLUS,
                          draw_type=draw_type,
                          gbd_round_id=gbd_round_id-1)
<<<<<<< HEAD
    if np.any(draws.values == "error"):
        raise ValueError("Get draws failed for some rows but not all. It is unclear how to proceed so stopping")
=======
>>>>>>> 0882e3d8
    return draws


def get_relative_risks(location_id, risk_id, gbd_round_id):
    return _get_risk_draws(location_id=location_id,
                           risk_id=risk_id,
                           draw_type='rr',
                           gbd_round_id=gbd_round_id)


def get_exposures(location_id, risk_id, gbd_round_id):
    return _get_risk_draws(location_id=location_id,
                           risk_id=risk_id,
                           draw_type='exposure',
                           gbd_round_id=gbd_round_id)


@memory.cache
def get_pafs(location_id, cause_id, gbd_round_id):
    from transmogrifier.draw_ops import get_draws

    # I'm cargo culting here. When the simulation is hosted by a dask worker,
    # we can't spawn sub-processes in the way that get_draws wants to
    # There are better ways of solving this but they involve understanding dask
    # better or working on shared function code, neither of
    # which I'm going to do right now. -Alec
    worker_count = 0 if current_process().daemon else 6  # One worker per 5-year dalynator file (1990 - 2015)

    return get_draws(gbd_id_field='cause_id',
                     gbd_id=cause_id,
                     source='dalynator',
                     location_ids=location_id,
                     sex_ids=MALE + FEMALE,
                     age_group_ids=ZERO_TO_EIGHTY + EIGHTY_PLUS,
                     include_risks=True,
                     gbd_round_id=gbd_round_id,
                     num_workers=worker_count)


@memory.cache
def get_populations(location_id, gbd_round_id):
    from db_queries import get_population

    return get_population(age_group_id=ZERO_TO_EIGHTY + EIGHTY_PLUS,
                          location_id=location_id,
                          year_id=[-1],
                          sex_id=MALE + FEMALE + COMBINED,
                          gbd_round_id=gbd_round_id)


@memory.cache
def get_deaths(location_id, gbd_round_id):
    from transmogrifier.draw_ops import get_draws

    # I'm cargo culting here. When the simulation is hosted by a dask worker,
    # we can't spawn sub-processes in the way that get_draws wants to
    # There are better ways of solving this but they involve understanding dask
    # better or working on shared function code, neither of
    # which I'm going to do right now. -Alec
    worker_count = 0 if current_process().daemon else 6  # One worker per 5-year dalynator file (1990 - 2015)

    return get_draws(gbd_id_field="cause_id",
                     gbd_id=294,
                     source="dalynator",
                     age_group_ids=ZERO_TO_EIGHTY + EIGHTY_PLUS,
                     location_ids=location_id,
                     measure_ids=1,
                     gbd_round_id=gbd_round_id,
                     num_workers=worker_count)


@memory.cache
def get_data_from_auxiliary_file(file_name, **kwargs):
    path, encoding = auxiliary_file_path(file_name, **kwargs)
    file_type = path.split('.')[-1]
    if file_type == 'csv':
        data = pd.read_csv(path, encoding=encoding)
    elif file_type == 'h5':
        data = pd.read_hdf(path, encoding=encoding)
    elif file_type == 'dta':
        data = pd.read_stata(path, encoding=encoding)
    else:
        raise NotImplementedError("File type {} is not supported".format(file_type))
    return data<|MERGE_RESOLUTION|>--- conflicted
+++ resolved
@@ -129,15 +129,7 @@
                           age_group_ids=ZERO_TO_EIGHTY + EIGHTY_PLUS,
                           draw_type=draw_type,
                           gbd_round_id=gbd_round_id)
-<<<<<<< HEAD
     except ValueError as e:
-        if 'No draws exist for your requirements' not in str(e):
-            raise
-        # This is the message for the case when the risk doesn't exist in the requested round
-        # but may still exist in the previous
-=======
-    except ValueError:
->>>>>>> 0882e3d8
         draws = get_draws(gbd_id_field='rei_id',
                           gbd_id=risk_id,
                           source='risk',
@@ -146,11 +138,6 @@
                           age_group_ids=ZERO_TO_EIGHTY + EIGHTY_PLUS,
                           draw_type=draw_type,
                           gbd_round_id=gbd_round_id-1)
-<<<<<<< HEAD
-    if np.any(draws.values == "error"):
-        raise ValueError("Get draws failed for some rows but not all. It is unclear how to proceed so stopping")
-=======
->>>>>>> 0882e3d8
     return draws
 
 

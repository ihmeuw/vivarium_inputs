import os.path

from getpass import getuser

from ceam import config

STATA_PATH = os.path.join(os.path.dirname(os.path.realpath(__file__)), 'cen_functions_scripts')


def get_cache_directory():
    return config.input_data.intermediary_data_cache_path.format(username=getuser())
<<<<<<< HEAD

=======
>>>>>>> 6d57fa26

def gbd_year_range():
    year_start = round_to_gbd_year(config.simulation_parameters.year_start)
    year_end = round_to_gbd_year(config.simulation_parameters.year_end, down=False)
    if year_end == year_start:
        year_end += 5
    return year_start, year_end

<<<<<<< HEAD

=======
# FIXME: Need to handle GBD 2013!!
>>>>>>> 6d57fa26
def round_to_gbd_year(year, down=True):
    rounded_year = int(year/5)*5
    if not down and rounded_year != year:
        rounded_year += 5
    if year >= 2015:
        rounded_year = year
    return rounded_year<|MERGE_RESOLUTION|>--- conflicted
+++ resolved
@@ -9,10 +9,7 @@
 
 def get_cache_directory():
     return config.input_data.intermediary_data_cache_path.format(username=getuser())
-<<<<<<< HEAD
 
-=======
->>>>>>> 6d57fa26
 
 def gbd_year_range():
     year_start = round_to_gbd_year(config.simulation_parameters.year_start)
@@ -21,11 +18,8 @@
         year_end += 5
     return year_start, year_end
 
-<<<<<<< HEAD
 
-=======
 # FIXME: Need to handle GBD 2013!!
->>>>>>> 6d57fa26
 def round_to_gbd_year(year, down=True):
     rounded_year = int(year/5)*5
     if not down and rounded_year != year:

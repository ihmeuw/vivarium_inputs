"""Module containing functions that standardize the format of GBD outputs."""
from typing import Mapping

import pandas as pd

from core_maths.interpolate import interpolate

from ceam_inputs.gbd import get_age_bins
from ceam_inputs.core import UnhandledDataError

<<<<<<< HEAD
=======
def standardize_dimensions(data: pd.DataFrame, dimensions: pd.MultiIndex, fill_na_value: Mapping[str, float]) -> pd.DataFrame:
    """
    Take draw data and make it dense over the specified dimensions. The dimensions must be some subset of ['age_group_id', 'sex', 'year', 'location_id'].
>>>>>>> 8da4df1a

def standardize_dimensions(data: pd.DataFrame, dimensions: pd.MultiIndex,
                           fill_na_value: Mapping[str, float]=None) -> pd.DataFrame:
    """Take input data and make it dense over the specified dimensions.

    The behavior of the function depends on which dimension is being considered and the nature of the sparsity:

    Cases:
    1) dimension missing - nothing needed
    2) fully dense in the expected range - nothing needed
    3) some sparsity:
       a) in the year dimension: interpolate
       b) in age/sex dimension and dense for a contiguous subset of the expected range and missing elsewhere: fill
    4) all others - panic

    Parameters
    ----------
    data :
        The data to standardize
    dimensions :
        A multi index whose individual index columns must be some subset of {'age', 'sex', 'year'}
        which represent dimensions of the data; and whose levels provide the expected extent of
        the data in those dimensions.
    fill_na_value :
        A mapping between

    Returns
    -------
        A dataframe with either full extent or no extent in all of the given dimensions.

    Raises
    ------
    UnhandledDataError :
        If the data is somehow malformed in a manner we don't deal with.
    """
    dimensions = dimensions.to_frame().reset_index(drop=True)
<<<<<<< HEAD
    dimensions = pd.concat([dimensions.assign(measure=measure) for measure in data.measure.unique()], ignore_index=True)
=======
    with_measure = pd.DataFrame()
    for measure in data.measure.unique():
        with_measure = with_measure.append(dimensions.assign(measure= measure))
    dimensions = with_measure
    assert not set(dimensions.columns).difference(['age_group_id', 'sex', 'year', 'measure', 'location_id']), "We only know how to standardize 'age_group_id', 'sex', 'location_id' and 'year'"
    draw_columns = {c for c in data.columns if 'draw_' in c}
    assert not set(data.columns).difference(set(dimensions.columns) | {'measure'} | draw_columns), "We only support standardizing draw data"
    assert not set(data.measure.unique()).difference(fill_na_value.keys()), f'Missing fill values for these measures: "{set(data.measure.unique()).difference(fill_na_value.keys())}"'
>>>>>>> 8da4df1a

    draw_columns = [c for c in data.columns if 'draw_' in c]

<<<<<<< HEAD
    assert set(dimensions.columns) <= {'age_group_id', 'sex', 'year', 'measure'}
    assert set(data.columns) <= set(dimensions.columns.tolist() + draw_columns)
    assert set(data.measure.unique()) <= fill_na_value.keys()

    # Case 1: Remove any dimensions not present in the data.
    applicable_dimensions = dimensions[[c for c in dimensions.columns if c in data]].copy()
    # Case 4: Check preconditions and panic if it's an unhandled case.
    verify_well_formed(data, applicable_dimensions)

    # Case 3a: Interpolate over year.
    if 'year' in applicable_dimensions.columns:
        data = interpolate_years(data, applicable_dimensions)

    # Case 3b: Fill in missing data
=======
    for dimension in dimensions.columns:
        if dimension not in data:
            # Case 1: completely missing
            del applicable_dimensions[dimension]
            continue

        existing_extent = data[dimension].sort_values().drop_duplicates()
        extent = dimensions[dimension].sort_values().drop_duplicates()

        if existing_extent.equals(extent):
            # Case 2: fully dense
            continue

        if dimension == 'age_group_id':
            min_existing = existing_extent.min()
            max_existing = existing_extent.max()

            overlap = (extent >= min_existing) & (extent <= max_existing)

            if not existing_extent.reset_index(drop=True).equals(extent[overlap].reset_index(drop=True)):
                # Case 4: the data is somehow malformed
                raise ValueError()
        elif dimension == 'year':
            # This one is different because we want to interpolate rather than fill.
            if existing_extent.min() > extent.min() or existing_extent.max() < extent.max():
                raise ValueError("Cannot interpolate years without data on both edges")

            i = 0
            while i < len(extent):
                year = extent.iloc[i]
                if year not in existing_extent.values:
                    j = i
                    while j < len(extent):
                        check_year = extent.iloc[j]
                        if check_year in existing_extent.values:
                            break
                        else:
                            j += 1
                    #TODO does this work if i is the end of the list?
                    year = extent.iloc[i-1]
                    end_year = extent.iloc[j]
                    start = data.query('year == @year').sort_values(list(data.columns)).reset_index(drop=True)
                    end = data.query('year == @end_year').sort_values(list(data.columns)).reset_index(drop=True)

                    index_columns = list(dimensions.columns)
                    value_columns = list(draw_columns)
                    interpolated = interpolate(start, end, index_columns, 'year', value_columns, year, end_year)
                    interpolated = interpolated.query('year != @year and year != @end_year and year in @extent')
                    data = data.append(interpolated)
                i += 1


    # Case 3: fill
>>>>>>> 8da4df1a
    dimension_columns, extents = zip(*applicable_dimensions.items())
    expected_index = pd.MultiIndex.from_arrays(extents, names=dimension_columns)
    data = data.set_index(list(dimension_columns))

    missing = expected_index.difference(data.index)
    if not missing.empty:
        to_add = pd.DataFrame(columns=draw_columns, index=missing)
        to_add = to_add.reset_index().set_index(list(set(dimension_columns) - {'measure'}))
        data = data.reset_index().set_index(list(set(dimension_columns) - {'measure'}))
        for measure, fill in fill_na_value.items():
            to_add.loc[to_add['measure'] == measure, draw_columns] = fill
        data = data.append(to_add)

    return data.reset_index()


def verify_well_formed(data: pd.DataFrame, dimensions: pd.DataFrame):
    for dimension in dimensions.columns:
        existing = data[dimension].sort_values().drop_duplicates()
        expected = dimensions[dimension].sort_values().drop_duplicates()

        contiguous_overlap = ((expected >= existing.min()) & (expected <= existing.max()))
        if dimension in ('age_group_id', 'sex') and not set(existing) == set(expected[contiguous_overlap]):
            raise UnhandledDataError(f'The data is malformed in the {dimension} dimension.')

        if dimension == 'year' and (existing.min() > expected.min() or existing.max() < expected.max()):
            raise UnhandledDataError("Cannot interpolate years without data on both edges")


def interpolate_years(data: pd.DataFrame, dimensions: pd.DataFrame) -> pd.DataFrame:
    existing_extent = data['year'].sort_values().drop_duplicates()
    expected_extent = dimensions['year'].sort_values().drop_duplicates()

    out = []
    for year in expected_extent:
        if year in existing_extent.values:
            out.append(data[data['year'] == year])
        else:
            previous_year = existing_extent[existing_extent < year].iloc[-1]
            next_year = existing_extent[existing_extent > year].iloc[0]
            start = data[data['year'] == previous_year].sort_values(list(data.columns)).reset_index(drop=True)
            end = data[data['year'] == next_year].sort_values(list(data.columns)).reset_index(drop=True)

            index_columns = list(dimensions.columns)
            value_columns = list(data.columns.difference(index_columns))

            interpolated = interpolate(start, end, index_columns, 'year', value_columns, previous_year, next_year)
            interpolated = interpolated[interpolated['year'] == year]
            out.append(interpolated)

    return pd.concat(out, ignore_index=True)


def select_draw_data(data, draw, column_name, src_column=None):
    if column_name:
        if src_column is not None:
            if isinstance(src_column, str):
                column_map = {src_column.format(draw=draw): column_name}
            else:
                column_map = {src.format(draw=draw): dest for src, dest in zip(src_column, column_name)}
        else:
            column_map = {'draw_{draw}'.format(draw=draw): column_name}

        # if 'measure' is in columns, then keep it, else do
        # not keep it (need measure for the relative risk estimations)
        if 'measure' in data.columns:
            keep_columns = ['year_id', 'age', 'sex_id', 'measure'] + list(column_map.keys())
        else:
            keep_columns = ['year_id', 'age', 'sex_id'] + list(column_map.keys())

        data = data[keep_columns]
        data = data.rename(columns=column_map)

        return normalize_for_simulation(data)
    return data


def normalize_for_simulation(df):
    """
    Parameters
    ----------
    df : DataFrame
        dataframe to change

    Returns
    -------
    Returns a df with column year_id changed to year,
    sex_id changed to sex, and sex values changed from 1 and 2 to Male and Female

    Notes
    -----
    Used by -- load_data_from_cache

    Assumptions -- None

    Questions -- None

    Unit test in place? -- Yes
    """
    df['sex'] = df.sex_id.map({1: 'Male', 2: 'Female', 3: 'Both'}).astype(
        pd.api.types.CategoricalDtype(categories=['Male', 'Female', 'Both'], ordered=False))
    df = df.drop('sex_id', axis=1)
    df = df.rename(columns={'year_id': 'year'})
    return df


def get_age_group_midpoint_from_age_group_id(df):
    """Creates an "age" column from the "age_group_id" column

    Parameters
    ----------
    df: df for which you want an age column that has an age_group_id column

    Returns
    -------
    df with an age column

    Notes
    -----
    Assumptions -- We assume that using a midpoint of age 82.5 for the 80+ year old age group is
    ok for the purposes of CEAM. Everett proposed that we could get the life expectancy at age 80
    for each location and use that as the midpoint for the 80+ group, but Abie suggested that we
    keep the midpoint as 82.5 for now. GBD populations have data for each age group up until the
    age 95+ age group, at which point I'm assuming we can use 97.5 as the midpoint.
    """
    if df.empty:
        df['age'] = 0
        return df

    df = df.copy()
    idx = df.index
    mapping = get_age_bins()
    mapping = mapping.set_index('age_group_id')
    mapping['age'] = mapping[['age_group_years_start', 'age_group_years_end']].mean(axis=1)

    df = df.set_index('age_group_id')
    df[['age', 'age_group_start', 'age_group_end']] = mapping[['age', 'age_group_years_start', 'age_group_years_end']]

    # Assumption: We're using 82.5 as the midpoint for the age 80+ age group. May want to change in the future.
    df.loc[df.age == 102.5, 'age'] = 82.5

    df = df.set_index(idx)

    return df<|MERGE_RESOLUTION|>--- conflicted
+++ resolved
@@ -8,12 +8,6 @@
 from ceam_inputs.gbd import get_age_bins
 from ceam_inputs.core import UnhandledDataError
 
-<<<<<<< HEAD
-=======
-def standardize_dimensions(data: pd.DataFrame, dimensions: pd.MultiIndex, fill_na_value: Mapping[str, float]) -> pd.DataFrame:
-    """
-    Take draw data and make it dense over the specified dimensions. The dimensions must be some subset of ['age_group_id', 'sex', 'year', 'location_id'].
->>>>>>> 8da4df1a
 
 def standardize_dimensions(data: pd.DataFrame, dimensions: pd.MultiIndex,
                            fill_na_value: Mapping[str, float]=None) -> pd.DataFrame:
@@ -50,23 +44,11 @@
         If the data is somehow malformed in a manner we don't deal with.
     """
     dimensions = dimensions.to_frame().reset_index(drop=True)
-<<<<<<< HEAD
+
     dimensions = pd.concat([dimensions.assign(measure=measure) for measure in data.measure.unique()], ignore_index=True)
-=======
-    with_measure = pd.DataFrame()
-    for measure in data.measure.unique():
-        with_measure = with_measure.append(dimensions.assign(measure= measure))
-    dimensions = with_measure
-    assert not set(dimensions.columns).difference(['age_group_id', 'sex', 'year', 'measure', 'location_id']), "We only know how to standardize 'age_group_id', 'sex', 'location_id' and 'year'"
-    draw_columns = {c for c in data.columns if 'draw_' in c}
-    assert not set(data.columns).difference(set(dimensions.columns) | {'measure'} | draw_columns), "We only support standardizing draw data"
-    assert not set(data.measure.unique()).difference(fill_na_value.keys()), f'Missing fill values for these measures: "{set(data.measure.unique()).difference(fill_na_value.keys())}"'
->>>>>>> 8da4df1a
-
     draw_columns = [c for c in data.columns if 'draw_' in c]
 
-<<<<<<< HEAD
-    assert set(dimensions.columns) <= {'age_group_id', 'sex', 'year', 'measure'}
+    assert set(dimensions.columns) <= {'age_group_id', 'sex', 'year', 'measure', 'location_id'}
     assert set(data.columns) <= set(dimensions.columns.tolist() + draw_columns)
     assert set(data.measure.unique()) <= fill_na_value.keys()
 
@@ -80,61 +62,6 @@
         data = interpolate_years(data, applicable_dimensions)
 
     # Case 3b: Fill in missing data
-=======
-    for dimension in dimensions.columns:
-        if dimension not in data:
-            # Case 1: completely missing
-            del applicable_dimensions[dimension]
-            continue
-
-        existing_extent = data[dimension].sort_values().drop_duplicates()
-        extent = dimensions[dimension].sort_values().drop_duplicates()
-
-        if existing_extent.equals(extent):
-            # Case 2: fully dense
-            continue
-
-        if dimension == 'age_group_id':
-            min_existing = existing_extent.min()
-            max_existing = existing_extent.max()
-
-            overlap = (extent >= min_existing) & (extent <= max_existing)
-
-            if not existing_extent.reset_index(drop=True).equals(extent[overlap].reset_index(drop=True)):
-                # Case 4: the data is somehow malformed
-                raise ValueError()
-        elif dimension == 'year':
-            # This one is different because we want to interpolate rather than fill.
-            if existing_extent.min() > extent.min() or existing_extent.max() < extent.max():
-                raise ValueError("Cannot interpolate years without data on both edges")
-
-            i = 0
-            while i < len(extent):
-                year = extent.iloc[i]
-                if year not in existing_extent.values:
-                    j = i
-                    while j < len(extent):
-                        check_year = extent.iloc[j]
-                        if check_year in existing_extent.values:
-                            break
-                        else:
-                            j += 1
-                    #TODO does this work if i is the end of the list?
-                    year = extent.iloc[i-1]
-                    end_year = extent.iloc[j]
-                    start = data.query('year == @year').sort_values(list(data.columns)).reset_index(drop=True)
-                    end = data.query('year == @end_year').sort_values(list(data.columns)).reset_index(drop=True)
-
-                    index_columns = list(dimensions.columns)
-                    value_columns = list(draw_columns)
-                    interpolated = interpolate(start, end, index_columns, 'year', value_columns, year, end_year)
-                    interpolated = interpolated.query('year != @year and year != @end_year and year in @extent')
-                    data = data.append(interpolated)
-                i += 1
-
-
-    # Case 3: fill
->>>>>>> 8da4df1a
     dimension_columns, extents = zip(*applicable_dimensions.items())
     expected_index = pd.MultiIndex.from_arrays(extents, names=dimension_columns)
     data = data.set_index(list(dimension_columns))
@@ -157,7 +84,7 @@
         expected = dimensions[dimension].sort_values().drop_duplicates()
 
         contiguous_overlap = ((expected >= existing.min()) & (expected <= existing.max()))
-        if dimension in ('age_group_id', 'sex') and not set(existing) == set(expected[contiguous_overlap]):
+        if dimension in 'age_group_id' and not set(existing) == set(expected[contiguous_overlap]):
             raise UnhandledDataError(f'The data is malformed in the {dimension} dimension.')
 
         if dimension == 'year' and (existing.min() > expected.min() or existing.max() < expected.max()):

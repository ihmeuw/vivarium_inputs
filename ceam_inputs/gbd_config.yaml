input_data:
    intermediary_data_cache_path: /share/scratch/users/{username}/cache
<<<<<<< HEAD
    location: Kenya
    use_subregions: False
=======
    location_id: 180
    use_subregions: False
    input_draw_number: 0
    gbd_round_id: 4
    j_drive: /home/j
    risk_factor_correlation_matrix_variation: location_180
>>>>>>> 0d007bd4
<|MERGE_RESOLUTION|>--- conflicted
+++ resolved
@@ -1,13 +1,8 @@
 input_data:
     intermediary_data_cache_path: /share/scratch/users/{username}/cache
-<<<<<<< HEAD
     location: Kenya
-    use_subregions: False
-=======
-    location_id: 180
     use_subregions: False
     input_draw_number: 0
     gbd_round_id: 4
     j_drive: /home/j
-    risk_factor_correlation_matrix_variation: location_180
->>>>>>> 0d007bd4
+    risk_factor_correlation_matrix_variation: location_180
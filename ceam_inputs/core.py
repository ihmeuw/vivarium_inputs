"""This module performs the core data transformations on GBD data and provides a basic API for data access."""
from typing import Iterable, Sequence, List
from itertools import product

import numpy as np
import pandas as pd

<<<<<<< HEAD
from ceam_inputs import gbd, risk_factor_correlation, causes, risk_factors, etiologies, coverage_gaps
=======
from ceam_inputs import gbd, risk_factor_correlation, causes, risk_factors
>>>>>>> 0d007bd4
from ceam_inputs.gbd_mapping.templates import sid, UNKNOWN, Cause, Sequela, Etiology, Risk, ModelableEntity, scalar
from ceam_inputs.gbd_mapping.healthcare_entities import HealthcareEntity
from ceam_inputs.gbd_mapping.coverage_gaps import CoverageGap
from ceam_inputs.gbd_mapping.covariates import Covariate
from ceam_inputs.gbd_mapping.treatment_technologies import TreatmentTechnology


# Define GBD sex ids for usage with central comp tools.
MALE = [1]
FEMALE = [2]
COMBINED = [3]

LOCATION_IDS_BY_NAME = {r.location_name:r.location_id for _, r in gbd.get_location_ids().iterrows()}
LOCATION_NAMES_BY_ID = {v:k for k,v in LOCATION_IDS_BY_NAME.items()}

name_measure_map = {'death': 1,
                    'DALY': 2,
                    'YLD': 3,
                    'YLL': 4,
                    'prevalence': 5,
                    'incidence': 6,
                    'remission': 7,
                    'excess_mortality': 9,
                    'proportion': 18,
                    'continuous': 19, }
gbd_round_id_map = {3: 'GBD_2015', 4: 'GBD_2016'}
age_restriction_map = {scalar(0.0): [2, None],
                       scalar(0.01): [3, 2],
                       scalar(0.10): [4, 3],
                       scalar(1.0): [5, 4],
                       scalar(5.0): [6, 5],
                       scalar(10.0): [7, 6],
                       scalar(15.0): [8, 7],
                       scalar(20.0): [9, 8],
                       scalar(30.0): [11, 10],
                       scalar(40.0): [13, 12],
                       scalar(45.0): [14, 13],
                       scalar(50.0): [15, 14],
                       scalar(55.0): [16, 15],
                       scalar(65.0): [18, 17],
                       scalar(95.0): [235, 32], }


class DataError(Exception):
    """Base exception for errors in data loading."""
    pass


class InvalidQueryError(DataError):
    """Exception raised when the user makes an invalid request for data (e.g. exposures for a sequela)."""
    pass


class UnhandledDataError(DataError):
    """Exception raised when we receive data from the databases that we don't know how to handle."""
    pass


class DataMissingError(DataError):
    """Exception raised when data has unhandled missing entries."""
    pass


class DuplicateDataError(DataError):
    """Exception raised when data has duplication in the index."""
    pass


def get_draws(entities: Sequence[ModelableEntity], measures: Iterable[str],
              locations: Iterable[str]) -> pd.DataFrame:
    """Gets draw level gbd data for each specified measure and entity.

    Parameters
    ----------
    entities:
        A list of data containers from the `gbd_mapping` package. The entities must all be the same
        type (e.g. all `gbd_mapping.Cause` objects or all `gbd_mapping.Risk` objects, etc.
    measures:
        A list of the GBD measures requested for the provided entities.
    locations:
        A list of locations to pull data for.

    Returns
    -------
    A table of draw level data for indexed by an entity, measure, and location combination as well as demographic data
    (age_group_id, sex_id, year_id) where appropriate.
    """
    measure_handlers = {
        'death': (_get_death, set()),
        'remission': (_get_remission, set()),
        'prevalence': (_get_prevalence, set()),
        'incidence': (_get_incidence, set()),
        'relative_risk': (_get_relative_risk, {'cause_id', 'parameter', }),
        'population_attributable_fraction': (_get_population_attributable_fraction, {'cause_id', }),
        'cause_specific_mortality': (_get_cause_specific_mortality, set()),
        'excess_mortality': (_get_excess_mortality, set()),
        'exposure': (_get_exposure, {'parameter', }),
        'exposure_standard_deviation': (_get_exposure_standard_deviation, {'risk_id', }),
        'annual_visits': (_get_annual_visits, {'modelable_entity_id', }),
        'disability_weight': (_get_disability_weight, set()),
        'protection': (_get_protection, set()),
        'mediation_factor': (_get_mediation_factor, {'cause_id'}),
        'cost': (_get_cost, set()),
    }

    location_ids = [LOCATION_IDS_BY_NAME[name] for name in locations]

    data = []
    id_cols = set()
    for measure in measures:
        try:
            handler, id_columns = measure_handlers[measure]
        except KeyError:
            raise InvalidQueryError(f'No functions are available to pull data for measure {measure}')
        measure_data = handler(entities, location_ids)
        measure_data['measure'] = measure
        id_cols |= id_columns
        data.append(measure_data)
    data = pd.concat(data)

    id_cols |= _get_additional_id_columns(data, entities)

    key_columns = ['measure']
    for column in ['year_id', 'sex_id', 'age_group_id', 'location_id']:
        if column in data:
            key_columns.append(column)

    key_columns += list(id_cols)
    draw_columns = [f'draw_{i}' for i in range(0, 1000)]

    data = data[key_columns + draw_columns].reset_index(drop=True)
    if "location_id" in data:
        data["location"] = data.location_id.apply(LOCATION_NAMES_BY_ID.get)
        data = data.drop("location_id", "columns")
    _validate_data(data, key_columns)

    return data


# TODO: Move to utilities.py
def _get_ids_for_measure(entities: Sequence[ModelableEntity], measure: str) -> List:
    """Selects the appropriate gbd id type for each entity and measure pair.

    Parameters
    ----------
    entities :
        A list of data containers from the `gbd_mapping` package. The entities must all be the same
        type (e.g. all `gbd_mapping.Cause` objects or all `gbd_mapping.Risk` objects, etc.
    measure :
        A list of the GBD measures requested for the provided entities.

    Returns
    -------
    A dictionary whose keys are the requested measures and whose values are sets of the appropriate
    GBD ids for use with central comp tools for the provided entities.

    Raises
    ------
    InvalidQueryError
        If the entities passed are inconsistent with the requested measures.
    """
    measure_types = {
        'death': (Cause, 'gbd_id'),
        'prevalence': ((Cause, Sequela), 'gbd_id'),
        'incidence': ((Cause, Sequela), 'gbd_id'),
        'exposure': ((Risk, CoverageGap, TreatmentTechnology), 'gbd_id'),
        'exposure_standard_deviation': ((Risk, CoverageGap), 'exposure_parameters.dismod_id'),
        'relative_risk': ((Risk, CoverageGap, TreatmentTechnology), 'gbd_id'),
        'population_attributable_fraction': ((Cause, Etiology, CoverageGap, TreatmentTechnology), 'gbd_id'),
        'cause_specific_mortality': ((Cause,), 'gbd_id'),
        'excess_mortality': ((Cause,), 'gbd_id'),
        'annual_visits': (HealthcareEntity, 'utilization'),
        'disability_weight': (Sequela, 'gbd_id'),
        'remission': (Cause, 'dismod_id'),
        'protection': (TreatmentTechnology, 'protection'),
        'mediation_factor': ((Risk, CoverageGap), 'gbd_id'),
        'cost': ((HealthcareEntity, TreatmentTechnology), 'cost'),
    }

    if not all([isinstance(e, type(entities[0])) for e in entities]):
        raise InvalidQueryError("All entities must be of the same type")
    if measure not in measure_types.keys():
        raise InvalidQueryError(f"You've requested an invalid measure: {measure}")

    valid_types, id_attr = measure_types[measure]
    out = []
    for entity in entities:
        if isinstance(entity, valid_types):
            value = entity
            for sub_id in id_attr.split('.'):
                if value[sub_id] is not UNKNOWN:
                    value = value[sub_id]
                else:
                    raise InvalidQueryError(f"Entity {entity.name} has no data for measure '{measure}'")
            out.append(value)
        else:
            raise InvalidQueryError(f"Entity {entity.name} has no data for measure '{measure}'")

    return out


# TODO: Move to utilities.py
def _get_additional_id_columns(data, entities):
    id_column_map = {
        Cause: 'cause_id',
        Sequela: 'sequela_id',
        Covariate: 'covariate_id',
        Risk: 'risk_id',
        Etiology: 'etiology_id',
        CoverageGap: 'coverage_gap_id',
        HealthcareEntity: 'healthcare_entity',
        TreatmentTechnology: 'treatment_technology',
    }
    out = set()
    out.add(id_column_map[type(entities[0])])
    out |= set(data.columns) & set(id_column_map.values())
    return out


# TODO: Move to utilities.py
def _validate_data(data: pd.DataFrame, key_columns: Iterable[str]=None):
    """Validates that no data is missing and that the provided key columns make a valid (unique) index.

    Parameters
    ----------
    data:
        The data table to be validated.
    key_columns:
        An iterable of the column names used to uniquely identify a row in the data table.

    Raises
    ------
    DataMissingError
        If the data contains any null (NaN or NaT) values.
    DuplicatedDataError
        If the provided key columns are insufficient to uniquely identify a record in the data table.
    """
    if np.any(data.isnull()):
        raise DataMissingError()

    if key_columns and np.any(data.duplicated(key_columns)):
        raise DuplicateDataError()


#####################
# get_draws helpers #
#####################
#
# These functions filter out erroneous measures and deal with special cases.
#

####################
# Cause-like stuff #
####################

def _get_death(entities, location_ids):
    measure_ids = _get_ids_for_measure(entities, 'death')
    death_data = gbd.get_codcorrect_draws(cause_ids=measure_ids, location_ids=location_ids)

    return death_data[death_data['measure_id'] == name_measure_map['death']]


def _get_remission(entities, location_ids):
    measure_ids = _get_ids_for_measure(entities, 'remission')
    remission_data = gbd.get_modelable_entity_draws(me_ids=measure_ids, location_ids=location_ids)

    id_map = {entity.dismod_id: entity.gbd_id for entity in entities}
    remission_data['cause_id'] = remission_data['modelable_entity_id'].replace(id_map)

    # FIXME: The sex filtering should happen in the reshaping step.
    correct_measure = remission_data['measure_id'] == name_measure_map['remission']
    correct_sex = remission_data['sex_id'] != COMBINED
    return remission_data[correct_measure & correct_sex]


def _get_prevalence(entities, location_ids):
    measure_ids = _get_ids_for_measure(entities, 'prevalence')
    measure_data = gbd.get_como_draws(entity_ids=measure_ids, location_ids=location_ids)

    # FIXME: The year filtering should happen in the reshaping step.
    correct_measure = measure_data['measure_id'] == name_measure_map['prevalence']
    correct_years = measure_data['year_id'].isin(gbd.get_estimation_years(gbd.GBD_ROUND_ID))
    return measure_data[correct_measure & correct_years]


def _get_incidence(entities, location_ids):
    measure_ids = _get_ids_for_measure(entities, 'incidence')
    measure_data = gbd.get_como_draws(entity_ids=measure_ids, location_ids=location_ids)

    # FIXME: The year filtering should happen in the reshaping step.
    correct_measure = measure_data['measure_id'] == name_measure_map['incidence']
    correct_years = measure_data['year_id'].isin(gbd.get_estimation_years(gbd.GBD_ROUND_ID))
    return measure_data[correct_measure & correct_years]


def _get_cause_specific_mortality(entities, location_ids):
    # FIXME: Mapping backword to name like this is awkward
    locations = [LOCATION_NAMES_BY_ID[location_id] for location_id in location_ids]
    deaths = get_draws(entities, ["death"], locations)
    deaths["location_id"] = deaths.location.apply(LOCATION_IDS_BY_NAME.get)
    deaths = deaths.drop("location", "columns")

    populations = get_populations(locations)
    populations = populations[populations['year_id'] >= deaths.year_id.min()]
    populations["location_id"] = populations.location.apply(LOCATION_IDS_BY_NAME.get)

    merge_columns = ['age_group_id', 'location_id', 'year_id', 'sex_id']
    key_columns = merge_columns + ['cause_id']
    draw_columns = [f'draw_{i}' for i in range(0, 1000)]

    df = deaths.merge(populations, on=merge_columns).set_index(key_columns)
    csmr = df[draw_columns].divide(df['population'], axis=0).reset_index()

    csmr = csmr[key_columns + draw_columns]
    _validate_data(csmr, key_columns)

    return csmr


def _get_excess_mortality(entities, location_ids):
    # FIXME: Mapping backword to name like this is awkward
    locations = [LOCATION_NAMES_BY_ID[location_id] for location_id in location_ids]
    prevalences = get_draws(entities, ['prevalence'], locations).drop('measure', 'columns')
    csmrs = get_draws(entities, ['cause_specific_mortality'], locations).drop('measure', 'columns')

    key_columns = ['year_id', 'sex_id', 'age_group_id', 'location', 'cause_id']
    prevalences = prevalences.set_index(key_columns)
    csmrs = csmrs.set_index(key_columns)

    # In some cases CSMR is not zero for age groups where prevalence is, which leads to
    # crazy outputs. So enforce that constraint.
    # TODO: But is this the right place to do that?
    draw_columns = [f'draw_{i}' for i in range(1000)]
    csmrs[draw_columns] = csmrs[draw_columns].where(prevalences[draw_columns] != 0, 0)

    em = csmrs.divide(prevalences, axis='index').reset_index()
    em = em[em['sex_id'] != COMBINED]

    em["location_id"] = em.location.apply(LOCATION_IDS_BY_NAME.get)
    em = em.drop("location", "columns")

    return em.dropna()


# TODO This should probably use the _get_ids_for_measure function but it doesn't quite fit
def _get_disability_weight(entities, _):
    gbd_round = gbd_round_id_map[gbd.GBD_ROUND_ID]
    disability_weights = gbd.get_data_from_auxiliary_file('Disability Weights', gbd_round=gbd_round)
    combined_disability_weights = gbd.get_data_from_auxiliary_file('Combined Disability Weights', gbd_round=gbd_round)

    data = []
    for s in entities:
        # Only sequelae have disability weights.
        assert isinstance(s.gbd_id, sid)
        if s.healthstate.gbd_id in disability_weights['healthstate_id'].values:
            df = disability_weights.loc[disability_weights.healthstate_id == s.healthstate.gbd_id].copy()
        elif s.healthstate.gbd_id in combined_disability_weights['healthstate_id'].values:
            df = disability_weights.loc[disability_weights.healthstate_id == s.healthstate.gbd_id].copy()
        else:
            raise DataMissingError(f"No disability weight available for the sequela {s.name}")
        df['sequela_id'] = s.gbd_id
        df['measure'] = 'disability_weight'
        data.append(df)

    data = pd.concat(data)
    data = data.rename(columns={f'draw{i}':f'draw_{i}' for i in range(1000)})
    return data.reset_index(drop=True)


###################
# Risk-like stuff #
###################

def _get_relative_risk(entities, location_ids):
    if isinstance(entities[0], TreatmentTechnology):
        data = []
        for entity in entities:
            entity_data = gbd.get_data_from_auxiliary_file(entity.relative_risk,
                                                           gbd_round=gbd_round_id_map[gbd.GBD_ROUND_ID])
            if len(entity_data.sex_id) == 3:
                entity_data = entity_data[entity_data['sex_id'] != COMBINED]

            data.append(entity_data)

        df = pd.concat(data)
        return df
    else:
        measure_ids = _get_ids_for_measure(entities, 'relative_risk')
    measure_data = gbd.get_relative_risks(risk_ids=measure_ids, location_ids=location_ids)
    measure_data = measure_data.rename(columns={f'rr_{i}': f'draw_{i}' for i in range(1000)})
    if isinstance(entities[0], CoverageGap):
        draw_cols = [f'draw_{i}' for i in range(1000)]
        measure_data.loc[:, draw_cols] = 1/measure_data.loc[:, draw_cols]
        measure_data = _handle_coverage_gap_data(entities, measure_data, 1)

    # FIXME: I'm passing because this is broken for zinc_deficiency, and I don't have time to investigate -J.C.
    # err_msg = ("Not all relative risk data has both the 'mortality' and 'morbidity' flag "
    #            + "set. This may not indicate an error but it is a case we don't explicitly handle. "
    #            + "If you need this risk, come talk to one of the programmers.")
    # assert np.all((measure_data.mortality == 1) & (measure_data.morbidity == 1)), err_msg

    measure_data = measure_data[measure_data['morbidity'] == 1]  # FIXME: HACK
    del measure_data['mortality']
    del measure_data['morbidity']

    return measure_data


def _filter_to_most_detailed(data):
    for column, entity_list in [('cause_id', causes), ('etiology_id', etiologies), ('risk_id', risk_factors)]:
        if column in data:
            most_detailed = {e.gbd_id for e in entity_list if e is not None}
            data = data.query(f"{column} in @most_detailed")
    return data


def _compute_paf_for_special_cases(entity, location_ids):
    paf = pd.DataFrame()
    for location_id in location_ids:
        ex = _get_exposure([entity], [location_id])
        key_cols = ['age_group_id', 'year_id', 'sex_id', 'parameter']
        rr_cols = key_cols + ['cause_id']
        rr = _get_relative_risk([entity], [location_id])
        years = rr.year_id.unique()
        relative_risk = rr.set_index(rr_cols)
        exposure = ex[ex['year_id'].isin(years)].set_index(key_cols)
        draw_columns = ['draw_{}'.format(i) for i in range(1000)]
        cause_ids = rr.cause_id.unique()
        for cause_id in cause_ids:
            rr_cause = relative_risk.xs(key=cause_id, level='cause_id')
            temp = rr_cause[draw_columns]*exposure[draw_columns]
            temp_sum = temp.groupby(['age_group_id', 'year_id', 'sex_id']).sum()
            temp_result = ((temp_sum-1)/temp_sum)
            temp_result['cause_id'] = cause_id
            temp_result['location_id'] = location_id
            temp_result['risk_id'] = ex.risk_id.unique()[0]
            paf = paf.append(temp_result)
    paf = paf.reset_index()
    return paf


def _get_population_attributable_fraction(entities, location_ids):
<<<<<<< HEAD
    if isinstance(entities[0], (Cause, Etiology, CoverageGap)):
        measure_ids = _get_ids_for_measure(entities, 'population_attributable_fraction')
        measure_data = gbd.get_pafs(entity_ids=measure_ids, location_ids=location_ids)
        measure_data = _filter_to_most_detailed(measure_data)

        # TODO: We currently do not handle the case where PAF==1 well so we just dump those rows. Eventually we should fix it for real
        draws = [c for c in measure_data.columns if 'draw_' in c]
        measure_data = measure_data.loc[~(measure_data[draws] == 1).any(axis=1)]

        # FIXME: I'm passing because this is broken for SBP, it's unimportant, and I don't have time to investigate -J.C.
        # measure_ids = {name_measure_map[m] for m in ['death', 'DALY', 'YLD', 'YLL']}
        # err_msg = ("Not all PAF data has values for deaths, DALYs, YLDs and YLLs. "
        #           + "This may not indicate an error but it is a case we don't explicitly handle. "
        #           + "If you need this PAF, come talk to one of the programmers.")
        # assert np.all(
        #    measure_data.groupby(key_columns).measure_id.unique().apply(lambda x: set(x) == measure_ids)), err_msg

        # TODO: figure out if we need to assert some property of the different PAF measures
        measure_data = measure_data[measure_data['measure_id'] == name_measure_map['YLD']]
        measure_data = measure_data.rename(columns={'rei_id': 'risk_id'})
        # FIXME: Is this the only data we need to delete measure id for?
        del measure_data['measure_id']
        if isinstance(entities[0], Etiology):
            measure_data = measure_data.rename(columns={'risk_id': 'etiology_id'})
        if isinstance(entities[0], CoverageGap):
            measure_data = measure_data.rename(columns={'risk_id': 'coverage_gap_id'})
        return measure_data
=======
    if isinstance(entities[0], (Risk, Etiology, CoverageGap)):
        # any special_case whose PAF needs to be directly computed
        SPECIAL = [risk_factors.unsafe_water_source]
        special_cases = list(set(entities).intersection(SPECIAL))
        regular_cases = list(set(entities)-set(special_cases))
        paf = pd.DataFrame()
        if special_cases:
            for entity in special_cases:
                paf = paf.append(_compute_paf_for_special_cases(entity, location_ids))
        if regular_cases:
            measure_ids = _get_ids_for_measure(regular_cases, 'population_attributable_fraction')
            measure_data = gbd.get_pafs(risk_ids=measure_ids, location_ids=location_ids)
            measure_data = _filter_to_most_detailed(measure_data)

            # TODO: We currently do not handle the case where PAF==1 well so we just dump those rows.
            # Eventually we should fix it for real
            draws = [c for c in measure_data.columns if 'draw_' in c]
            measure_data = measure_data.loc[~(measure_data[draws] == 1).any(axis=1)]

            # FIXME: I'm passing because this is broken for SBP, it's unimportant, and I don't have time to investigate -J.C.
            # measure_ids = {name_measure_map[m] for m in ['death', 'DALY', 'YLD', 'YLL']}
            # err_msg = ("Not all PAF data has values for deaths, DALYs, YLDs and YLLs. "
            #           + "This may not indicate an error but it is a case we don't explicitly handle. "
            #           + "If you need this PAF, come talk to one of the programmers.")
            # assert np.all(
            #    measure_data.groupby(key_columns).measure_id.unique().apply(lambda x: set(x) == measure_ids)), err_msg

            # TODO: figure out if we need to assert some property of the different PAF measures
            measure_data = measure_data[measure_data['measure_id'] == name_measure_map['YLD']]
            # FIXME: Is this the only data we need to delete measure id for?
            del measure_data['measure_id']
            if isinstance(entities[0], Etiology):
                measure_data = measure_data.rename(columns={'risk_id': 'etiology_id'})
            if isinstance(entities[0], CoverageGap):
                measure_data = measure_data.rename(columns={'risk_id': 'coverage_gap_id'})
            paf = paf.append(measure_data)

        return paf
>>>>>>> 0d007bd4
    elif isinstance(entities[0], TreatmentTechnology):
        data = []
        for entity, location_id in product(entities, location_ids):
            data.append(gbd.get_data_from_auxiliary_file(entity.population_attributable_fraction,
                                                         location_id=location_id))
        df = pd.concat(data)
        return df
    else:
        raise InvalidQueryError(f"Entity {entities[0].name} has no data for measure 'population_attributable_fraction'")


def _get_exposure(entities, location_ids):
    if isinstance(entities[0], (Risk, Etiology, CoverageGap)):
        measure_ids = _get_ids_for_measure(entities, 'exposure')
        measure_data = gbd.get_exposures(risk_ids=measure_ids, location_ids=location_ids)

        if isinstance(entities[0], (Risk, Etiology)):
            measure_data = _handle_weird_exposure_measures(measure_data)
        if isinstance(entities[0], CoverageGap):
            measure_data = _handle_coverage_gap_data(entities, measure_data, 0)

        # FIXME: The sex filtering should happen in the reshaping step.
        is_categorical_exposure = measure_data.measure_id == name_measure_map['proportion']
        is_continuous_exposure = measure_data.measure_id == name_measure_map['continuous']
        measure_data = measure_data[is_categorical_exposure | is_continuous_exposure]
        measure_data = measure_data[measure_data['sex_id'] != COMBINED]

        # FIXME: Is this the only data we need to delete measure id for?
        del measure_data['measure_id']
        return measure_data
    elif isinstance(entities[0], TreatmentTechnology):  # We have a treatment technology
        data = []
        for entity, location_id in product(entities, location_ids):
            try:
                data.append(gbd.get_data_from_auxiliary_file(entity.exposure, location_id=location_id))
            except FileNotFoundError:
                raise DataMissingError(f'Exposure data for {entity.name} is not available for locations {location_id}')
        return pd.concat(data)
    else:
        raise InvalidQueryError(f"Entity {entities[0].name} has no data for measure 'exposure'")


def _handle_coverage_gap_data(entities, measure_data, fill_value):
    # We pulled coverage, not exposure, so invert the categories.
    coverage = measure_data['parameter'] == 'cat1'
    exposure = measure_data['parameter'] == 'cat2'
    measure_data.loc[coverage, 'parameter'] = 'cat2'
    measure_data.loc[exposure, 'parameter'] = 'cat1'
    measure_data = measure_data.rename(columns={'risk_id': 'coverage_gap_id'})

    for coverage_gap in entities:
        affected_causes = coverage_gap.affected_causes
        if len(affected_causes) != 1:
            raise UnhandledDataError("We only handle coverage gaps affecting a single cause. "
                                     "Tell James if you see this error.")
        restrictions = affected_causes[0].restrictions
        if restrictions.yll_only:
            raise UnhandledDataError("The PAFs we use are for YLDs, so causes with no attributable YLDs should not"
                                     "have associated exposures or RRs.")
        age_start, age_end = restrictions.yld_age_start, restrictions.yld_age_end
        min_age_group = age_restriction_map[age_start][0]
        max_age_group = age_restriction_map[age_end][1]

        good_age_groups = range(min_age_group, max_age_group+1)

        coverage_gap_data = measure_data['coverage_gap_id'] == coverage_gap.gbd_id
        correct_age_groups = measure_data['age_group_id'].isin(good_age_groups)
        draw_cols = [f'draw_{i}' for i in range(1000)]
        measure_data.loc[coverage_gap_data & ~correct_age_groups, draw_cols] = fill_value

    return measure_data


def _handle_weird_exposure_measures(measure_data):
    key_cols = ['age_group_id', 'location_id', 'sex_id', 'year_id']
    draw_cols = [f'draw_{i}' for i in range(1000)]

    measure_data = measure_data.set_index(key_cols)
    measure_data = measure_data[draw_cols + ['risk_id', 'measure_id', 'parameter']]

    for risk_id in measure_data.risk_id.unique():
        # We need to handle this juggling risk by risk because the data is heterogeneous by risk id.
        correct_risk = measure_data['risk_id'] == risk_id
        risk_data = measure_data[correct_risk]

        measure_id = _get_exposure_measure_id(risk_data)

        # FIXME:
        # Some categorical risks come from cause models, or they get weird exposure models that
        # report prevalence instead of proportion.  We should do a systematic review of them and work
        # with the risk factors team to get the exposure reported consistently.  In the mean time
        # we scale the unit-full prevalence numbers to unit-less proportion numbers. - J.C.
        if measure_id == name_measure_map['prevalence']:
            total_prevalence = risk_data[draw_cols].reset_index().groupby(key_cols).sum()
            for parameter in risk_data['parameter'].unique():
                correct_parameter = risk_data['parameter'] == parameter
                measure_data.loc[correct_risk & correct_parameter, draw_cols] /= total_prevalence

            measure_data.loc[correct_risk, 'measure_id'] = name_measure_map['proportion']

    return measure_data.reset_index()


def _get_exposure_measure_id(data):
    measure_ids = data.measure_id.unique()
    if len(measure_ids) > 1:
        raise UnhandledDataError("Exposures should always come back with a single measure, "
                                 "or they should be dealt with as a special case.  ")

    return int(measure_ids)


def _get_exposure_standard_deviation(entities, location_ids):
    ids = dict(zip(_get_ids_for_measure(entities, 'exposure_standard_deviation'), [e.gbd_id for e in entities]))
    df = gbd.get_modelable_entity_draws(list(ids.keys()), location_ids)

    df = df.replace({'modelable_entity_id': ids})
    df = df.rename(columns={'modelable_entity_id': 'risk_id'})

    key_cols = ['age_group_id', 'location_id', 'sex_id', 'year_id', 'risk_id']
    draw_cols = [f'draw_{i}' for i in range(1000)]
    df = df[df['sex_id'] != 3]
    return df[key_cols + draw_cols]


def _get_mediation_factor(entities, location_ids):
    risk_ids = _get_ids_for_measure(entities, 'mediation_factor')
    _gbd_round_id_map = {3: 'GBD_2015', 4: 'GBD_2016'}
    data = gbd.get_data_from_auxiliary_file("Mediation Factors", gbd_round=_gbd_round_id_map[gbd.GBD_ROUND_ID])
    id_col = 'risk_id' if isinstance(entities[0], Risk) else 'coverage_gap_id'
    data = data.rename(columns={'rei_id': id_col})

    data = data[data[id_col].isin(risk_ids)]

    if not data.empty:
        draw_columns = [f'draw_{i}' for i in range(0, 1000)]
        data[draw_columns] = 1 - (data[draw_columns])
        data = data.groupby(['cause_id', id_col])[draw_columns].prod()
    return data.reset_index()
    # else:
    #    columns = list(product(location_ids, risk_ids))
    #    df = pd.DataFrame(columns, columns=['location_id', 'risk_id'])
    #    for i in range(0, 1000):
    #        df[f'draw_{i}'] = 0
    #    return df


###############
# Other stuff #
###############

def _get_annual_visits(entities, location_ids):
    measure_ids = _get_ids_for_measure(entities, 'annual_visits')
    measure_data = gbd.get_modelable_entity_draws(me_ids=measure_ids, location_ids=location_ids)

    measure_data['treatment_technology'] = 'temp'
    for entity in entities:
        correct_entity = measure_data['modelable_entity_id'] == entity.utilization
        measure_data.loc[correct_entity, 'healthcare_entity'] = entity.name

    correct_measure = measure_data['measure_id'] == name_measure_map['continuous']
    correct_sex = measure_data['sex_id'] != COMBINED

    return measure_data[correct_measure & correct_sex]


def _get_protection(entities, location_ids):
    data = []
    for tt in entities:
        df = gbd.get_data_from_auxiliary_file(tt.protection)
        if not set(location_ids).issubset(set(df['location_id'].unique())):

            raise DataMissingError(f'Protection data for {tt.name} is not available for locations '
                                   f'{set(location_ids) - set(df["location_id"].unique())}')
        df = df[df['location_id'].isin(location_ids)]
        data.append(df)
    return pd.concat(data)


def _get_cost(entities, location_ids):
    data = []
    for entity in entities:
        df = gbd.get_data_from_auxiliary_file(entity.cost)
        if entity.name in ['inpatient_visits', 'outpatient_visits']:
            df = df[df['location_id'].isin(location_ids)]
        data.append(df)
    return pd.concat(data)


####################################
# Measures for risk like entities  #
####################################


def get_ensemble_weights(risks):
    data = []
    ids = [risk.gbd_id for risk in risks]
    for i in range(0, (len(ids))):
        risk_id = ids[i]
        temp = gbd.get_data_from_auxiliary_file('Ensemble Distribution Weights',
                                                gbd_round=gbd_round_id_map[gbd.GBD_ROUND_ID],
                                                rei_id=risk_id)
        temp['risk_id'] = risk_id
        data.append(temp)
    data = pd.concat(data)
    return data


def get_risk_correlation_matrix(locations):
    location_ids = [LOCATION_IDS_BY_NAME[location] for location in locations]
    data = []
    for location_id in location_ids:
        df = risk_factor_correlation.load_matrices(location_id=location_id,
                                                   gbd_round=gbd_round_id_map[gbd.GBD_ROUND_ID])
        df['location'] = LOCATION_NAMES_BY_ID[location_id]
        data.append(df)
    return pd.concat(data)


#######################
# Other kinds of data #
#######################


def get_populations(locations):
    location_ids = [LOCATION_IDS_BY_NAME[location] for location in locations]
    populations = pd.concat([gbd.get_populations(location_id) for location_id in location_ids])
    populations["location"] = populations.location_id.apply(LOCATION_NAMES_BY_ID.get)
    keep_columns = ['age_group_id', 'location', 'year_id', 'sex_id', 'population']
    return populations[keep_columns]


def get_age_bins():
    return gbd.get_age_bins()


def get_theoretical_minimum_risk_life_expectancy():
    return gbd.get_theoretical_minimum_risk_life_expectancy()


def get_subregions(locations):
    location_ids = [LOCATION_IDS_BY_NAME[location] for location in locations]
    return gbd.get_subregions(location_ids)


<<<<<<< HEAD
def get_covariate_estimates(covariates, locations):
    location_ids = [LOCATION_IDS_BY_NAME[location] for location in locations]
    return gbd.get_covariate_estimates([covariate.gbd_id for covariate in covariates], location_ids)
=======
def get_covariate_estimates(covariates, location_ids):
    return gbd.get_covariate_estimates([covariate.gbd_id for covariate in covariates], location_ids)
>>>>>>> 0d007bd4
<|MERGE_RESOLUTION|>--- conflicted
+++ resolved
@@ -5,11 +5,7 @@
 import numpy as np
 import pandas as pd
 
-<<<<<<< HEAD
-from ceam_inputs import gbd, risk_factor_correlation, causes, risk_factors, etiologies, coverage_gaps
-=======
-from ceam_inputs import gbd, risk_factor_correlation, causes, risk_factors
->>>>>>> 0d007bd4
+from ceam_inputs import gbd, risk_factor_correlation, causes, risk_factors, etiologies
 from ceam_inputs.gbd_mapping.templates import sid, UNKNOWN, Cause, Sequela, Etiology, Risk, ModelableEntity, scalar
 from ceam_inputs.gbd_mapping.healthcare_entities import HealthcareEntity
 from ceam_inputs.gbd_mapping.coverage_gaps import CoverageGap
@@ -452,35 +448,6 @@
 
 
 def _get_population_attributable_fraction(entities, location_ids):
-<<<<<<< HEAD
-    if isinstance(entities[0], (Cause, Etiology, CoverageGap)):
-        measure_ids = _get_ids_for_measure(entities, 'population_attributable_fraction')
-        measure_data = gbd.get_pafs(entity_ids=measure_ids, location_ids=location_ids)
-        measure_data = _filter_to_most_detailed(measure_data)
-
-        # TODO: We currently do not handle the case where PAF==1 well so we just dump those rows. Eventually we should fix it for real
-        draws = [c for c in measure_data.columns if 'draw_' in c]
-        measure_data = measure_data.loc[~(measure_data[draws] == 1).any(axis=1)]
-
-        # FIXME: I'm passing because this is broken for SBP, it's unimportant, and I don't have time to investigate -J.C.
-        # measure_ids = {name_measure_map[m] for m in ['death', 'DALY', 'YLD', 'YLL']}
-        # err_msg = ("Not all PAF data has values for deaths, DALYs, YLDs and YLLs. "
-        #           + "This may not indicate an error but it is a case we don't explicitly handle. "
-        #           + "If you need this PAF, come talk to one of the programmers.")
-        # assert np.all(
-        #    measure_data.groupby(key_columns).measure_id.unique().apply(lambda x: set(x) == measure_ids)), err_msg
-
-        # TODO: figure out if we need to assert some property of the different PAF measures
-        measure_data = measure_data[measure_data['measure_id'] == name_measure_map['YLD']]
-        measure_data = measure_data.rename(columns={'rei_id': 'risk_id'})
-        # FIXME: Is this the only data we need to delete measure id for?
-        del measure_data['measure_id']
-        if isinstance(entities[0], Etiology):
-            measure_data = measure_data.rename(columns={'risk_id': 'etiology_id'})
-        if isinstance(entities[0], CoverageGap):
-            measure_data = measure_data.rename(columns={'risk_id': 'coverage_gap_id'})
-        return measure_data
-=======
     if isinstance(entities[0], (Risk, Etiology, CoverageGap)):
         # any special_case whose PAF needs to be directly computed
         SPECIAL = [risk_factors.unsafe_water_source]
@@ -519,7 +486,6 @@
             paf = paf.append(measure_data)
 
         return paf
->>>>>>> 0d007bd4
     elif isinstance(entities[0], TreatmentTechnology):
         data = []
         for entity, location_id in product(entities, location_ids):
@@ -765,11 +731,6 @@
     return gbd.get_subregions(location_ids)
 
 
-<<<<<<< HEAD
 def get_covariate_estimates(covariates, locations):
     location_ids = [LOCATION_IDS_BY_NAME[location] for location in locations]
     return gbd.get_covariate_estimates([covariate.gbd_id for covariate in covariates], location_ids)
-=======
-def get_covariate_estimates(covariates, location_ids):
-    return gbd.get_covariate_estimates([covariate.gbd_id for covariate in covariates], location_ids)
->>>>>>> 0d007bd4

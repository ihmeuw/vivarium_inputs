"""This module performs the core data transformations on GBD data and provides a basic API for data access."""
from typing import Iterable, Sequence, List
from itertools import product

import numpy as np
import pandas as pd

<<<<<<< HEAD
from ceam_inputs import gbd, risk_factor_correlation, causes
from ceam_inputs.gbd_mapping.templates import sid, UNKNOWN, Cause, Sequela, Etiology, Risk, ModelableEntity
=======
from ceam_inputs import gbd, risk_factor_correlation
from ceam_inputs.gbd_mapping.templates import sid, UNKNOWN, Cause, Sequela, Etiology, Risk, ModelableEntity, scalar
>>>>>>> eb135934
from ceam_inputs.gbd_mapping.healthcare_entities import HealthcareEntity
from ceam_inputs.gbd_mapping.coverage_gaps import CoverageGap
from ceam_inputs.gbd_mapping.covariates import Covariate
from ceam_inputs.gbd_mapping.treatment_technologies import TreatmentTechnology


# Define GBD sex ids for usage with central comp tools.
MALE = [1]
FEMALE = [2]
COMBINED = [3]

name_measure_map = {'death': 1,
                    'DALY': 2,
                    'YLD': 3,
                    'YLL': 4,
                    'prevalence': 5,
                    'incidence': 6,
                    'remission': 7,
                    'excess_mortality': 9,
                    'proportion': 18,
                    'continuous': 19, }
gbd_round_id_map = {3: 'GBD_2015', 4: 'GBD_2016'}
age_restriction_map = {scalar(0.0): [2, None],
                       scalar(0.01): [3, 2],
                       scalar(0.10): [4, 3],
                       scalar(1.0): [5, 4],
                       scalar(5.0): [6, 5],
                       scalar(10.0): [7, 6],
                       scalar(15.0): [8, 7],
                       scalar(20.0): [9, 8],
                       scalar(30.0): [11, 10],
                       scalar(40.0): [13, 12],
                       scalar(45.0): [14, 13],
                       scalar(50.0): [15, 14],
                       scalar(55.0): [16, 15],
                       scalar(65.0): [18, 17],
                       scalar(95.0): [235, 32], }


class DataError(Exception):
    """Base exception for errors in data loading."""
    pass


class InvalidQueryError(DataError):
    """Exception raised when the user makes an invalid request for data (e.g. exposures for a sequela)."""
    pass


class UnhandledDataError(DataError):
    """Exception raised when we receive data from the databases that we don't know how to handle."""
    pass


class DataMissingError(DataError):
    """Exception raised when data has unhandled missing entries."""
    pass


class DuplicateDataError(DataError):
    """Exception raised when data has duplication in the index."""
    pass


def get_draws(entities: Sequence[ModelableEntity], measures: Iterable[str],
              location_ids: Iterable[int]) -> pd.DataFrame:
    """Gets draw level gbd data for each specified measure and entity.

    Parameters
    ----------
    entities:
        A list of data containers from the `gbd_mapping` package. The entities must all be the same
        type (e.g. all `gbd_mapping.Cause` objects or all `gbd_mapping.Risk` objects, etc.
    measures:
        A list of the GBD measures requested for the provided entities.
    location_ids:
        A list of location ids to pull data for.

    Returns
    -------
    A table of draw level data for indexed by an entity, measure, and location combination as well as demographic data
    (age_group_id, sex_id, year_id) where appropriate.
    """
    measure_handlers = {
        'death': (_get_death, set()),
        'remission': (_get_remission, set()),
        'prevalence': (_get_prevalence, set()),
        'incidence': (_get_incidence, set()),
        'relative_risk': (_get_relative_risk, {'cause_id', 'parameter', }),
        'population_attributable_fraction': (_get_population_attributable_fraction, {'cause_id', }),
        'cause_specific_mortality': (_get_cause_specific_mortality, set()),
        'excess_mortality': (_get_excess_mortality, set()),
        'exposure': (_get_exposure, {'parameter', }),
        'exposure_standard_deviation': (_get_exposure_standard_deviation, {'risk_id', }),
        'annual_visits': (_get_annual_visits, {'modelable_entity_id', }),
        'disability_weight': (_get_disability_weight, set()),
        'protection': (_get_protection, set()),
        'mediation_factor': (_get_mediation_factor, {'cause_id'}),
        'cost': (_get_cost, set()),
    }

    data = []
    id_cols = set()
    for measure in measures:
        try:
            handler, id_columns = measure_handlers[measure]
        except KeyError:
            raise InvalidQueryError(f'No functions are available to pull data for measure {measure}')
        measure_data = handler(entities, location_ids)
        measure_data['measure'] = measure
        id_cols |= id_columns
        data.append(measure_data)
    data = pd.concat(data)

    id_cols |= _get_additional_id_columns(data, entities)

    key_columns = ['measure']
    for column in ['year_id', 'sex_id', 'age_group_id', 'location_id']:
        if column in data:
            key_columns.append(column)

    key_columns += list(id_cols)
    draw_columns = [f'draw_{i}' for i in range(0, 1000)]

    data = data[key_columns + draw_columns].reset_index(drop=True)
    _validate_data(data, key_columns)

    return data


# TODO: Move to utilities.py
def _get_ids_for_measure(entities: Sequence[ModelableEntity], measure: str) -> List:
    """Selects the appropriate gbd id type for each entity and measure pair.

    Parameters
    ----------
    entities :
        A list of data containers from the `gbd_mapping` package. The entities must all be the same
        type (e.g. all `gbd_mapping.Cause` objects or all `gbd_mapping.Risk` objects, etc.
    measure :
        A list of the GBD measures requested for the provided entities.

    Returns
    -------
    A dictionary whose keys are the requested measures and whose values are sets of the appropriate
    GBD ids for use with central comp tools for the provided entities.

    Raises
    ------
    InvalidQueryError
        If the entities passed are inconsistent with the requested measures.
    """
    measure_types = {
        'death': (Cause, 'gbd_id'),
        'prevalence': ((Cause, Sequela), 'gbd_id'),
        'incidence': ((Cause, Sequela), 'gbd_id'),
        'exposure': ((Risk, CoverageGap, TreatmentTechnology), 'gbd_id'),
        'exposure_standard_deviation': ((Risk, CoverageGap), 'exposure_parameters.dismod_id'),
        'relative_risk': ((Risk, CoverageGap, Etiology, TreatmentTechnology), 'gbd_id'),
        'population_attributable_fraction': ((Risk, Etiology, CoverageGap), 'gbd_id'),
        'cause_specific_mortality': ((Cause,), 'gbd_id'),
        'excess_mortality': ((Cause,), 'gbd_id'),
        'annual_visits': (HealthcareEntity, 'utilization'),
        'disability_weight': (Sequela, 'gbd_id'),
        'remission': (Cause, 'dismod_id'),
        'protection': (TreatmentTechnology, 'protection'),
        'mediation_factor': ((Risk, CoverageGap), 'gbd_id'),
        'cost': (HealthcareEntity, 'cost'),
    }

    if not all([isinstance(e, type(entities[0])) for e in entities]):
        raise InvalidQueryError("All entities must be of the same type")
    if measure not in measure_types.keys():
        raise InvalidQueryError(f"You've requested an invalid measure: {measure}")

    valid_types, id_attr = measure_types[measure]
    out = []
    for entity in entities:
        if isinstance(entity, valid_types):
            value = entity
            for sub_id in id_attr.split('.'):
                if value[sub_id] is not UNKNOWN:
                    value = value[sub_id]
                else:
                    raise InvalidQueryError(f"Entity {entity.name} has no data for measure '{measure}'")
            out.append(value)
        else:
            raise InvalidQueryError(f"Entity {entity.name} has no data for measure '{measure}'")

    return out


# TODO: Move to utilities.py
def _get_additional_id_columns(data, entities):
    id_column_map = {
        Cause: 'cause_id',
        Sequela: 'sequela_id',
        Covariate: 'covariate_id',
        Risk: 'risk_id',
        Etiology: 'etiology_id',
        CoverageGap: 'coverage_gap_id',
        HealthcareEntity: 'healthcare_entity',
        TreatmentTechnology: 'treatment_technology',
    }
    out = set()
    out.add(id_column_map[type(entities[0])])
    out |= set(data.columns) & set(id_column_map.values())
    return out


# TODO: Move to utilities.py
def _validate_data(data: pd.DataFrame, key_columns: Iterable[str]=None):
    """Validates that no data is missing and that the provided key columns make a valid (unique) index.

    Parameters
    ----------
    data:
        The data table to be validated.
    key_columns:
        An iterable of the column names used to uniquely identify a row in the data table.

    Raises
    ------
    DataMissingError
        If the data contains any null (NaN or NaT) values.
    DuplicatedDataError
        If the provided key columns are insufficient to uniquely identify a record in the data table.
    """
    if np.any(data.isnull()):
        raise DataMissingError()

    if key_columns and np.any(data.duplicated(key_columns)):
        raise DuplicateDataError()


#####################
# get_draws helpers #
#####################
#
# These functions filter out erroneous measures and deal with special cases.
#

####################
# Cause-like stuff #
####################

def _get_death(entities, location_ids):
    measure_ids = _get_ids_for_measure(entities, 'death')
    death_data = gbd.get_codcorrect_draws(cause_ids=measure_ids, location_ids=location_ids)

    return death_data[death_data['measure_id'] == name_measure_map['death']]


def _get_remission(entities, location_ids):
    measure_ids = _get_ids_for_measure(entities, 'remission')
    remission_data = gbd.get_modelable_entity_draws(me_ids=measure_ids, location_ids=location_ids)

    id_map = {entity.dismod_id: entity.gbd_id for entity in entities}
    remission_data['cause_id'] = remission_data['modelable_entity_id'].replace(id_map)

    # FIXME: The sex filtering should happen in the reshaping step.
    correct_measure = remission_data['measure_id'] == name_measure_map['remission']
    correct_sex = remission_data['sex_id'] != COMBINED
    return remission_data[correct_measure & correct_sex]


def _get_prevalence(entities, location_ids):
    measure_ids = _get_ids_for_measure(entities, 'prevalence')
    measure_data = gbd.get_como_draws(entity_ids=measure_ids, location_ids=location_ids)

    # FIXME: The year filtering should happen in the reshaping step.
    correct_measure = measure_data['measure_id'] == name_measure_map['prevalence']
    correct_years = measure_data['year_id'].isin(gbd.get_estimation_years(gbd.GBD_ROUND_ID))
    return measure_data[correct_measure & correct_years]


def _get_incidence(entities, location_ids):
    measure_ids = _get_ids_for_measure(entities, 'incidence')
    measure_data = gbd.get_como_draws(entity_ids=measure_ids, location_ids=location_ids)

    # FIXME: The year filtering should happen in the reshaping step.
    correct_measure = measure_data['measure_id'] == name_measure_map['incidence']
    correct_years = measure_data['year_id'].isin(gbd.get_estimation_years(gbd.GBD_ROUND_ID))
    return measure_data[correct_measure & correct_years]


def _get_cause_specific_mortality(entities, location_ids):
    deaths = get_draws(entities, ["death"], location_ids)

    populations = get_populations(location_ids)
    populations = populations[populations['year_id'] >= deaths.year_id.min()]

    merge_columns = ['age_group_id', 'location_id', 'year_id', 'sex_id']
    key_columns = merge_columns + ['cause_id']
    draw_columns = [f'draw_{i}' for i in range(0, 1000)]

    df = deaths.merge(populations, on=merge_columns).set_index(key_columns)
    csmr = df[draw_columns].divide(df['population'], axis=0).reset_index()

    csmr = csmr[key_columns + draw_columns]
    _validate_data(csmr, key_columns)

    return csmr


def _get_excess_mortality(entities, location_ids):
    prevalences = get_draws(entities, ['prevalence'], location_ids).drop('measure', 'columns')
    csmrs = get_draws(entities, ['cause_specific_mortality'], location_ids).drop('measure', 'columns')

    key_columns = ['year_id', 'sex_id', 'age_group_id', 'location_id', 'cause_id']
    prevalences = prevalences.set_index(key_columns)
    csmrs = csmrs.set_index(key_columns)

    # In some cases CSMR is not zero for age groups where prevalence is, which leads to
    # crazy outputs. So enforce that constraint.
    # TODO: But is this the right place to do that?
    draw_columns = [f'draw_{i}' for i in range(1000)]
    csmrs[draw_columns] = csmrs[draw_columns].where(prevalences[draw_columns] != 0, 0)

    em = csmrs.divide(prevalences, axis='index').reset_index()
    em = em[em['sex_id'] != COMBINED]

    return em.dropna()


# TODO This should probably use the _get_ids_for_measure function but it doesn't quite fit
def _get_disability_weight(entities, _):
    gbd_round = gbd_round_id_map[gbd.GBD_ROUND_ID]
    disability_weights = gbd.get_data_from_auxiliary_file('Disability Weights', gbd_round=gbd_round)
    combined_disability_weights = gbd.get_data_from_auxiliary_file('Combined Disability Weights', gbd_round=gbd_round)

    data = []
    for s in entities:
        # Only sequelae have disability weights.
        assert isinstance(s.gbd_id, sid)
        if s.healthstate.gbd_id in disability_weights['healthstate_id'].values:
            df = disability_weights.loc[disability_weights.healthstate_id == s.healthstate.gbd_id].copy()
        elif s.healthstate.gbd_id in combined_disability_weights['healthstate_id'].values:
            df = disability_weights.loc[disability_weights.healthstate_id == s.healthstate.gbd_id].copy()
        else:
            raise DataMissingError(f"No disability weight available for the sequela {s.name}")
        df['sequela_id'] = s.gbd_id
        df['measure'] = 'disability_weight'
        data.append(df)

    data = pd.concat(data)
    data = data.rename(columns={f'draw{i}':f'draw_{i}' for i in range(1000)})
    return data.reset_index(drop=True)


###################
# Risk-like stuff #
###################

def _get_relative_risk(entities, location_ids):
    if isinstance(entities[0], TreatmentTechnology):
        data = []
        for entity in entities:
            entity_data = gbd.get_data_from_auxiliary_file(entity.relative_risk,
                                                           gbd_round=gbd_round_id_map[gbd.GBD_ROUND_ID])
            if len(entity_data.sex_id) == 3:
                entity_data = entity_data[entity_data['sex_id'] != COMBINED]

            data.append(entity_data)

        df = pd.concat(data)
        return df
    else:
        measure_ids = _get_ids_for_measure(entities, 'relative_risk')
    measure_data = gbd.get_relative_risks(risk_ids=measure_ids, location_ids=location_ids)
<<<<<<< HEAD
    measure_data = _filter_to_most_detailed(measure_data)
=======
    measure_data = measure_data.rename(columns={f'rr_{i}': f'draw_{i}' for i in range(1000)})
    if isinstance(entities[0], CoverageGap):
        draw_cols = [f'draw_{i}' for i in range(1000)]
        measure_data.loc[:, draw_cols] = 1/measure_data.loc[:, draw_cols]
        measure_data = _handle_coverage_gap_data(entities, measure_data, 1)
>>>>>>> eb135934

    # FIXME: I'm passing because this is broken for zinc_deficiency, and I don't have time to investigate -J.C.
    # err_msg = ("Not all relative risk data has both the 'mortality' and 'morbidity' flag "
    #            + "set. This may not indicate an error but it is a case we don't explicitly handle. "
    #            + "If you need this risk, come talk to one of the programmers.")
    # assert np.all((measure_data.mortality == 1) & (measure_data.morbidity == 1)), err_msg

    measure_data = measure_data[measure_data['morbidity'] == 1]  # FIXME: HACK
    del measure_data['mortality']
    del measure_data['morbidity']

    return measure_data


def _filter_to_most_detailed(data):
    most_detailed_causes = {c.gbd_id for c in causes if c is not None and c.gbd_id != 294}
    return data.query('cause_id in @most_detailed_causes')

def _get_population_attributable_fraction(entities, location_ids):
    if isinstance(entities[0], (Risk, Etiology, CoverageGap)):
        measure_ids = _get_ids_for_measure(entities, 'population_attributable_fraction')
        measure_data = gbd.get_pafs(risk_ids=measure_ids, location_ids=location_ids)
        measure_data = _filter_to_most_detailed(measure_data)

        # TODO: We currently do not handle the case where PAF==1 well so we just dump those rows. Eventually we should fix it for real
        draws = [c for c in measure_data.columns if 'draw_' in c]
        measure_data = measure_data.loc[~(measure_data[draws] == 1).any(axis=1)]

        # FIXME: I'm passing because this is broken for SBP, it's unimportant, and I don't have time to investigate -J.C.
        # measure_ids = {name_measure_map[m] for m in ['death', 'DALY', 'YLD', 'YLL']}
        # err_msg = ("Not all PAF data has values for deaths, DALYs, YLDs and YLLs. "
        #           + "This may not indicate an error but it is a case we don't explicitly handle. "
        #           + "If you need this PAF, come talk to one of the programmers.")
        # assert np.all(
        #    measure_data.groupby(key_columns).measure_id.unique().apply(lambda x: set(x) == measure_ids)), err_msg

        # TODO: figure out if we need to assert some property of the different PAF measures
        measure_data = measure_data[measure_data['measure_id'] == name_measure_map['YLD']]
        # FIXME: Is this the only data we need to delete measure id for?
        del measure_data['measure_id']
        if isinstance(entities[0], Etiology):
            measure_data = measure_data.rename(columns={'risk_id': 'etiology_id'})
        if isinstance(entities[0], CoverageGap):
            measure_data = measure_data.rename(columns={'risk_id': 'coverage_gap_id'})
        return measure_data
    elif isinstance(entities[0], TreatmentTechnology):
        data = []
        for entity, location_id in product(entities, location_ids):
            data.append(gbd.get_data_from_auxiliary_file(entity.population_attributable_fraction,
                                                         location_id=location_id))
        df = pd.concat(data)
        return df
    else:
        raise InvalidQueryError(f"Entity {entities[0].name} has no data for measure 'population_attributable_fraction'")


def _get_exposure(entities, location_ids):
    if isinstance(entities[0], (Risk, Etiology, CoverageGap)):
        measure_ids = _get_ids_for_measure(entities, 'exposure')
        measure_data = gbd.get_exposures(risk_ids=measure_ids, location_ids=location_ids)

        if isinstance(entities[0], (Risk, Etiology)):
            measure_data = _handle_weird_exposure_measures(measure_data)

        if isinstance(entities[0], CoverageGap):
            measure_data = _handle_coverage_gap_data(entities, measure_data, 0)

        # FIXME: The sex filtering should happen in the reshaping step.
        is_categorical_exposure = measure_data.measure_id == name_measure_map['proportion']
        is_continuous_exposure = measure_data.measure_id == name_measure_map['continuous']
        measure_data = measure_data[is_categorical_exposure | is_continuous_exposure]
        measure_data = measure_data[measure_data['sex_id'] != COMBINED]

        # FIXME: Is this the only data we need to delete measure id for?
        del measure_data['measure_id']
        return measure_data
    elif isinstance(entities[0], TreatmentTechnology):  # We have a treatment technology
        data = []
        for entity, location_id in product(entities, location_ids):
            data.append(gbd.get_data_from_auxiliary_file(entity.exposure, location_id=location_id))
        return pd.concat(data)
    else:
        raise InvalidQueryError(f"Entity {entities[0].name} has no data for measure 'exposure'")


def _handle_coverage_gap_data(entities, measure_data, fill_value):
    # We pulled coverage, not exposure, so invert the categories.
    coverage = measure_data['parameter'] == 'cat1'
    exposure = measure_data['parameter'] == 'cat2'
    measure_data.loc[coverage, 'parameter'] = 'cat2'
    measure_data.loc[exposure, 'parameter'] = 'cat1'
    measure_data = measure_data.rename(columns={'risk_id': 'coverage_gap_id'})

    for coverage_gap in entities:
        affected_causes = coverage_gap.affected_causes
        if len(affected_causes) != 1:
            raise UnhandledDataError("We only handle coverage gaps affecting a single cause. "
                                     "Tell James if you see this error.")
        restrictions = affected_causes[0].restrictions
        if restrictions.yll_only:
            raise UnhandledDataError("The PAFs we use are for YLDs, so causes with no attributable YLDs should not"
                                     "have associated exposures or RRs.")
        age_start, age_end = restrictions.yld_age_start, restrictions.yld_age_end
        min_age_group = age_restriction_map[age_start][0]
        max_age_group = age_restriction_map[age_end][1]

        good_age_groups = range(min_age_group, max_age_group+1)

        coverage_gap_data = measure_data['coverage_gap_id'] == coverage_gap.gbd_id
        correct_age_groups = measure_data['age_group_id'].isin(good_age_groups)
        draw_cols = [f'draw_{i}' for i in range(1000)]
        measure_data.loc[coverage_gap_data & ~correct_age_groups, draw_cols] = fill_value

    return measure_data


def _handle_weird_exposure_measures(measure_data):
    key_cols = ['age_group_id', 'location_id', 'sex_id', 'year_id']
    draw_cols = [f'draw_{i}' for i in range(1000)]

    measure_data = measure_data.set_index(key_cols)
    measure_data = measure_data[draw_cols + ['risk_id', 'measure_id', 'parameter']]

    for risk_id in measure_data.risk_id.unique():
        # We need to handle this juggling risk by risk because the data is heterogeneous by risk id.
        correct_risk = measure_data['risk_id'] == risk_id
        risk_data = measure_data[correct_risk]

        measure_ids = risk_data.measure_id.unique()
        if len(measure_ids) > 1:
            raise UnhandledDataError("Exposures should always come back with a single measure, "
                                     "or they should be dealt with as a special case.  ")

        measure_id = int(measure_ids)

        # FIXME:
        # Some categorical risks come from cause models, or they get weird exposure models that
        # report prevalence instead of proportion.  We should do a systematic review of them and work
        # with the risk factors team to get the exposure reported consistently.  In the mean time
        # we scale the unit-full prevalence numbers to unit-less proportion numbers. - J.C.
        if measure_id == name_measure_map['prevalence']:
            total_prevalence = pd.DataFrame(np.sum([risk_data.loc[risk_data['parameter'] == parameter, draw_cols].values
                                                    for parameter in risk_data['parameter'].unique()], axis=0),
                                            columns=draw_cols, index=risk_data.index.drop_duplicates())
            for parameter in risk_data['parameter'].unique():
                correct_parameter = risk_data['parameter'] == parameter
                measure_data.loc[correct_risk & correct_parameter, draw_cols] /= total_prevalence

            measure_data.loc[correct_risk, 'measure_id'] = name_measure_map['proportion']

    return measure_data.reset_index()


def _get_exposure_standard_deviation(entities, location_ids):
    ids = dict(zip(_get_ids_for_measure(entities, 'exposure_standard_deviation'), [e.gbd_id for e in entities]))
    df = gbd.get_modelable_entity_draws(list(ids.keys()), location_ids)

    df = df.replace({'modelable_entity_id': ids})
    df = df.rename(columns={'modelable_entity_id': 'risk_id'})

    key_cols = ['age_group_id', 'location_id', 'sex_id', 'year_id', 'risk_id']
    draw_cols = [f'draw_{i}' for i in range(1000)]
    df = df[df['sex_id'] != 3]
    return df[key_cols + draw_cols]


<<<<<<< HEAD
#TODO This should probably use the _get_ids_for_measure function but it doesn't quite fit
#TODO Because this is not indexed by age/sex/year/location it can't be merged with other measures so it should be removed from the get_draws flow
def _get_disability_weight(entities, _):
    gbd_round = gbd_round_id_map[gbd.GBD_ROUND_ID]
    disability_weights = gbd.get_data_from_auxiliary_file('Disability Weights', gbd_round=gbd_round)
    combined_disability_weights = gbd.get_data_from_auxiliary_file('Combined Disability Weights', gbd_round=gbd_round)

    data = []
    for s in entities:
        # Only sequelae have disability weights.
        assert isinstance(s.gbd_id, sid)
        if s.healthstate.gbd_id in disability_weights['healthstate_id'].values:
            df = disability_weights.loc[disability_weights.healthstate_id == s.healthstate.gbd_id].copy()
        elif s.healthstate.gbd_id in combined_disability_weights['healthstate_id'].values:
            df = disability_weights.loc[disability_weights.healthstate_id == s.healthstate.gbd_id].copy()
        else:
            raise DataMissingError(f"No disability weight available for the sequela {s.name}")
        df = df.drop(['hhseqid', 'healthstate_id', 'healthstate'], axis=1)
        df['sequela_id'] = s.gbd_id
        df['measure'] = 'disability_weight'
        data.append(df)
=======
def _get_mediation_factor(entities, location_ids):
    risk_ids = _get_ids_for_measure(entities, 'mediation_factor')
    _gbd_round_id_map = {3: 'GBD_2015', 4: 'GBD_2016'}
    data = gbd.get_data_from_auxiliary_file("Mediation Factors", gbd_round=_gbd_round_id_map[gbd.GBD_ROUND_ID])
    id_col = 'risk_id' if isinstance(entities[0], Risk) else 'coverage_gap_id'
    data = data.rename(columns={'rei_id': id_col})

    data = data[data[id_col].isin(risk_ids)]

    if not data.empty:
        draw_columns = [f'draw_{i}' for i in range(0, 1000)]
        data[draw_columns] = 1 - (data[draw_columns])
        data = data.groupby(['cause_id', id_col])[draw_columns].prod()
    return data.reset_index()
    # else:
    #    columns = list(product(location_ids, risk_ids))
    #    df = pd.DataFrame(columns, columns=['location_id', 'risk_id'])
    #    for i in range(0, 1000):
    #        df[f'draw_{i}'] = 0
    #    return df
>>>>>>> eb135934


###############
# Other stuff #
###############

def _get_annual_visits(entities, location_ids):
    measure_ids = _get_ids_for_measure(entities, 'annual_visits')
    measure_data = gbd.get_modelable_entity_draws(me_ids=measure_ids, location_ids=location_ids)

    measure_data['treatment_technology'] = 'temp'
    for entity in entities:
        correct_entity = measure_data['modelable_entity_id'] == entity.utilization
        measure_data.loc[correct_entity, 'healthcare_entity'] = entity.name

    correct_measure = measure_data['measure_id'] == name_measure_map['continuous']
    correct_sex = measure_data['sex_id'] != COMBINED

    return measure_data[correct_measure & correct_sex]


def _get_protection(entities, location_ids):
    data = []
    for tt in entities:
        df = gbd.get_data_from_auxiliary_file(tt.protection)
        if not set(location_ids).issubset(set(df['location_id'].unique())):

            raise DataMissingError(f'Protection data for {tt.name} is not available for locations '
                                   f'{set(location_ids) - set(df["location_id"].unique())}')
        df = df[df['location_id'].isin(location_ids)]
        data.append(df)
    return pd.concat(data)


def _get_cost(entities, location_ids):
    data = []
    for entity in entities:
        df = gbd.get_data_from_auxiliary_file(entity.cost)
        if entity.name in ['inpatient_visits', 'outpatient_visits']:
            df = df[df['location_id'].isin(location_ids)]
        data.append(df)
    return pd.concat(data)


####################################
# Measures for risk like entities  #
####################################


def get_ensemble_weights(risks, location_ids):
    data = []
    ids = [risk.gbd_id for risk in risks]
    for i in range(0, (len(ids))):
        risk_id = ids[i]
        temp = gbd.get_data_from_auxiliary_file('Ensemble Distribution Weights',
                                                gbd_round=gbd_round_id_map[gbd.GBD_ROUND_ID],
                                                rei_id=risk_id)
        temp['risk_id'] = risk_id
        data.append(temp)
    data = pd.concat(data)
    return data


def get_risk_correlation_matrix(location_ids):
    data = []
    for location_id in location_ids:
        df = risk_factor_correlation.load_matrices(location_id=location_id,
                                                   gbd_round=gbd_round_id_map[gbd.GBD_ROUND_ID])
        df['location_id'] = location_id
        data.append(df)
    return pd.concat(data)


#######################
# Other kinds of data #
#######################


def get_populations(location_ids):
    populations = pd.concat([gbd.get_populations(location_id) for location_id in location_ids])
    keep_columns = ['age_group_id', 'location_id', 'year_id', 'sex_id', 'population']
    return populations[keep_columns]


def get_age_bins():
    return gbd.get_age_bins()


def get_theoretical_minimum_risk_life_expectancy():
    return gbd.get_theoretical_minimum_risk_life_expectancy()


def get_subregions(location_ids):
    return gbd.get_subregions(location_ids)


def get_covariate_estimates(covariates, location_ids):
    return gbd.get_covariate_estimates([covariate.gbd_id for covariate in covariates], location_ids)<|MERGE_RESOLUTION|>--- conflicted
+++ resolved
@@ -5,13 +5,8 @@
 import numpy as np
 import pandas as pd
 
-<<<<<<< HEAD
-from ceam_inputs import gbd, risk_factor_correlation, causes
-from ceam_inputs.gbd_mapping.templates import sid, UNKNOWN, Cause, Sequela, Etiology, Risk, ModelableEntity
-=======
 from ceam_inputs import gbd, risk_factor_correlation
 from ceam_inputs.gbd_mapping.templates import sid, UNKNOWN, Cause, Sequela, Etiology, Risk, ModelableEntity, scalar
->>>>>>> eb135934
 from ceam_inputs.gbd_mapping.healthcare_entities import HealthcareEntity
 from ceam_inputs.gbd_mapping.coverage_gaps import CoverageGap
 from ceam_inputs.gbd_mapping.covariates import Covariate
@@ -382,15 +377,11 @@
     else:
         measure_ids = _get_ids_for_measure(entities, 'relative_risk')
     measure_data = gbd.get_relative_risks(risk_ids=measure_ids, location_ids=location_ids)
-<<<<<<< HEAD
-    measure_data = _filter_to_most_detailed(measure_data)
-=======
     measure_data = measure_data.rename(columns={f'rr_{i}': f'draw_{i}' for i in range(1000)})
     if isinstance(entities[0], CoverageGap):
         draw_cols = [f'draw_{i}' for i in range(1000)]
         measure_data.loc[:, draw_cols] = 1/measure_data.loc[:, draw_cols]
         measure_data = _handle_coverage_gap_data(entities, measure_data, 1)
->>>>>>> eb135934
 
     # FIXME: I'm passing because this is broken for zinc_deficiency, and I don't have time to investigate -J.C.
     # err_msg = ("Not all relative risk data has both the 'mortality' and 'morbidity' flag "
@@ -557,29 +548,6 @@
     return df[key_cols + draw_cols]
 
 
-<<<<<<< HEAD
-#TODO This should probably use the _get_ids_for_measure function but it doesn't quite fit
-#TODO Because this is not indexed by age/sex/year/location it can't be merged with other measures so it should be removed from the get_draws flow
-def _get_disability_weight(entities, _):
-    gbd_round = gbd_round_id_map[gbd.GBD_ROUND_ID]
-    disability_weights = gbd.get_data_from_auxiliary_file('Disability Weights', gbd_round=gbd_round)
-    combined_disability_weights = gbd.get_data_from_auxiliary_file('Combined Disability Weights', gbd_round=gbd_round)
-
-    data = []
-    for s in entities:
-        # Only sequelae have disability weights.
-        assert isinstance(s.gbd_id, sid)
-        if s.healthstate.gbd_id in disability_weights['healthstate_id'].values:
-            df = disability_weights.loc[disability_weights.healthstate_id == s.healthstate.gbd_id].copy()
-        elif s.healthstate.gbd_id in combined_disability_weights['healthstate_id'].values:
-            df = disability_weights.loc[disability_weights.healthstate_id == s.healthstate.gbd_id].copy()
-        else:
-            raise DataMissingError(f"No disability weight available for the sequela {s.name}")
-        df = df.drop(['hhseqid', 'healthstate_id', 'healthstate'], axis=1)
-        df['sequela_id'] = s.gbd_id
-        df['measure'] = 'disability_weight'
-        data.append(df)
-=======
 def _get_mediation_factor(entities, location_ids):
     risk_ids = _get_ids_for_measure(entities, 'mediation_factor')
     _gbd_round_id_map = {3: 'GBD_2015', 4: 'GBD_2016'}
@@ -600,7 +568,6 @@
     #    for i in range(0, 1000):
     #        df[f'draw_{i}'] = 0
     #    return df
->>>>>>> eb135934
 
 
 ###############

# coding: utf-8

# TODO: MAKE SURE NEW PYTHON FUNCTIONS ARE USING THE PUBLICATION IDS!!

import os.path
import os
import shutil
from datetime import timedelta

import numpy as np
import pandas as pd

from scipy.stats import beta

from joblib import Memory
from flufl.lock import Lock

try:
    from transmogrifier.draw_ops import get_draws
except ImportError:
    def get_draws(*args, **kwargs):
        raise ImportError("No module named 'transmogrifier' (you must install central_comp's transmogrifier package _or_ supply precached data)")

try:
    from hierarchies import dbtrees
except ImportError:
    def dbtrees(*args, **kwargs):
        raise ImportError("No module named 'hierarchies' (you must install central_comp's hierarchies package _or_ supply precached data)")

from ceam import config
from ceam.interpolation import Interpolation
from ceam.framework.randomness import choice

from ceam_inputs.util import get_cache_directory
from ceam_inputs.auxiliary_files import open_auxiliary_file, auxiliary_file_path

from ceam_inputs.gbd_ms_auxiliary_functions import create_age_column
from ceam_inputs.gbd_ms_auxiliary_functions import normalize_for_simulation
from ceam_inputs.gbd_ms_auxiliary_functions import get_age_group_midpoint_from_age_group_id
from ceam_inputs.gbd_ms_auxiliary_functions import get_populations
from ceam_inputs.gbd_ms_auxiliary_functions import create_sex_id_column
from ceam_inputs.gbd_ms_auxiliary_functions import get_all_cause_mortality_rate
from ceam_inputs.gbd_ms_auxiliary_functions import get_healthstate_id
from ceam.interpolation import Interpolation
from ceam.framework.randomness import choice
from ceam_inputs.gbd_ms_auxiliary_functions import expand_ages_for_dfs_w_all_age_estimates
# em 9/21: do we want to be converting from rates to probabilities in gbd_ms_functions.py?
# TODO: Yes bring in probabilities. BUT CONFIRM WITH ABIE THAT WE WANT TO BE USING ANNUAL RATES HERE
from ceam_inputs.gbd_ms_auxiliary_functions import expand_ages
from joblib import Memory
import warnings

from ceam.framework.util import from_yearly, rate_to_probability

import logging
_log = logging.getLogger(__name__)

memory = Memory(cachedir=get_cache_directory(), verbose=1)

from ceam import CEAMError


class CEAMDataIngestionError(CEAMError):
    pass
class UnhandledRiskError(CEAMDataIngestionError):
   pass




# # Microsim functions
# This notebook contains the functions that will be used to
# re-format GBD data into a format that can be used for the cost-effectiveness
# microsim. Wherever possible, these functions will leverage the existing
# central comp functions (please see this link for more information on the
# central computation functions
# https://hub.ihme.washington.edu/display/GBD2016/Shared+functions

@memory.cache
def get_model_versions():
    """Return a mapping from modelable_entity_id to the version of that entity 
    associated with the GBD publications currently configured.
    """
    from db_tools import ezfuncs # This import is not at global scope because I only want the dependency if cached data is unavailable

    publication_ids = [int(pid) for pid in config.get('input_data', 'gbd_publication_ids').split(',')]
    mapping = ezfuncs.query('''
    SELECT modelable_entity_id, model_version_id
    FROM epi.publication_model_version
    JOIN epi.model_version USING (model_version_id)
    JOIN shared.publication USING (publication_id)
    WHERE publication_id in ({})
    '''.format(','.join([str(pid) for pid in publication_ids]))
    , conn_def='epi')

    mapping = dict(mapping[['modelable_entity_id', 'model_version_id']].values)

    return mapping


# 1. get_modelable_entity_draws (gives you incidence, prevalence, csmr, excess mortality, and other metrics at draw level)


def get_modelable_entity_draws(location_id, year_start, year_end, measure,
                               me_id):
    """
    Returns draws for a given measure and modelable entity

    Parameters
    ----------
    location_id : int
        location_id takes same location_id values as are used for GBD

    year_start : int, year
        year_start is the year in which you want to start the simulation

    year_end : int, end year
        year_end is the year in which you want to end the simulation

    measure : int, measure
        defines which measure (e.g. prevalence) you want to pull. Use central
        comp's get_ids functions to learn about which measures are available
        and what numbers correspond with each measure

    me_id: int, modelable entity id
        modelable_entity_id takes same me_id values as are used for GBD

    Returns
    -------
    df with year_id, sex_id, age and 1k draws

    Notes
    -----
    Used by -- get_cause_level_prevalence, sum_up_csmrs_for_all_causes_in_microsim, get_post_mi_heart_failure_proportion_draws, get_excess_mortality, get_incidence, get_continuous, get_proportion, get_prevalence

    Assumptions -- None

    Questions -- None

    Unit test in place? -- No. Don't think it's necessary, since this function merely pulls draws from the database and then filters a dataframe so that only one measure is included in the output and that only the years in b/w the simulation year start and year end are included in the df.
    """

    meid_version_map = get_model_versions()
    model_version = meid_version_map[me_id]

    draws = get_draws('modelable_entity_id', me_id, location_ids=location_id, source='dismod', sex_ids=[1,2], age_group_ids=list(range(2,22)), model_version_id=model_version)

    # draws = python_wrapper('get_modelable_entity_draws.py', 'draws_for_location{l}_for_meid{m}.csv'.format(m=me_id, l=location_id), location_id, me_id, model_version)

    draws = draws[draws.measure_id == measure]

    draws = draws.query('year_id>={ys} and year_id<={ye}'.format(
                         ys=year_start, ye=year_end))

    draws = get_age_group_midpoint_from_age_group_id(draws)

    keepcol = ['year_id', 'sex_id', 'age']
    keepcol.extend(('draw_{i}'.format(i=i) for i in range(0, 1000)))

    # assert an error to make sure data is dense (i.e. no missing data)
    assert draws.isnull().values.any() == False, "there are nulls in the dataframe that get_modelable_entity_draws just tried to output. check that the cache to make sure the data you're pulling is correct"

    # assert an error if there are duplicate rows
    assert draws.duplicated(['age', 'year_id', 'sex_id']).sum(
    ) == 0, "there are duplicates in the dataframe that get_modelable_entity_draws just tried to output. check the cache to make sure that the data you're pulling is correct"

    return draws[keepcol].sort_values(by=['year_id', 'age', 'sex_id'])


# 2. generate_ceam_population

# TODO: Think initial age is broken
# TODO: Write a test to make sure that getting a representative sample of people in a specific age group works
def generate_ceam_population(location_id, year_start, number_of_simulants, initial_age=None, pop_age_start=None, pop_age_end=None):
    """
    Returns a population of simulants to be fed into CEAM

    Parameters
    ----------
    location_id : int
        location_id takes same location_id values as are used for GBD

    year_start : int, year
        year_start is the year in which you want to start the simulation

    number of simulants : int, number
        year_end is the year in which you want to end the simulation

    initial_age : int
        If not None simulants will all be set to this age otherwise their
        ages will come from the population distribution

    Returns
    -------
    df with columns simulant_id, age, sex_id, and columns to indicate if
    simulant has different diseases

    Notes
    -----
    Used by -- Creates a population in base_population.py

    Assumptions -- None

    Questions -- None

    Unit test in place? -- Yes

    TODO -- Need to smooth out initial ages (JIRA ticket - CE-213)

    """

    # Use auxilliary get_populations function to bring in the both sex
    # population
    # FIXME: IF/WHEN THE OTHER FUNCTIONS INCLUDE ESTIMATES FOR 5 YEAR AGE GROUPS OVER 80, CHANGE SUM_UP_80_PLUS TO = FALSE!!!!
    pop = get_populations(location_id, year_start, 3, sum_up_80_plus = True)

    if pop_age_start is not None:
        pop_age_start = float(pop_age_start)
        pop = pop.query("age >= @pop_age_start").copy()

    if pop_age_end is not None:
        pop_age_end = float(pop_age_end)
        pop = pop.query("age < @pop_age_end").copy()

    total_pop_value = pop.sum()['pop_scaled']

    # get proportion of total population in each age group
    pop['proportion_of_total_pop'] = pop['pop_scaled'] / total_pop_value

    # create a dataframe of 50k simulants
    simulants = pd.DataFrame({'simulant_id': range(0, number_of_simulants)})

    # TODO: If we're setting initial ages, we probably just want a 50/50 distribution of men/women too
    if initial_age is None:
        simulants = create_age_column(simulants, pop, number_of_simulants)
    else:
        simulants['age'] = initial_age

    simulants = create_sex_id_column(simulants, location_id, year_start)

    # TODO: Design and implement test that makes sure CEAM population looks
    # like population file pulled from GBD
    # TODO: Design and implement test that makes sure population has been
    # smoothed out-- JIRA TICKET CE-213

    # assert an error to make sure data is dense (i.e. no missing data)
    assert simulants.isnull().values.any() == False, "there are nulls in the dataframe that generate_ceam_population just tried to output. check the function and its auxiliary functions (get_populations and assign_sex_id)"

    # assert an error if there are duplicate rows
    assert simulants.duplicated(['simulant_id']).sum(
    ) == 0, "there are duplicates in the dataframe that generate_ceam_population just tried to output. check the function and its auxiliary functions (get_populations and assign_sex_id)"

    return simulants

@memory.cache
def assign_subregions(index, location_id, year):
    """
    Assigns a location to each simulant. If the location_id
    has sub regions in the hierarchy than the simulants will be
    distributed across them uniformly weighted by each region's population.
    Otherwise all simulants will be assigned location_id.

    Parameters
    ----------
    index : pandas.Index
        the simulants to assign
    location_id : int
        the location in the locations hierarchy to descend from
    year : int
        the year to use for population estimates

    Notes
    -----
    This ignores demographic details. So if there is some region that has a
    age or sex bias in it's population, that will not be captured.
    """
    region_ids = [c.id for c in dbtrees.loctree(None, location_set_id=2).get_node_by_id(location_id).children]

    if not region_ids:
        # The location has no sub regions
        return pd.Series(location_id, index=index)

    # Get the population of each subregion and calculate the ratio of it to the
    # total, which gives us the weights to use when distributing simulants
    populations = np.array([get_populations(region_id, year, 3).pop_scaled.sum() for region_id in region_ids])
    populations = populations / populations.sum()

    return choice('assign_subregions_{}'.format(year), index, region_ids, p=populations)


# 3. assign_cause_at_beginning_of_simulation


def get_cause_level_prevalence(states, year_start):
    """
    Takes all of the sequela in 'states' and adds them up to get a total prevalence for the cause

    Parameters
    ----------
    states : dict
        dict with keys = name of cause, values = modelable entity id of cause

    year_start: int
        year_start is the year in which the simulation will begin

    Returns
    -------
    df with 1k draws where draw values are the prevalence of the cause of interest

    Notes
    -----
    Used by -- assign_cause_at_beginning_of_simulation

    Assumptions -- That the sequela prevalences associated with a cause will add up to the cause level prevalence

    Questions -- Would it be better to just pull cause level prevalence? I'm a bit worried that the sequela prevalences won't add up

    Unit test in place? -- Yes

    """
    prevalence_df = pd.DataFrame()

    for key in states.keys():

        assert set(states[key].columns) == set(['year', 'age', 'prevalence', 'sex']), "the keys in the dict passed to get_cause_level_prevalence need to be dataframes with columns year, age, prevalence, and sex"
        # get prevalence for the start year only
        states[key] = states[key].query("year == {}".format(year_start))

        # keep only the columns we need (demographic identifiers and one draw)
        states[key] = states[key][['year', 'age', 'prevalence', 'sex']]
        prevalence_df = prevalence_df.append(states[key])

    cause_level_prevalence = prevalence_df.groupby(
        ['year', 'sex', 'age'], as_index=False)[['prevalence']].sum()

    return cause_level_prevalence, states


def determine_if_sim_has_cause(simulants_df, cause_level_prevalence):
    """
    returns a dataframe with new column 'condition_envelope' that will indicate whether the simulant has the cause or is healthy (healthy is where condition_envelope = NaN at this point)

    Parameters
    ----------
    simulants_df: df
        dataframe of simulants that is made by generate_ceam_population

    cause_level_prevalence: df
        dataframe of 1k prevalence draws

    Returns
    -------
    df with indication of whether or not simulant is healthy

    Notes
    -----
    Used by -- assign_cause_at_beginning_of_simulation

    Assumptions -- None

    Questions -- I sort the prevalence and simulants dataframes by simulant_id to make sure that the prevalence is being assigned correctly to each demographic group. Is there a better way to make sure that we're applying the correct prevalence rate to each simulant?

    Unit test in place? -- Yes
    """

    # TODO: Need to include Interpolation in this function for cause_level_prevalence. There are more age values for simulants df (older ages) than there are for cause_level_prevalence, hence why an interpolation function is needed. 

    #TODO: this is weird and not general but I don't think we should be doing this lookup here anyway
    assert len(set(cause_level_prevalence.year)) == 1
    cause_level_prevalence = cause_level_prevalence.copy()
    del cause_level_prevalence['year']
    #merged = pd.merge(simulants_df, cause_level_prevalence, on=['age', 'sex'])
    probability_of_disease = Interpolation(cause_level_prevalence, ['sex'], ['age'])(simulants_df[['age', 'sex']])

    probability_of_NOT_having_disease = 1 - probability_of_disease
    weights = np.array([probability_of_NOT_having_disease, probability_of_disease]).T

    results = simulants_df.copy()

    results = results.set_index('simulant_id') 

    # Need to sort results so that the simulants are in the same order as the weights
    results['condition_envelope'] = choice('determine_if_sim_has_cause', results.index, [False, True], weights)

    return results


def get_sequela_proportions(cause_level_prevalence, states):
    """
    Returns a dictionary with keys that are modelable entity ids and values are dataframes with proportion data

    Parameters
    ----------
    cause_level_prevalence: df
        dataframe of 1k prevalence draws

    states : dict
        dict with keys = name of cause, values = dataframe of prevalence draws

    Returns
    -------
    A dictionary of dataframes where each dataframe contains proportion of cause prevalence made up by a specific sequela

    Notes
    -----
    Used -- That the prevalence of a sequela can be divided by the prevalence of the cause associated with that sequela to get the proportional prevalence.

    Questions -- None

    Unit test in place? -- Yes
    """

    sequela_proportions = {}

    for key in states.keys():
        sequela_proportions[key] = \
            pd.merge(states[key], cause_level_prevalence, on=[
                'age', 'sex', 'year'], suffixes=('_single', '_total'))
        single = sequela_proportions[key][
            'prevalence_single']
        total = sequela_proportions[key][
            'prevalence_total']
        sequela_proportions[key]['scaled_prevalence'] = np.divide(single, total)

    return sequela_proportions


def determine_which_seq_diseased_sim_has(sequela_proportions, new_sim_file):
    """
    Parameters
    ----------
    sequela_proportions: dict
        a dictionary of dataframes where each dataframe contains proportion of cause prevalence made up by a specific sequela

    new_sim_file: df
        dataframe of simulants

    Returns
    -------
    dataframe of simulants with new column condition_state that indicates if simulant which sequela simulant has or indicates that they are healthy (i.e. they do not have the disease)

    Notes
    -----
    Used by -- assign_cause_at_beginning_of_simulation

    Assumptions -- None

    Questions -- None

    Unit test in place? -- Yes
    """
    sequela_proportions = [(key, Interpolation(data[['sex', 'age', 'scaled_prevalence']], ['sex'], ['age'])) for key, data in sequela_proportions.items()]
    sub_pop = new_sim_file.query('condition_envelope == 1')
    list_of_keys, list_of_weights = zip(*[(key,data(sub_pop)) for key, data in sequela_proportions])

    results = choice('determine_which_seq_diseased_sim_has', sub_pop.index, list_of_keys, np.array(list_of_weights).T)
    new_sim_file.loc[sub_pop.index, 'condition_state'] = results

    return new_sim_file


def assign_cause_at_beginning_of_simulation(simulants_df, year_start, states):
    """
    Function that assigns chronic ihd status to starting population of
    simulants

    Parameters
    ----------
    simulants_df : dataframe
        dataframe of simulants that is made by generate_ceam_population

    year_start : int, year
        year_start is the year in which you want to start the simulation

    states : dict
        dict with keys = name of cause, values = modelable entity id of cause

    Returns
    -------
    Creates a new column for a df of simulants with a column called chronic_ihd
        chronic_ihd takes values 0 or 1
            1 indicates that the simulant has chronic ihd
            0 indicates that the simulant does not have chronic ihd

    Notes
    -----
    Used by -- get_disease_states

    Assumptions -- None

    Questions -- None

    Unit test in place? -- I wrote code to produce graphs to make sure we're assigning prevalence correctly at the beginning of the simulation. I need to figure out how to allow randomness back into the assign_cause_at_beginning_of_simulation so that I can get a distribution of prevalences. @Alecwd I could use your help on this.

    TODO: Automate and allow randomness in the graph production code
    """

    cause_level_prevalence, prevalence_draws_dictionary = get_cause_level_prevalence(states, year_start) 

    # TODO: Should we be using groupby for these loops to ensure that we're
    # not looping over an age/sex combo that does not exist
    post_cause_assignment_population = determine_if_sim_has_cause(simulants_df, cause_level_prevalence)    

    sequela_proportions = get_sequela_proportions(cause_level_prevalence, states)

    post_sequela_assignmnet_population = determine_which_seq_diseased_sim_has(sequela_proportions, post_cause_assignment_population)

    post_sequela_assignmnet_population.condition_state = post_sequela_assignmnet_population.condition_state.fillna('healthy')

    # assert an error to make sure data is dense (i.e. no missing data)
    assert  post_sequela_assignmnet_population.isnull().values.any() == False, "there are nulls in the dataframe that assign_cause_at_beginning_of_simulation just tried to output. check that you've assigned the correct me_ids"

    # assert an error if there are duplicate rows
    # assert  post_sequela_assignmnet_population.duplicated(['simulant_id']).sum() == 0, "there are duplicates in the dataframe that assign_cause_at_beginning_of_simulation just tried to output. check that you've assigned the correct me_ids"

    return post_sequela_assignmnet_population


# 4. get_cause_deleted_mortality_rate


def sum_up_csmrs_for_all_causes_in_microsim(list_of_csmrs):
    '''
    returns dataframe with columns for age, sex, year, and 1k draws
    the draws contain the sum of all the csmrs all of the causes in
    the current simulation.

    Parameters
    ----------
    list_of_csmrs: list
        list of all of the CSMRs in current simulation

    Returns
    ----------
    df with columns year_id, sex_id, age, and draw_0 - draw_999

    Notes
    -----
    Used by -- get_cause_deleted_mortality_rate

    Assumptions -- That we can add together the csmrs for every cause in the microsim and then subtract from the all-cause mortality rate to get the cause-deleted mortality rate.

    Questions -- None

    Unit test in place? -- Yes
    '''

    df = pd.DataFrame()

    for csmr_draws in list_of_csmrs:
        df = df.append(csmr_draws)

    df = df.groupby(
        ['age', 'sex', 'year'], as_index=False).sum()

    return df


@memory.cache
def get_cause_deleted_mortality_rate(location_id, year_start, year_end, list_of_csmrs):
    '''Returns the cause-delted mortality rate for a given time period and location

    Parameters
    ----------
    location_id : int
        location_id takes same location_id values as are used for GBD

    year_start : int, year
        year_start is the year in which you want to start the simulation

    year_end : int, end year
        year_end is the year in which you want to end the simulation

    Returns
    -------
    df with columns age, year_id, sex_id, and 1k draws of cause deleted
        mortality rate

    Notes
    -----
    Used by -- Used in base_population.py

    Assumptions -- That we can subtract the csmrs for the causes we care about to get the cause-deleted mortality rate

    Questions -- None

    Unit test in place? -- Yes
    '''

    #TODO: this doesn't belong here. Should be passed in somehow
    draw = config.getint('run_configuration', 'draw_number')

    all_cause_mr = normalize_for_simulation(get_all_cause_mortality_rate(
        location_id, year_start, year_end))
    all_cause_mr = all_cause_mr[['age', 'sex', 'year', 'all_cause_mortality_rate_{}'.format(draw)]]
    all_cause_mr.columns = ['age', 'sex', 'year', 'all_cause_mortality_rate']


    if list_of_csmrs:
        all_me_id_draws = sum_up_csmrs_for_all_causes_in_microsim(list_of_csmrs).query('year >= @year_start and year <= @year_end').set_index(['age', 'sex', 'year'])

        cause_del_mr = all_cause_mr.set_index(['age', 'sex', 'year']) 


        # get cause-deleted mortality rate by subtracting out all of the csmrs from
        # all-cause mortality rate
        deleted = (cause_del_mr.all_cause_mortality_rate - all_me_id_draws.rate).reset_index()
        deleted.columns = ['age', 'sex', 'year', 'cause_deleted_mortality_rate']

        # assert an error to make sure data is dense (i.e. no missing data)
        assert deleted.isnull().values.any() == False, "there are nulls in the dataframe that get_cause_deleted_mortality_rate just tried to output. check the function as well as get_all_cause_mortality_rate"

        # assert an error if there are duplicate rows
        assert deleted.duplicated(['age', 'year', 'sex']).sum(
        ) == 0, "there are duplicates in the dataframe that get_cause_deleted_mortality_rate just tried to output. check the function as well as get_all_cause_mortality_rate"

        # assert that non of the cause-deleted mortality rate values are less than or equal to 0
        assert np.all(deleted.cause_deleted_mortality_rate > 0), "something went wrong with the get_cause_deleted_mortality_rate calculation. cause-deleted mortality can't be <= 0"

        return deleted
    else:
        return all_cause_mr


# 5. get_post_mi_heart_failure_proportion_draws


def get_post_mi_heart_failure_proportion_draws(location_id, year_start, year_end):
    # TODO: NEED TO WRITE TESTS TO MAKE SURE THAT POST_MI TRANSITIONS SCALE TO 1
    """
    Returns post-mi proportion draws for hf due to ihd

    Parameters
    ----------
    location_id : int
        location_id takes same location_id values as are used for GBD

    year_start : int
        year_start is the year in which you want to start the simulation

    year_end : int
        year_end is the year in which you want to end the 

    Returns
    -------
    df with year_id, sex_id, age and 1k draws

    Notes
    -----
    Used by -- Used in disease_models.py to determine how many people get heart failure following an mi.

    Assumptions -- That the proportional prevalence is a good enough estimation of the proportional incidence.

    Questions -- More of a general python question -- should I be using np.multiply for multiplication? Maybe it has to do with python's floating point issues, but I was getting different results when using A*B instead of np.multiply(A,B).

    Unit test in place? --  Yes
    """

    # read in heart failure envelope. specify measure of interest
    hf_envelope = get_modelable_entity_draws(
        location_id, year_start, year_end, 6, 2412)

    # read in proportion of the cause of heart failure of interest
    proportion_draws = get_modelable_entity_draws(
        location_id, year_start, year_end, 18, 2414)

    # merge and then multiply envelope draws by proportion draws
    cause_of_hf = pd.merge(hf_envelope, proportion_draws, on=[
                           'age', 'year_id', 'sex_id'], suffixes=('_env', '_prop'))

    envelope = cause_of_hf[['draw_{}_env'.format(i) for i in range(0,1000)]].values

    proportion = cause_of_hf[['draw_{}_prop'.format(i) for i in range(0,1000)]].values

    cause_of_hf.set_index(['year_id', 'sex_id', 'age'], inplace=True)

    # TODO: Manual calculation of the multiplication below gave a little bit different values. Should I be using np.multiply or somethig else to make sure python is handling these floats correctly?
    # TODO: Ensure rate_to_probability is calculating annual rates
    output_df = pd.DataFrame(rate_to_probability(np.multiply(envelope, proportion)), columns=['draw_{}'.format(i) for i in range(1000)], index=cause_of_hf.index)  

    output_df = output_df.reset_index()

    keepcol = ['year_id', 'sex_id', 'age']
    keepcol.extend(('draw_{i}'.format(i=i) for i in range(0, 1000)))

    # assert an error to make sure data is dense (i.e. no missing data)
    assert output_df.isnull().values.any() == False, "there are nulls in the dataframe that get_post_mi_heart_failure_proportion_draws just tried to output. check that the cache to make sure the data you're pulling is correct"

    # assert an error if there are duplicate rows
    assert output_df.duplicated(['age', 'year_id', 'sex_id']).sum(
    ) == 0, "there are duplicates in the dataframe that get_post_mi_heart_failure_proportion_draws just tried to output. check the cache to make sure that the data you're pulling is correct"

    # assert that none of the incidence rate values are greater than 1 (basically ensuring that the numerator and demoniator weren't flipped)
    draw_number = config.getint('run_configuration', 'draw_number')
    assert output_df['draw_{}'.format(draw_number)].all() <= 1, "something went wrong with the get_post_mi_heart_failure_proportion_draws calculation. incidence rate can't be GT 1. Check to see if the numerator/denominator were flipped"

    return output_df[keepcol]


# 6. get_relative_risks

def get_relative_risks(location_id, year_start, year_end, risk_id, cause_id, rr_type='morbidity'):
    """
    Parameters
    ----------
    location_id : int
        location_id takes same location_id values as are used for GBD

    year_start : int, year
        year_start is the year in which you want to start the simulation

    year_end : int, end year
        year_end is the year in which you want to end the simulation

    risk_id: int, risk id
        risk_id takes same risk_id values as are used for GBD

    cause_id: int, cause id
        cause_id takes same cause_id values as are used for GBD

    rr_type: str
        can specify morbidity if you want RRs for incidence or mortality if you want RRs for mortality

    Returns
    -------
    df with columns year_id, sex_id, age, 1k relative risk draws

    Notes
    -----
    Used by -- Used to pull relative risks which are then multiplied by incidence rates in continuous_exposure_effect and categorical_exposure_effect

    Assumptions -- Some risks in GBD (e.g. Zinc deficiency and high sbp) don't have estimates for all ages. I have set up the code so that each age group for which we don't have GBD estimates has an RR of 1 (i.e. no elevated risk).

    Questions -- Should we set the RR to 1 for age groups for which we do not have rr estimates?

    Unit test in place? -- Yes
    """


    # FIXME: Will want this pull to be linked to a publication id.
    rr = get_draws(gbd_id_field='rei_id', gbd_id=risk_id, location_ids=location_id, year_ids=range(year_start, year_end+1), sex_ids=[1,2], status='best', source='risk', draw_type='rr', gbd_round_id=config.getint('simulation_parameters', 'gbd_round_id'))

    # Not all rrs are updated every round. For those that aren't updated every round, we can pull the rrs from a previous gbd_round
    if np.all(rr.values == "error"):
        rr = get_draws(gbd_id_field='rei_id', gbd_id=risk_id, location_ids=location_id, year_ids=range(year_start, year_end+1), sex_ids=[1,2], status='best', source='risk', draw_type='rr', gbd_round_id=config.getint('simulation_parameters', 'gbd_round_id') - 1)
    elif np.any(rr.values == "error"):
        raise ValueError("Get draws failed for some rows but not all. It is unclear how to proceed so stopping")

    if rr_type == 'morbidity':
        rr = rr.query("morbidity == 1")
    elif rr_type == 'mortality':
        rr = rr.query("mortality == 1")
    else:
        raise ValueError('rr_type accepts one of two values, morbidity or mortality. you typed "{}" which is incorrect'.format(rr_type))

    rr = rr.query('cause_id == {}'.format(cause_id))

    if rr.empty:
        raise ValueError("No data for risk_id {} on cause_id {} for type {}".format(risk_id, cause_id, rr_type))

    rr = get_age_group_midpoint_from_age_group_id(rr)

    rr = expand_ages(rr)

    # need to calculate relative risks for current implementation of CEAM. Some risks (e.g Zinc deficiency and high sbp) don't have estimates for all ages (e.g. no estimates for people over age 5 for zinc).
    # TODO: Do we want to use an RR of 1 in the exposed groups? That's a pretty big assumption. It assumes that there is no risk of the risk factor on the exposure for those ages. If we don't have the data for the younger age groups, another alternative could be to backcast the relative risk of the youngest age group for which we do have data.
    rr[['rr_{}'.format(i) for i in range(0,1000)]] = rr[['rr_{}'.format(i) for i in range(0,1000)]].fillna(value=1)

    keepcol = ['year_id', 'sex_id', 'age', 'parameter']
    keepcol.extend(('rr_{i}'.format(i=i) for i in range(0, 1000)))

    # assert an error to make sure data is dense (i.e. no missing data)
    assert rr[keepcol].isnull().values.any() == False, "there are nulls in the dataframe that get_relative_risks just tried to output. check that the cache to make sure the data you're pulling is correct"

    # assert that none of the rr values are less than 1
    draw_number = config.getint('run_configuration', 'draw_number')
    assert rr['rr_{}'.format(draw_number)].all() >= 1, "something went wrong with get_relative_risks. RR cannot be LT 1. Check the data that you are pulling in and the function. Sometimes, the database does not have\
RR estimates for every age, so check to see that the function is correctly assigning relative risks to the other ages"

    return rr[keepcol]


# 7. get_pafs

@memory.cache
def get_pafs(location_id, year_start, year_end, risk_id, cause_id, gbd_round_id, paf_type):
    """
    Parameters
    ----------
    location_id : int
        location_id takes same location_id values as are used for GBD

    year_start : int, year
        year_start is the year in which you want to start the simulation

    year_end : int, end year
        year_end is the year in which you want to end the simulation

    risk_id: int, risk id
        risk_id takes same risk_id values as are used for GBD

    cause_id: int, cause id
        cause_id takes same cause_id values as are used for GBD

    paf_type: str
        specify whether you want morbidity (YLDs) or mortality (Deaths) PAFs

    Returns
    -------
        df with columns year_id, sex_id, age, val, upper, and lower

    Notes
    -----
    Used by -- anytime a user adds a risk to a simulation

    Assumptions -- We should use PAFs for YLDs, since we use PAFs to affect incidence in CEAM. Some risks in GBD (e.g. Zinc deficiency and high sbp) don't have estimates for all ages. I have set up the code so that each age group for which we don't have GBD estimates has a PAF of 0

    Questions -- Should we set the PAF to 0 for age groups for which we do not have rr estimates? Need to submit an epihelp ticket to determine whether we should use get_draws or transmogrifier.risk.risk_draws.

    Unit test in place? -- Yes
    """
    if paf_type == 'morbidity':
        measure_id = 3
    elif paf_type == 'mortality':
        measure_id = 1
    else:
        raise ValueError('paf_type accepts one of two values, morbidity or mortality. you typed "{}" which is incorrect'.format(rr_type))

    age_groups = list(range(1,22))+[30,31,32,33]
    worker_count = int((year_end - year_start)/5) # One worker per 5-year dalynator file
    pafs = get_draws('cause_id', cause_id, location_ids=location_id, sex_ids=[1,2], year_ids=range(year_start, year_end+1), source='dalynator', age_group_ids=age_groups, measure_ids=measure_id, status='best', gbd_round_id=gbd_round_id, include_risks=True, num_workers=worker_count)

    keepcol = ['year_id', 'sex_id', 'age']
    keepcol.extend(('draw_{i}'.format(i=i) for i in range(0, 1000)))

    # only want one risk at a time and only metric id 2 (percentages or pafs)
    pafs = pafs.query("rei_id == @risk_id and metric_id == 2 and year_id >= @year_start and year_id <= @year_end")

     # FIXME: Why continue if pafs is empty??
    # if pafs.empty:
    #    continue

    pafs = get_age_group_midpoint_from_age_group_id(pafs)

    pafs = expand_ages(pafs)

    # TODO: Need to set age, year, sex index here again to make sure that we assign the correct value to points outside of the range
    # need to back calculate PAFS to earlier ages for risks that don't
    # start until a certain age
    pafs[['draw_{}'.format(i) for i in range(0,1000)]] = pafs[['draw_{}'.format(i) for i in range(0,1000)]].fillna(value=0)    

    # assert an error to make sure data is dense (i.e. no missing data)
    assert pafs[keepcol].isnull().values.any() == False, "there are nulls in the dataframe that get_pafs just tried to output. check that the cache to make sure the data you're pulling is correct"

    # assert an error if there are duplicate rows
    assert pafs.duplicated(['age', 'year_id', 'sex_id']).sum(
    ) == 0, "there are duplicates in the dataframe that get_pafs just tried to output. check the cache to make sure that the data you're pulling is correct"

    # assert that none of the paf values are greater than 1
    draw_number = config.getint('run_configuration', 'draw_number')

    # FIXME: I don't think this test is actually working correctly
    assert pafs['draw_{}'.format(draw_number)].all() <= 1, "something went wrong with get_pafs. pafs cannot be GT 1. Check the data that you are pulling in and the function. Sometimes, a risk does not have paf estimates for every age, so check to see that the function is correctly assigning relative risks to the other ages"

    return pafs[keepcol]


# 8. get_exposures


def get_exposures(location_id, year_start, year_end, risk_id):
    """
    Parameters
    ----------
    location_id : int
        location_id takes same location_id values as are used for GBD

    year_start : int, year
        year_start is the year in which you want to start the simulation

    year_end : int, end year
        year_end is the year in which you want to end the simulation

    risk_id: int, risk id
        risk_id takes same risk_id values as are used for GBD

    Returns
    -------
    df with columns year_id, sex_id, age and 1k exposure draws

    Notes
    -----
    Used by -- anytime a user adds a risk to a simulation

    Assumptions -- Some risks in GBD (e.g. Zinc deficiency and high sbp) don't have estimates for all ages. I have set up the code so that each age group for which we don't have GBD estimates has an exposure of 0

    Questions -- Should we set the exposure to 0 for age groups for which we do not have rr estimates? Need to submit an epihelp ticket to determine whether we should use get_draws or transmogrifier.risk.risk_draws.

    Unit test in place? -- No. Just pulls exposures from the database and then does some light processing (e.g. gets age group midpoints)
    """
    age_groups = list(range(1,22))+[30,31,32,33]
    exposure = get_draws('rei_id', risk_id, 'risk', location_ids=location_id, year_ids=range(year_start, year_end+1), draw_type='exposure', age_group_ids=age_groups, gbd_round_id=config.getint('simulation_parameters', 'gbd_round_id'))

    # Not all exposures are updated every round. For those that aren't updated every round, we can pull the rrs from a previous gbd_round
    if np.all(exposure.values == "error"):
        exposure = get_draws('rei_id', risk_id, 'risk', location_ids=location_id, year_ids=range(year_start, year_end+1), draw_type='exposure', gbd_round_id=config.getint('simulation_parameters', 'gbd_round_id') - 1)
    elif np.any(exposure.values == "error"):
        raise ValueError("Get draws failed for some rows but not all. It is unclear how to proceed so stopping")

    exposure = exposure.query("year_id >= @year_start and year_id <= @year_end")

    exposure = get_age_group_midpoint_from_age_group_id(exposure)

    # there are 2 modelable entity ids for secondhand smoking, one for females and males under age 15, and then one for males over age 15. Because of this, we need to handle this risk separately from other risks. Apparently this should be fixed for the next round of GBD, but for now we need to deal with this annoying work around
    if risk_id == 100:
        male_old_exposure = exposure.query("sex_id == 1 and modelable_entity_id == 2512 and age >= 17.5").copy()
        male_young_exposure = exposure.query("sex_id == 2 and modelable_entity_id == 9419 and age < 17.5").copy()
        male_young_exposure['sex_id'] = 1
        female_exposure = exposure.query("sex_id == 2 and modelable_entity_id == 9419").copy()
        exposure = male_young_exposure.append([male_old_exposure, female_exposure])

    # TODO: Need to set age, year, sex index here again to make sure that we assign the correct value to points outside of the range
    # TODO: Confirm that we want to be using cat1 here. Cat1 seems really high for risk_id=238 (handwashing without soap) for Kenya
    # TODO: Do we want to set the exposure to 0 for the younger ages for which we don't have data? It's an exceptionally strong assumption. We could use the exposure for the youngest age for which we do have data, or do something else, if we wanted to. --EM 12/12
    else:
        list_of_meids = pd.unique(exposure.modelable_entity_id.values)
        # some risks have a few nulls in the modelable_entity_id column. this is ok, think it's just an artifact of how the risk is processed by central comp
        list_of_meids = [x for x in list_of_meids if str(x) != 'nan']
        if len(list_of_meids) > 1:
            raise UnhandledRiskError("the risk -- rei_id {} --that you are trying to pull has multiple modelable entity ids. are you sure you know how this risk is modeled? If not, go talk to the modeler. after talking to the modeler, you'll probably want to write some code to handle the risk, since it's modeled differently than most risks. you can override this error by adding a multiple_meids_override=True argument to your get_exposures query after you determine how to incorporate this risk into your simulation".format(risk_id))

        exposure = expand_ages(exposure)

    exposure[['draw_{}'.format(i) for i in range(0,1000)]] = exposure[['draw_{}'.format(i) for i in range(0,1000)]].fillna(value=0)

    keepcol = ['year_id', 'sex_id', 'age', 'parameter'] + ['draw_{i}'.format(i=i) for i in range(0, 1000)]

    # assert an error to make sure data is dense (i.e. no missing data)
    assert exposure[keepcol].isnull().values.any() == False, "there are nulls in the dataframe that get_exposures just tried to output. check that the cache to make sure the data you're pulling is correct"

    # assert an error if there are duplicate rows
    assert exposure.duplicated(['age', 'year_id', 'sex_id', 'parameter']).sum(
    ) == 0, "there are duplicates in the dataframe that get_exposures just tried to output. check the cache to make sure that the data you're pulling is correct"

    return exposure[keepcol]


# ### 9. TMREDs
# # TODO: Confirm that TMREDs are being calculated correct

# tmred_df = pd.read_excel('/snfs1/Project/Cost_Effectiveness/dev/data/gbd/risk_data/risk_variables.xlsx')

# # theoretical minimum risk exposure levels
# tmred_df = pd.read_excel('/snfs1/Project/Cost_Effectiveness/dev/data/gbd/risk_data/risk_variables.xlsx')

# # dictionary to hold TMREDs
# risk_tmred = {}

# # save max and min TMREDs to dictionary (distributions are all uniform)
# for risk in ['metab_sbp','smoking']:
#     risk_tmred[risk] = tmred_df.loc[tmred_df.risk==risk,['tmred_dist','tmred_para1','tmred_para2','rr_scalar','inv_exp']]

# risk_tmred['metab_sbp']

# risk_tmrel = {}

# # draw from uniform distribution for each risk factor
# for risk in ['metab_sbp']:
#     risk_tmrel[risk] = np.random.uniform(low=risk_tmred[risk]['tmred_para1'],high=risk_tmred[risk]['tmred_para2'],size=1)[0]
#     risk_tmrel[risk] = ((risk_tmred[risk]['tmred_para1'].values.astype(float)
#                          + risk_tmred[risk]['tmred_para2'].values.astype(float))/2)[0]

# risk_tmrel['metab_sbp']


# 10. load_data_from_cache


memory = Memory(cachedir=get_cache_directory(), verbose=1)


def load_data_from_cache(funct, col_name, *args, src_column=None, **kwargs):
    """
    load_data_from_cache is a functor that will
    check a cache to see if data exists in that cache.
    If the data does not exist in the cache,
    load_data_from_cache will run a function (funct)
    with arguments (args,kwargs)

    Parameters
    ----------
    funct : str
        function to run if data is not already loaded into the cache
        (e.g. get_cause_deleted_mortality_rate)

    col_name : str
        rename the draw column to whichever column_name you want

    args,kwargs : int
        input the arguments required by the function (funct)
        (e.g. location_id, year_start, year_end)

    Returns
    -------
    df with input data for CEAM
    """

    # This causes the files that the cache writes to be both readable and
    # writeable by other users
    old_umask = os.umask(0)

    memoized_function = memory.cache(funct)
    function_output = memoized_function(*args, **kwargs)

    os.umask(old_umask)

    draw = config.getint('run_configuration', 'draw_number')

    if col_name:
        if src_column is not None:
            if isinstance(src_column, str):
                column_map = {src_column.format(draw=draw): col_name}
            else:
                column_map = {src.format(draw=draw):dest for src, dest in zip(src_column, col_name)}
        else:
            column_map = {'draw_{draw}'.format(draw=draw): col_name}

        # if 'parameter' is in columns, then keep it, else do not keep it (need parameter for the relative risk estimations)
        if 'parameter' in function_output.columns:
            keepcol = ['year_id', 'age', 'sex_id', 'parameter'] + list(column_map.keys())
        else:
            keepcol = ['year_id', 'age', 'sex_id'] + list(column_map.keys())

        function_output = function_output[keepcol]
        function_output = function_output.rename(columns=column_map)

        return normalize_for_simulation(function_output)
    return function_output


# 12. get_sbp_mean_sd

def get_sbp_mean_sd(location_id, year_start, year_end):
    ''' Returns a dataframe of mean and sd of sbp in LOG SPACE

    Parameters
    ----------
    location_id : int

    year_start : int

    year_end : int

    Returns
    -------
    df with mean and sd values in LOG space

    Notes
    -----
    Assumptions -- That people under age 25 have the TMRED SBP

    Questions -- We have estimates starting in the age 25-29 age group. Should we be using the midpoint or age 25 as the starting point?

    Unit test in place? -- Yes

    TODO: Might want to change the TMRED. Need to catch up with Stan regarding calculating TMREDs + write a function that will allow us to calculate TMREDs for a given risk.
    '''

    output_df = pd.DataFrame()
    sbp_dir = os.path.join(get_cache_directory(), 'sbp')

    draws = pd.DataFrame()

    for sex_id in [1, 2]:
        for year_id in np.arange(year_start, year_end + 1, 5):
            path = auxiliary_file_path('Systolic Blood Pressure Distributions',
                                     location_id=location_id,
                                     year_id=year_id,
                                     sex_id=sex_id)
            one_year_file = pd.read_stata(path)
            one_year_file['year_id'] = year_id
            one_year_file['sex_id'] = sex_id
            draws = draws.append(one_year_file)

        #TODO: Need to rethink setting ages for this function. Since sbp estimates start for the age 25-29 group, it should start at age 25, not 27.5.
    draws = get_age_group_midpoint_from_age_group_id(draws)

    draws = expand_ages(draws)

    # set index
    draws.set_index(['year_id', 'sex_id', 'age'], inplace=True)

    # set nulls to be 1 to keep from messing up the math below. the nulls are the younger age groups (simulants less than 27.5 years old) and they'll get an sbp of 112 and an sd of .001 because we want them to be at the TMRED
    draws[['exp_mean_{}'.format(i) for i in range(0,1000)]] = draws[['exp_mean_{}'.format(i) for i in range(0,1000)]].fillna(value=1) 
    draws[['exp_sd_{}'.format(i) for i in range(0,1000)]] = draws[['exp_sd_{}'.format(i) for i in range(0,1000)]].fillna(value=1)

    # FIXME: This process does produce a df that has null values for simulants under 27.5 years old for the exp_mean and exp_sd cols. Dont think this will affect anything but may be worth fixing        
    exp_mean = draws[['exp_mean_{}'.format(i) for i in range(0,1000)]].values
    exp_sd = draws[['exp_sd_{}'.format(i) for i in range(0,1000)]].values

    mean_df = pd.DataFrame(np.log(exp_mean), columns=['log_mean_{}'.format(i) for i in range(1000)], index=draws.index)
    sd_df = pd.DataFrame(np.divide(exp_sd, exp_mean), columns=['log_sd_{}'.format(i) for i in range(1000)], index=draws.index)

    output_df = mean_df.join(sd_df)

    for i in range(0,1000):
        output_df.loc[pd.IndexSlice[output_df.index.levels[2] < 27.5], 'log_mean_{}'.format(i)] = np.log(112)
        output_df.loc[pd.IndexSlice[output_df.index.levels[2] < 27.5], 'log_sd_{}'.format(i)] = .001

    output_df = output_df.reset_index()

    # assert an error if there are duplicate rows
    assert output_df.duplicated(['age', 'year_id', 'sex_id']).sum(
    ) == 0, "there are duplicates in the dataframe that get_sbp_mean_sd just tried to output. make sure what youre pulling from /share/epi/risk/paf/metab_sbp_interm/ is correct"

    keepcol = ['year_id', 'sex_id', 'age']
    keepcol.extend(('log_mean_{i}'.format(i=i) for i in range(0, 1000)))
    keepcol.extend(('log_sd_{i}'.format(i=i) for i in range(0, 1000)))

    return output_df[keepcol].sort_values(by=['year_id', 'age', 'sex_id'])

# 13 get_angina_proportions


def get_angina_proportions():
    '''Format the angina proportions so that we can use them in CEAM.
    This is messy. The proportions were produced by Catherine Johnson.
    The proportion differs by age, but not by sex, location, or time.
    This will likely change post GBD-2016.

    Parameters
    ----------
    location_id : int
        location_id takes same location_id values as are used for GBD

    year_start : int
        year_start is the year in which you want to start the simulation


    Returns
    -------
    df with year_id, sex_id, age and 1k draws

    Notes
    -----
    Assumptions -- The file does not have estimates for people under age 20. I've set the proportions for people under age 20 to be the same as the proportion for people that are 20 years old. This shouldn't have much of an impact on anything, since we don't expect for people under age 20 to have heart attacks.

    Questions -- Is it valid to assign the angina proportion for 20 year olds to be the angina proportions for people under the age of 20? Who should we talk to about having these proportions stored in a better place (e.g. the database)? Who should we talk to about ensuring that this file doesn't move? How can we ensure that the file is updated if need be?

    Unit test in place? -- Yes
    '''

    # TODO: Need to figure out a way to check to see if this file is ever updated. Would be nice if we could think of a better way to make sure we're using the most up to date data.
    with open_auxiliary_file('Angina Proportions') as f:
        ang = pd.read_csv(f)

    # not sure why income is included in this file. estimates are the same for high and low income countries. we'll filter
    # on high income to get rid of the superfluous rows.
    ang = ang.query("income == 'high'")    

    ang = get_age_group_midpoint_from_age_group_id(ang)

    # we don't have estimates under age 22.5, so I'm filling all ages under
    # 20 with the same proportion that we have for 20 year olds
    # TODO: Should check this assumption w/ Abie
    # creating a copy of ang to use pd.get_value
    ang_copy = ang.set_index('age').copy()  

    # values are same for each sex, so we can grab the value 
    # for the lowest age from either sex to apply to the younger age 
    # groups for which we do not have data
    value_at_youngest_age_for_which_we_have_data = ang_copy.query("sex_id == 1").get_value(22.5, 'angina_prop')

    total_ang = pd.DataFrame()

    # the data is not year specific. we manually add year_id values here
    # TODO: Probably a more sophisticated way to do this
    for year in [1990, 1995, 2000, 2005, 2010, 2013, 2015]: 
        one_year = ang.copy()
        one_year['year_id'] = year
        total_ang = total_ang.append(one_year)    

    total_ang = total_ang[['year_id', 'sex_id', 'age', 'angina_prop']]

    total_ang = total_ang.apply(lambda x: x.fillna(value_at_youngest_age_for_which_we_have_data), axis=0)

    return total_ang


# 14. get_disability_weight


def get_disability_weight(dis_weight_modelable_entity_id=None, healthstate_id=None):
    """Returns a dataframe with disability weight draws for a given healthstate id

    Parameters
    ----------
    dis_weight_modelable_entity_id : int

    Returns
    -------
    df with disability weight draws

    Notes
    -----
    Assumptions -- None

    Questions -- How can IHME create a more systematic way for access this data? The current way (looking in one csv prepared by central comp and then checking another if the draws are not in the first csv) is pretty disorganized. Since many disability weights are going to be updated in 2016, these files may move. I would propose that we ask central comp to store the disability weights in the database.

    Unit test in place? -- Yes
    """

    if healthstate_id is None:
        healthstate_id = get_healthstate_id(dis_weight_modelable_entity_id)

    with open_auxiliary_file('Disability Weights') as f:
        dws_look_here_first = pd.read_csv(f)

    with open_auxiliary_file('Combined Disability Weights') as f:
        dws_look_here_second = pd.read_csv(f)

    if healthstate_id in dws_look_here_first.healthstate_id.tolist():
        df = dws_look_here_first.query("healthstate_id == @healthstate_id").copy()
        df['modelable_entity_id'] = dis_weight_modelable_entity_id

    elif healthstate_id in dws_look_here_second.healthstate_id.tolist():
        df = dws_look_here_second.query("healthstate_id == @healthstate_id").copy()
        df['modelable_entity_id'] = dis_weight_modelable_entity_id

    # TODO: Need to confirm with someone on central comp that all 'asymptomatic' sequala get this healthstate_id
    elif healthstate_id == 799:
        df = pd.DataFrame({'healthstate_id':[799], 'healthstate': ['asymptomatic'], 'modelable_entity_id':[dis_weight_modelable_entity_id], 'draw{}'.format(config.getint('run_configuration', 'draw_number')) : [0]})
    else:
        raise ValueError("""the modelable entity id {m} has a healthstate_id of {h}. it looks like there 
        are no draws for this healthstate_id in the csvs that get_healthstate_id_draws checked.
        look in this folder for the draws for healthstate_id{h}: /home/j/WORK/04_epi/03_outputs/01_code/02_dw/03_custom.
        if you can't find draws there, talk w/ central comp""".format(m=dis_weight_modelable_entity_id, h=healthstate_id)) 

    return df['draw{}'.format(config.getint('run_configuration', 'draw_number'))].iloc[0]


# 15. get_asympt_ihd_proportions


def get_asympt_ihd_proportions(location_id, year_start, year_end):
    """
    Gets the proportion of post-mi simulants that will get asymptomatic ihd.
    Proportion that will get asymptomatic ihd is equal to 1 - proportion of 
    mi 1 month survivors that get angina + proportion of mi 1 month survivors
    that get heart failure

    Parameters
    ----------
    Feed in parameters required by get_post_mi_heart_failure_proportion_draws and get_angina_proportion_draws

    Returns
    -------
    df with post-mi asymptomatic ihd proportions

    Notes
    -----
    Assumptions -- That all people who survive a heart attack then get one of asymptomatic ihd, heart failure, or angina

    Questions -- None

    Unit test in place? -- Yes
    """

    hf_prop_df = get_post_mi_heart_failure_proportion_draws(location_id, year_start, year_end)

    angina_prop_df = get_angina_proportions()

    merged = pd.merge(hf_prop_df, angina_prop_df, on=['age', 'year_id', 'sex_id'])

    merged = merged.set_index(['year_id', 'sex_id', 'age'])

    hf_values = merged[['draw_{}'.format(i) for i in range(0, 1000)]].values
    angina_values = merged[['angina_prop']].values

    # TODO: RAISE AN ERROR IF PROPORTIONS ARE GREATER THAN 1 FOR NOW. MAY WANT TO DELETE
    # ERROR IN THE FUTURE AND SCALE DOWN TO 1 INSTEAD
    # assert all(hf_values + angina_values) <= 1, "post mi proportions cannot be gt 1"      

    asympt_prop_df = pd.DataFrame(1 - hf_values - angina_values, columns=['asympt_prop_{}'.format(i) for i in range(1000)], index=merged.index)

    keepcol = ['year_id', 'sex_id', 'age']
    keepcol.extend(('asympt_prop_{i}'.format(i=i) for i in range(0, 1000)))

    return asympt_prop_df.reset_index()[keepcol] 


def get_age_specific_fertility_rates(location_id, year_start, year_end):
    #TODO: I'm loading this from disk because central comp doesn't have a good
    # tool for ingesting covariates from python and I don't feel like writing
    # any more stata. They say there should be something in a couple of weeks
    # and we should switch to it asap. -Alec 11/01/2016
    with open_auxiliary_file('Age-Specific Fertility Rates') as f:
        asfr = pd.read_csv(f)

    asfr = asfr.query('location_id == @location_id and year_id >= @year_start and year_id <= @year_end')
    asfr = get_age_group_midpoint_from_age_group_id(asfr)

    return asfr


def get_etiology_pafs(location_id, year_start, year_end, risk_id, cause_id):
    """
    Parameters
    ----------
    location_id : int
        location_id takes same location_id values as are used for GBD

    year_start : int, year
        year_start is the year in which you want to start the simulation

    year_end : int, end year
        year_end is the year in which you want to end the simulation

    risk_id: int or str, risk id
        risk_id takes same risk_id values as are used for GBD or "unattributed"

    cause_id: int, cause id
        cause_id takes same cause_id values as are used for GBD

    -------
    Returns
        df with columns year_id, sex_id, age, val, upper, and lower

    """
    # For some of the diarrhea etiologies, PAFs are negative. Wouldn't make sense for the simulation to use negative pafs (i.e. incidence * PAF returns a negative incidence if PAF is negative), so we'll clip to 0. Guessing that any other diseases that deal with etiologies in the future won't need to be treated this way. --EM 12/13
    # uses get pafs, but then scales the negative pafs to 0. the diarrhea team has some pafs that are negative because they wanted to include full uncertainty. this seems implausible in the real world, unless one is arguing that some pathogens have a protective effect
<<<<<<< HEAD
    if risk_id != 'unattributed':
        eti_pafs = get_pafs(location_id, year_start, year_end, risk_id, cause_id, config.getint('simulation_parameters', 'gbd_round_id'), 'morbidity')
 
    elif risk_id == 'unattributed':
        dict_of_etiologies_and_eti_risks = {'cholera': 173, 
                                     'other_salmonella': 174, 
                                     'shigellosis': 175, 
                                     'EPEC': 176, 
                                     'ETEC': 177, 
                                     'campylobacter': 178, 
                                     'amoebiasis': 179, 
                                     'cryptosporidiosis': 180, 
                                     'rotaviral_entiritis': 181, 
                                     'aeromonas': 182, 
                                     'clostridium_difficile': 183, 
                                     'norovirus': 184, 
                                     'adenovirus': 185}

        all_dfs = pd.DataFrame()
        for value in dict_of_etiologies_and_eti_risks.values():
            df = get_etiology_pafs(location_id, year_start, year_end, value, cause_id)
            all_dfs = all_dfs.append(df)

        grouped = all_dfs.groupby(['age', 'sex_id', 'year_id']).sum()

        pafs = grouped[['draw_{}'.format(i) for i in range(0, 1000)]].values
        eti_pafs = pd.DataFrame(1-pafs, columns=['draw_{}'.format(i) for i in range(0, 1000)], index=grouped.index)
        eti_pafs.reset_index(inplace=True)
    else:
        raise ValueError("get_etiology_pafs can take either a valid etiology_risk_id or 'unattributed'. the risk id that you supplied -- {} -- is invalid".format(risk_id))

=======

    eti_pafs = get_pafs(location_id, year_start, year_end, risk_id, cause_id)
>>>>>>> 30524053

    # now make the negative etiology paf draws 0
    draws = eti_pafs._get_numeric_data()
    draws[draws < 0] = 0

    return eti_pafs


def get_etiology_probability(etiology_name):
    """
    Gets the proportion of diarrhea cases that are associated with a specific etiology

    Parameters
    ----------
    etiology_name: str
        etiology_name is the name of the etiology of interest

    Returns
    -------
    """

    year_start, year_end = gbd_year_range()

    etiology_df = pd.DataFrame()

    # TODO: Ask Chris T. if this works for cholera and c diff, since they are modeled differently than the other etiologies
    # TODO: Will want to cache this data in the future instead of pulling it from Chris Troeger's J Temp file
    etiology_proportion_draws = pd.read_stata("/home/j/temp/ctroeger/Diarrhea/DALYs/Draws/diarrhea_{}_eti_draw_proportion.dta".format(etiology_name))

    etiology_proportion_draws = etiology_proportion_draws.query("location_id == {}".format(config.getint('simulation_parameters', 'location_id')))

    etiology_proportion_draws = get_age_from_age_group_id(etiology_proportion_draws)

    for sex in (1, 2):
        one_sex = etiology_proportion_draws.query("sex_id == @sex")
        # TODO: Figure out if we want to get info from the config in this script or elsewhere
        one_sex = set_age_year_index(one_sex, 'early neonatal', 3, year_start , year_end)

        etiology_df = etiology_df.append(one_sex)

    etiology_df.reset_index(level=['age', 'year_id'], inplace=True)

    keepcol = ['year_id', 'sex_id', 'age', 'draw_{i}'.format(i=config.getint('run_configuration', 'draw_number'))]

    return etiology_df[keepcol]


def get_etiology_specific_incidence(location_id, year_start, year_end, eti_risk_id, cause_id, me_id):
    """
    Gets the paf of diarrhea cases that are associated with a specific etiology

    Parameters
    ----------
    location_id : int
        location_id takes same location_id values as are used for GBD

    year_start : int, year
        year_start is the year in which you want to start the simulation

    year_end : int, end year
        year_end is the year in which you want to end the simulation

    eti_risk_id: int, risk id
        eti_risk_id takes same rei id values as are used for GBD

    cause_id: int, cause id
        cause_id takes same cause_id values as are used for GBD

    me_id: int, modelable_entity_id
        me_id takes modelable entity id of a cause

    Returns
    -------
    A dataframe of etiology specific incidence draws.
        Column are age, sex_id, year_id, and {etiology_name}_incidence_{draw} (1k draws)
    """

    # TODO: Figure out what we want to do regarding caching data. If we are using only one draw number, should we 
    # cache the data? If we cache the data, will we actually pull a different value for each draw
    draw_number = config.getint('run_configuration', 'draw_number')

    diarrhea_envelope_incidence = get_modelable_entity_draws(location_id, year_start, year_end,
                                                           measure=6, me_id=me_id) # measure=incidence, me_id=diarrhea envelope TODO: Make me_id an argument to be passed into the fucntion (i.e. make this function more flexible than just diarrhea)

    etiology_paf = get_etiology_pafs(location_id, year_start, year_end, eti_risk_id, cause_id)

    # TODO: Figure out if the interpolation should happen before the merge or in the simulation
    # merge interpolated pafs and interpolated incidence
    etiology_specific_incidence= pd.merge(diarrhea_envelope_incidence, etiology_paf, on=['age', 'year_id', 'sex_id'],
                                          suffixes=('_envelope', '_pafs'))

    etiology_specific_incidence.set_index(['year_id', 'sex_id', 'age'], inplace=True)

    pafs = etiology_specific_incidence[['draw_{}_pafs'.format(i) for i in range(0, 1000)]].values
    envelope_incidence_draws = etiology_specific_incidence[['draw_{}_envelope'.format(i) for i in range(0, 1000)]].values
    output_df = pd.DataFrame(np.multiply(pafs, envelope_incidence_draws), columns=['draw_{}'.format(i) for i in range(0, 1000)], index=etiology_specific_incidence.index)

    return output_df.reset_index()


def get_etiology_specific_prevalence(location_id, year_start, year_end, eti_risk_id, cause_id, me_id):
    """
    Gets draws of prevalence of diarrhea due to a specific specific etiology

    Parameters
    ----------
    location_id : int
        location_id takes same location_id values as are used for GBD

    year_start : int, year
        year_start is the year in which you want to start the simulation

    year_end : int, end year
        year_end is the year in which you want to end the simulation

    risk_id: int, risk id
        risk_id takes same risk_id values as are used for GBD

    cause_id: int, cause id
        cause_id takes same cause_id values as are used for GBD

    me_id: int, modelable_entity_id
        me_id takes modelable entity id of a cause

    Returns
    -------
    A dataframe of etiology specific prevalence draws. 
        Column are age, sex_id, year_id, and {etiology_name}_incidence_{draw} (1k draws)
    """

    draw_number = config.getint('run_configuration', 'draw_number')   

    diarrhea_envelope_prevalence = get_modelable_entity_draws(location_id, year_start, year_end,
                                                           measure=5, me_id=me_id) # measure=prevalence, me_id=diarrhea envelope

    etiology_paf = get_pafs(location_id, year_start, year_end, eti_risk_id, cause_id)

    etiology_specific_prevalence= pd.merge(diarrhea_envelope_prevalence, etiology_paf, on=['age', 'year_id', 'sex_id'], 
                                          suffixes=('_envelope', '_pafs'))

    etiology_specific_prevalence.set_index(['year_id', 'sex_id', 'age'], inplace=True)

    pafs = etiology_specific_prevalence[['draw_{}_pafs'.format(i) for i in range(0, 1000)]].values
    envelope_prevalence_draws = etiology_specific_prevalence[['draw_{}_envelope'.format(i) for i in range(0, 1000)]].values
    output_df = pd.DataFrame(np.multiply(pafs, envelope_prevalence_draws), columns=['draw_{}'.format(i) for i in range(0, 1000)], index=etiology_specific_prevalence.index)

    return output_df.reset_index()


# TODO: Write a test for this function
def get_severe_diarrhea_excess_mortality(excess_mortality_dataframe, severe_diarrhea_proportion):
    """
    Returns an excess mortality rate for severe diarrhea

    Parameters
    ----------
    excess_mortality_dataframe: pd.DataFrame
        excess mortality estimates for diarrhea from GBD

    draw_number: int
        specific draw number
    """
    excess_mortality_dataframe['rate'] = excess_mortality_dataframe['rate'] / severe_diarrhea_proportion
    return excess_mortality_dataframe


# TODO: Write a SQL query for get_covariate_estimates that returns a covariate id instead of covariate short name, because names are subject to change but ids should stay the same
# TODO: Also link that covariate id to a publication id, if possible
def get_covariate_estimates(location_id, year_start, year_end, covariate_short_name):
    """
    Gets covariate estimates for a specified location. Processes data to put in correct format for CEAM (i.e. gets estimates for all years/ages/ and both sexes.

    Parameters
    ----------
    location_id : int
        location_id takes same location_id values as are used for GBD

    covariate_short_name: str
        the covariate_short_name for the covariate of interest.
        you can look up covariate_short_names here: http://cn307.ihme.washington.edu:9998/
        (check the covariate_metadata_tab in website above)

    Returns
    -------
    A dataframe of covariate_estimates.
        Column are age, sex_id, year_id, and {etiology_name}_incidence_{draw} (1k draws)
    """
    from db_queries import get_covariate_estimates # This import is not at global scope because I only want the dependency if cached data is unavailable

    covariate_estimates = get_covariate_estimates(covariate_short_name=covariate_short_name)

    covariate_estimates = covariate_estimates.query("location_id == @location_id")

    expanded_estimates = expand_ages_for_dfs_w_all_age_estimates(covariate_estimates)

    expanded_estimates = expanded_estimates.query("year_id >= @year_start and year_id <= @year_end")

    keepcols = ['location_id', 'year_id', 'sex_id', 'age', 'covariate_id', 'covariate_name_short', 'mean_value', 'lower_value', 'upper_value']

    return expanded_estimates[keepcols]


# FIXME: Won't need function below once ORS exposure and RR estimates are uploaded to the database
def get_ors_exposure(location_id, year_start, year_end, draw_number):
    covariate_estimates_input = pd.read_csv("/share/epi/risk/bmgf/draws/exp/diarrhea_ors.csv")

    covariate_estimates = covariate_estimates_input.query("location_id == {}".format(location_id)).copy()

    expanded = expand_ages_for_dfs_w_all_age_estimates(covariate_estimates)

    expanded_estimates = expanded.query("year_id >= {ys} and year_id <= {ye}".format(ys = year_start, ye = year_end)).copy()

    keepcols = ['year_id', 'sex_id', 'age', 'cat1', 'cat2']

    expanded_estimates.rename(columns={'draw_{}'.format(draw_number): 'cat1'}, inplace=True)

    expanded_estimates['cat2'] = 1 - expanded_estimates['cat1']

    expanded_estimates = expanded_estimates[keepcols]

<<<<<<< HEAD
    return normalize_for_simulation(expanded_estimates)


def get_severity_splits(parent_meid, child_meid, draw_number):
    """
    Returns a severity split proportion for a given cause
    
    parent_meid: int, modelable_entity_id
        the modelable entity id for the severity split
    
    child_meid: int, modelable_entity_id
        the modelable entity id for the severity split
    
    draw_number: int
        specific draw number
        
    See also
    --------
    To determine parent and child meids, see here: http://dev-tomflem.ihme.washington.edu/sevsplits/editor
    If the severity splits that you are require are no in the filepath below, email central comp to ask them to create the splits
    """
    splits = pd.read_hdf("/share/epi/split_prop_draws_2016/{}/prop_draws.h5".format(parent_meid))

    # scale proportions to 1    
    total = splits[['draw_1']].sum()
    splits['scaled'] = splits['draw_{}'.format(draw_number)] / total.values
    
    splits = splits.query("child_meid == {}".format(child_meid))
    return splits[["scaled"]].values.item(0)


# End.
=======
    return normalize_for_simulation(expanded_estimates)
>>>>>>> 30524053
<|MERGE_RESOLUTION|>--- conflicted
+++ resolved
@@ -1329,7 +1329,6 @@
     """
     # For some of the diarrhea etiologies, PAFs are negative. Wouldn't make sense for the simulation to use negative pafs (i.e. incidence * PAF returns a negative incidence if PAF is negative), so we'll clip to 0. Guessing that any other diseases that deal with etiologies in the future won't need to be treated this way. --EM 12/13
     # uses get pafs, but then scales the negative pafs to 0. the diarrhea team has some pafs that are negative because they wanted to include full uncertainty. this seems implausible in the real world, unless one is arguing that some pathogens have a protective effect
-<<<<<<< HEAD
     if risk_id != 'unattributed':
         eti_pafs = get_pafs(location_id, year_start, year_end, risk_id, cause_id, config.getint('simulation_parameters', 'gbd_round_id'), 'morbidity')
  
@@ -1361,11 +1360,6 @@
     else:
         raise ValueError("get_etiology_pafs can take either a valid etiology_risk_id or 'unattributed'. the risk id that you supplied -- {} -- is invalid".format(risk_id))
 
-=======
-
-    eti_pafs = get_pafs(location_id, year_start, year_end, risk_id, cause_id)
->>>>>>> 30524053
-
     # now make the negative etiology paf draws 0
     draws = eti_pafs._get_numeric_data()
     draws[draws < 0] = 0
@@ -1585,7 +1579,6 @@
 
     expanded_estimates = expanded_estimates[keepcols]
 
-<<<<<<< HEAD
     return normalize_for_simulation(expanded_estimates)
 
 
@@ -1617,7 +1610,4 @@
     return splits[["scaled"]].values.item(0)
 
 
-# End.
-=======
-    return normalize_for_simulation(expanded_estimates)
->>>>>>> 30524053
+# End.
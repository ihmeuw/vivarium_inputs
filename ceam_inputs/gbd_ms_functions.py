# coding: utf-8

# TODO: MAKE SURE NEW PYTHON FUNCTIONS ARE USING THE PUBLICATION IDS!!

import os.path
import os
import shutil
from datetime import timedelta

import numpy as np
import pandas as pd

from scipy.stats import beta

from joblib import Memory
from flufl.lock import Lock

try:
    from transmogrifier.draw_ops import get_draws
except ImportError:
    def get_draws(*args, **kwargs):
        raise ImportError("No module named 'transmogrifier' (you must install central_comp's transmogrifier package _or_ supply precached data)")

try:
    from hierarchies import dbtrees
except ImportError:
    def dbtrees(*args, **kwargs):
        raise ImportError("No module named 'hierarchies' (you must install central_comp's hierarchies package _or_ supply precached data)")

from ceam import config
from ceam.interpolation import Interpolation
from ceam.framework.randomness import choice

from ceam_inputs.util import get_cache_directory
from ceam_inputs.auxiliary_files import open_auxiliary_file, auxiliary_file_path

from ceam_inputs.gbd_ms_auxiliary_functions import create_age_column
from ceam_inputs.gbd_ms_auxiliary_functions import normalize_for_simulation
from ceam_inputs.gbd_ms_auxiliary_functions import get_age_group_midpoint_from_age_group_id
from ceam_inputs.gbd_ms_auxiliary_functions import get_populations
from ceam_inputs.gbd_ms_auxiliary_functions import create_sex_id_column
from ceam_inputs.gbd_ms_auxiliary_functions import get_all_cause_mortality_rate
from ceam_inputs.gbd_ms_auxiliary_functions import get_healthstate_id
from ceam.interpolation import Interpolation
from ceam.framework.randomness import choice
from ceam_inputs.gbd_ms_auxiliary_functions import expand_ages_for_dfs_w_all_age_estimates
# em 9/21: do we want to be converting from rates to probabilities in gbd_ms_functions.py?
# TODO: Yes bring in probabilities. BUT CONFIRM WITH ABIE THAT WE WANT TO BE USING ANNUAL RATES HERE
from ceam_inputs.gbd_ms_auxiliary_functions import expand_ages
from joblib import Memory
import warnings

from ceam.framework.util import from_yearly, rate_to_probability

import logging
_log = logging.getLogger(__name__)

memory = Memory(cachedir=get_cache_directory(), verbose=1)

from ceam import CEAMError


class CEAMDataIngestionError(CEAMError):
    pass
class UnhandledRiskError(CEAMDataIngestionError):
   pass




# # Microsim functions
# This notebook contains the functions that will be used to
# re-format GBD data into a format that can be used for the cost-effectiveness
# microsim. Wherever possible, these functions will leverage the existing
# central comp functions (please see this link for more information on the
# central computation functions
# https://hub.ihme.washington.edu/display/GBD2016/Shared+functions

@memory.cache
def get_model_versions():
    """Return a mapping from modelable_entity_id to the version of that entity 
    associated with the GBD publications currently configured.
    """
    from db_tools import ezfuncs # This import is not at global scope because I only want the dependency if cached data is unavailable

    publication_ids = [int(pid) for pid in config.get('input_data', 'gbd_publication_ids').split(',')]
    mapping = ezfuncs.query('''
    SELECT modelable_entity_id, model_version_id
    FROM epi.publication_model_version
    JOIN epi.model_version USING (model_version_id)
    JOIN shared.publication USING (publication_id)
    WHERE publication_id in ({})
    '''.format(','.join([str(pid) for pid in publication_ids]))
    , conn_def='epi')

    mapping = dict(mapping[['modelable_entity_id', 'model_version_id']].values)

    return mapping


# 1. get_modelable_entity_draws (gives you incidence, prevalence, csmr, excess mortality, and other metrics at draw level)


def get_modelable_entity_draws(location_id, year_start, year_end, measure,
                               me_id):
    """
    Returns draws for a given measure and modelable entity

    Parameters
    ----------
    location_id : int
        location_id takes same location_id values as are used for GBD

    year_start : int, year
        year_start is the year in which you want to start the simulation

    year_end : int, end year
        year_end is the year in which you want to end the simulation

    measure : int, measure
        defines which measure (e.g. prevalence) you want to pull. Use central
        comp's get_ids functions to learn about which measures are available
        and what numbers correspond with each measure

    me_id: int, modelable entity id
        modelable_entity_id takes same me_id values as are used for GBD

    Returns
    -------
    df with year_id, sex_id, age and 1k draws

    Notes
    -----
    Used by -- get_cause_level_prevalence, sum_up_csmrs_for_all_causes_in_microsim, get_post_mi_heart_failure_proportion_draws, get_excess_mortality, get_incidence, get_continuous, get_proportion, get_prevalence

    Assumptions -- None

    Questions -- None

    Unit test in place? -- No. Don't think it's necessary, since this function merely pulls draws from the database and then filters a dataframe so that only one measure is included in the output and that only the years in b/w the simulation year start and year end are included in the df.
    """

    meid_version_map = get_model_versions()
    model_version = meid_version_map[me_id]

    draws = get_draws('modelable_entity_id', me_id, location_ids=location_id, source='dismod', sex_ids=[1,2], age_group_ids=list(range(2,22)), model_version_id=model_version)

    # draws = python_wrapper('get_modelable_entity_draws.py', 'draws_for_location{l}_for_meid{m}.csv'.format(m=me_id, l=location_id), location_id, me_id, model_version)

    draws = draws[draws.measure_id == measure]

    draws = draws.query('year_id>={ys} and year_id<={ye}'.format(
                         ys=year_start, ye=year_end))

    draws = get_age_group_midpoint_from_age_group_id(draws)

    keepcol = ['year_id', 'sex_id', 'age']
    keepcol.extend(('draw_{i}'.format(i=i) for i in range(0, 1000)))

    # assert an error to make sure data is dense (i.e. no missing data)
    assert draws.isnull().values.any() == False, "there are nulls in the dataframe that get_modelable_entity_draws just tried to output. check that the cache to make sure the data you're pulling is correct"

    # assert an error if there are duplicate rows
    assert draws.duplicated(['age', 'year_id', 'sex_id']).sum(
    ) == 0, "there are duplicates in the dataframe that get_modelable_entity_draws just tried to output. check the cache to make sure that the data you're pulling is correct"

    return draws[keepcol].sort_values(by=['year_id', 'age', 'sex_id'])


# 2. generate_ceam_population

# TODO: Think initial age is broken
# TODO: Write a test to make sure that getting a representative sample of people in a specific age group works
def generate_ceam_population(location_id, year_start, number_of_simulants, initial_age=None, pop_age_start=None, pop_age_end=None):
    """
    Returns a population of simulants to be fed into CEAM

    Parameters
    ----------
    location_id : int
        location_id takes same location_id values as are used for GBD

    year_start : int, year
        year_start is the year in which you want to start the simulation

    number of simulants : int, number
        year_end is the year in which you want to end the simulation

    initial_age : int
        If not None simulants will all be set to this age otherwise their
        ages will come from the population distribution

    Returns
    -------
    df with columns simulant_id, age, sex_id, and columns to indicate if
    simulant has different diseases

    Notes
    -----
    Used by -- Creates a population in base_population.py

    Assumptions -- None

    Questions -- None

    Unit test in place? -- Yes

    TODO -- Need to smooth out initial ages (JIRA ticket - CE-213)

    """

    # Use auxilliary get_populations function to bring in the both sex
    # population
    # FIXME: IF/WHEN THE OTHER FUNCTIONS INCLUDE ESTIMATES FOR 5 YEAR AGE GROUPS OVER 80, CHANGE SUM_UP_80_PLUS TO = FALSE!!!!
    pop = get_populations(location_id, year_start, 3, sum_up_80_plus = True)

    if pop_age_start is not None:
        pop_age_start = float(pop_age_start)
        pop = pop.query("age >= @pop_age_start").copy()

    if pop_age_end is not None:
        pop_age_end = float(pop_age_end)
        pop = pop.query("age < @pop_age_end").copy()

    total_pop_value = pop.sum()['pop_scaled']

    # get proportion of total population in each age group
    pop['proportion_of_total_pop'] = pop['pop_scaled'] / total_pop_value

    # create a dataframe of 50k simulants
    simulants = pd.DataFrame({'simulant_id': range(0, number_of_simulants)})

    # TODO: If we're setting initial ages, we probably just want a 50/50 distribution of men/women too
    if initial_age is None:
        simulants = create_age_column(simulants, pop, number_of_simulants)
    else:
        simulants['age'] = initial_age

    simulants = create_sex_id_column(simulants, location_id, year_start)

    # TODO: Design and implement test that makes sure CEAM population looks
    # like population file pulled from GBD
    # TODO: Design and implement test that makes sure population has been
    # smoothed out-- JIRA TICKET CE-213

    # assert an error to make sure data is dense (i.e. no missing data)
    assert simulants.isnull().values.any() == False, "there are nulls in the dataframe that generate_ceam_population just tried to output. check the function and its auxiliary functions (get_populations and assign_sex_id)"

    # assert an error if there are duplicate rows
    assert simulants.duplicated(['simulant_id']).sum(
    ) == 0, "there are duplicates in the dataframe that generate_ceam_population just tried to output. check the function and its auxiliary functions (get_populations and assign_sex_id)"

    return simulants

@memory.cache
def assign_subregions(index, location_id, year):
    """
    Assigns a location to each simulant. If the location_id
    has sub regions in the hierarchy than the simulants will be
    distributed across them uniformly weighted by each region's population.
    Otherwise all simulants will be assigned location_id.

    Parameters
    ----------
    index : pandas.Index
        the simulants to assign
    location_id : int
        the location in the locations hierarchy to descend from
    year : int
        the year to use for population estimates

    Notes
    -----
    This ignores demographic details. So if there is some region that has a
    age or sex bias in it's population, that will not be captured.
    """
    region_ids = [c.id for c in dbtrees.loctree(None, location_set_id=2).get_node_by_id(location_id).children]

    if not region_ids:
        # The location has no sub regions
        return pd.Series(location_id, index=index)

    # Get the population of each subregion and calculate the ratio of it to the
    # total, which gives us the weights to use when distributing simulants
    populations = np.array([get_populations(region_id, year, 3).pop_scaled.sum() for region_id in region_ids])
    populations = populations / populations.sum()

    return choice('assign_subregions_{}'.format(year), index, region_ids, p=populations)


# 3. assign_cause_at_beginning_of_simulation


def get_cause_level_prevalence(states, year_start):
    """
    Takes all of the sequela in 'states' and adds them up to get a total prevalence for the cause

    Parameters
    ----------
    states : dict
        dict with keys = name of cause, values = modelable entity id of cause

    year_start: int
        year_start is the year in which the simulation will begin

    Returns
    -------
    df with 1k draws where draw values are the prevalence of the cause of interest

    Notes
    -----
    Used by -- assign_cause_at_beginning_of_simulation

    Assumptions -- That the sequela prevalences associated with a cause will add up to the cause level prevalence

    Questions -- Would it be better to just pull cause level prevalence? I'm a bit worried that the sequela prevalences won't add up

    Unit test in place? -- Yes

    """
    prevalence_df = pd.DataFrame()

    for key in states.keys():

        assert set(states[key].columns) == set(['year', 'age', 'prevalence', 'sex']), "the keys in the dict passed to get_cause_level_prevalence need to be dataframes with columns year, age, prevalence, and sex"
        # get prevalence for the start year only
        states[key] = states[key].query("year == {}".format(year_start))

        # keep only the columns we need (demographic identifiers and one draw)
        states[key] = states[key][['year', 'age', 'prevalence', 'sex']]
        prevalence_df = prevalence_df.append(states[key])

    cause_level_prevalence = prevalence_df.groupby(
        ['year', 'sex', 'age'], as_index=False)[['prevalence']].sum()

    return cause_level_prevalence, states


def determine_if_sim_has_cause(simulants_df, cause_level_prevalence):
    """
    returns a dataframe with new column 'condition_envelope' that will indicate whether the simulant has the cause or is healthy (healthy is where condition_envelope = NaN at this point)

    Parameters
    ----------
    simulants_df: df
        dataframe of simulants that is made by generate_ceam_population

    cause_level_prevalence: df
        dataframe of 1k prevalence draws

    Returns
    -------
    df with indication of whether or not simulant is healthy

    Notes
    -----
    Used by -- assign_cause_at_beginning_of_simulation

    Assumptions -- None

    Questions -- I sort the prevalence and simulants dataframes by simulant_id to make sure that the prevalence is being assigned correctly to each demographic group. Is there a better way to make sure that we're applying the correct prevalence rate to each simulant?

    Unit test in place? -- Yes
    """

    # TODO: Need to include Interpolation in this function for cause_level_prevalence. There are more age values for simulants df (older ages) than there are for cause_level_prevalence, hence why an interpolation function is needed. 

    #TODO: this is weird and not general but I don't think we should be doing this lookup here anyway
    assert len(set(cause_level_prevalence.year)) == 1
    cause_level_prevalence = cause_level_prevalence.copy()
    del cause_level_prevalence['year']
    #merged = pd.merge(simulants_df, cause_level_prevalence, on=['age', 'sex'])
    probability_of_disease = Interpolation(cause_level_prevalence, ['sex'], ['age'])(simulants_df[['age', 'sex']])

    probability_of_NOT_having_disease = 1 - probability_of_disease
    weights = np.array([probability_of_NOT_having_disease, probability_of_disease]).T

    results = simulants_df.copy()

    results = results.set_index('simulant_id') 

    # Need to sort results so that the simulants are in the same order as the weights
    results['condition_envelope'] = choice('determine_if_sim_has_cause', results.index, [False, True], weights)

    return results


def get_sequela_proportions(cause_level_prevalence, states):
    """
    Returns a dictionary with keys that are modelable entity ids and values are dataframes with proportion data

    Parameters
    ----------
    cause_level_prevalence: df
        dataframe of 1k prevalence draws

    states : dict
        dict with keys = name of cause, values = dataframe of prevalence draws

    Returns
    -------
    A dictionary of dataframes where each dataframe contains proportion of cause prevalence made up by a specific sequela

    Notes
    -----
    Used -- That the prevalence of a sequela can be divided by the prevalence of the cause associated with that sequela to get the proportional prevalence.

    Questions -- None

    Unit test in place? -- Yes
    """

    sequela_proportions = {}

    for key in states.keys():
        sequela_proportions[key] = \
            pd.merge(states[key], cause_level_prevalence, on=[
                'age', 'sex', 'year'], suffixes=('_single', '_total'))
        single = sequela_proportions[key][
            'prevalence_single']
        total = sequela_proportions[key][
            'prevalence_total']
        sequela_proportions[key]['scaled_prevalence'] = np.divide(single, total)

    return sequela_proportions


def determine_which_seq_diseased_sim_has(sequela_proportions, new_sim_file):
    """
    Parameters
    ----------
    sequela_proportions: dict
        a dictionary of dataframes where each dataframe contains proportion of cause prevalence made up by a specific sequela

    new_sim_file: df
        dataframe of simulants

    Returns
    -------
    dataframe of simulants with new column condition_state that indicates if simulant which sequela simulant has or indicates that they are healthy (i.e. they do not have the disease)

    Notes
    -----
    Used by -- assign_cause_at_beginning_of_simulation

    Assumptions -- None

    Questions -- None

    Unit test in place? -- Yes
    """
    sequela_proportions = [(key, Interpolation(data[['sex', 'age', 'scaled_prevalence']], ['sex'], ['age'])) for key, data in sequela_proportions.items()]
    sub_pop = new_sim_file.query('condition_envelope == 1')
    list_of_keys, list_of_weights = zip(*[(key,data(sub_pop)) for key, data in sequela_proportions])

    results = choice('determine_which_seq_diseased_sim_has', sub_pop.index, list_of_keys, np.array(list_of_weights).T)
    new_sim_file.loc[sub_pop.index, 'condition_state'] = results

    return new_sim_file


def assign_cause_at_beginning_of_simulation(simulants_df, year_start, states):
    """
    Function that assigns chronic ihd status to starting population of
    simulants

    Parameters
    ----------
    simulants_df : dataframe
        dataframe of simulants that is made by generate_ceam_population

    year_start : int, year
        year_start is the year in which you want to start the simulation

    states : dict
        dict with keys = name of cause, values = modelable entity id of cause

    Returns
    -------
    Creates a new column for a df of simulants with a column called chronic_ihd
        chronic_ihd takes values 0 or 1
            1 indicates that the simulant has chronic ihd
            0 indicates that the simulant does not have chronic ihd

    Notes
    -----
    Used by -- get_disease_states

    Assumptions -- None

    Questions -- None

    Unit test in place? -- I wrote code to produce graphs to make sure we're assigning prevalence correctly at the beginning of the simulation. I need to figure out how to allow randomness back into the assign_cause_at_beginning_of_simulation so that I can get a distribution of prevalences. @Alecwd I could use your help on this.

    TODO: Automate and allow randomness in the graph production code
    """

    cause_level_prevalence, prevalence_draws_dictionary = get_cause_level_prevalence(states, year_start) 

    # TODO: Should we be using groupby for these loops to ensure that we're
    # not looping over an age/sex combo that does not exist
    post_cause_assignment_population = determine_if_sim_has_cause(simulants_df, cause_level_prevalence)    

    sequela_proportions = get_sequela_proportions(cause_level_prevalence, states)

    post_sequela_assignmnet_population = determine_which_seq_diseased_sim_has(sequela_proportions, post_cause_assignment_population)

    post_sequela_assignmnet_population.condition_state = post_sequela_assignmnet_population.condition_state.fillna('healthy')

    # assert an error to make sure data is dense (i.e. no missing data)
    assert  post_sequela_assignmnet_population.isnull().values.any() == False, "there are nulls in the dataframe that assign_cause_at_beginning_of_simulation just tried to output. check that you've assigned the correct me_ids"

    # assert an error if there are duplicate rows
    # assert  post_sequela_assignmnet_population.duplicated(['simulant_id']).sum() == 0, "there are duplicates in the dataframe that assign_cause_at_beginning_of_simulation just tried to output. check that you've assigned the correct me_ids"

    return post_sequela_assignmnet_population


# 4. get_cause_deleted_mortality_rate


def sum_up_csmrs_for_all_causes_in_microsim(list_of_csmrs):
    '''
    returns dataframe with columns for age, sex, year, and 1k draws
    the draws contain the sum of all the csmrs all of the causes in
    the current simulation.

    Parameters
    ----------
    list_of_csmrs: list
        list of all of the CSMRs in current simulation

    Returns
    ----------
    df with columns year_id, sex_id, age, and draw_0 - draw_999

    Notes
    -----
    Used by -- get_cause_deleted_mortality_rate

    Assumptions -- That we can add together the csmrs for every cause in the microsim and then subtract from the all-cause mortality rate to get the cause-deleted mortality rate.

    Questions -- None

    Unit test in place? -- Yes
    '''

    df = pd.DataFrame()

    for csmr_draws in list_of_csmrs:
        df = df.append(csmr_draws)

    df = df.groupby(
        ['age', 'sex', 'year'], as_index=False).sum()

    return df


@memory.cache
def get_cause_deleted_mortality_rate(location_id, year_start, year_end, list_of_csmrs):
    '''Returns the cause-delted mortality rate for a given time period and location

    Parameters
    ----------
    location_id : int
        location_id takes same location_id values as are used for GBD

    year_start : int, year
        year_start is the year in which you want to start the simulation

    year_end : int, end year
        year_end is the year in which you want to end the simulation

    Returns
    -------
    df with columns age, year_id, sex_id, and 1k draws of cause deleted
        mortality rate

    Notes
    -----
    Used by -- Used in base_population.py

    Assumptions -- That we can subtract the csmrs for the causes we care about to get the cause-deleted mortality rate

    Questions -- None

    Unit test in place? -- Yes
    '''

    #TODO: this doesn't belong here. Should be passed in somehow
    draw = config.getint('run_configuration', 'draw_number')

    all_cause_mr = normalize_for_simulation(get_all_cause_mortality_rate(
        location_id, year_start, year_end))
    all_cause_mr = all_cause_mr[['age', 'sex', 'year', 'all_cause_mortality_rate_{}'.format(draw)]]
    all_cause_mr.columns = ['age', 'sex', 'year', 'all_cause_mortality_rate']


    if list_of_csmrs:
        all_me_id_draws = sum_up_csmrs_for_all_causes_in_microsim(list_of_csmrs).query('year >= @year_start and year <= @year_end').set_index(['age', 'sex', 'year'])

        cause_del_mr = all_cause_mr.set_index(['age', 'sex', 'year']) 


        # get cause-deleted mortality rate by subtracting out all of the csmrs from
        # all-cause mortality rate
        deleted = (cause_del_mr.all_cause_mortality_rate - all_me_id_draws.rate).reset_index()
        deleted.columns = ['age', 'sex', 'year', 'cause_deleted_mortality_rate']

        # assert an error to make sure data is dense (i.e. no missing data)
        assert deleted.isnull().values.any() == False, "there are nulls in the dataframe that get_cause_deleted_mortality_rate just tried to output. check the function as well as get_all_cause_mortality_rate"

        # assert an error if there are duplicate rows
        assert deleted.duplicated(['age', 'year', 'sex']).sum(
        ) == 0, "there are duplicates in the dataframe that get_cause_deleted_mortality_rate just tried to output. check the function as well as get_all_cause_mortality_rate"

        # assert that non of the cause-deleted mortality rate values are less than or equal to 0
        assert np.all(deleted.cause_deleted_mortality_rate > 0), "something went wrong with the get_cause_deleted_mortality_rate calculation. cause-deleted mortality can't be <= 0"

        return deleted
    else:
        return all_cause_mr


# 5. get_post_mi_heart_failure_proportion_draws


def get_post_mi_heart_failure_proportion_draws(location_id, year_start, year_end):
    # TODO: NEED TO WRITE TESTS TO MAKE SURE THAT POST_MI TRANSITIONS SCALE TO 1
    """
    Returns post-mi proportion draws for hf due to ihd

    Parameters
    ----------
    location_id : int
        location_id takes same location_id values as are used for GBD

    year_start : int
        year_start is the year in which you want to start the simulation

    year_end : int
        year_end is the year in which you want to end the 

    Returns
    -------
    df with year_id, sex_id, age and 1k draws

    Notes
    -----
    Used by -- Used in disease_models.py to determine how many people get heart failure following an mi.

    Assumptions -- That the proportional prevalence is a good enough estimation of the proportional incidence.

    Questions -- More of a general python question -- should I be using np.multiply for multiplication? Maybe it has to do with python's floating point issues, but I was getting different results when using A*B instead of np.multiply(A,B).

    Unit test in place? --  Yes
    """

    # read in heart failure envelope. specify measure of interest
    hf_envelope = get_modelable_entity_draws(
        location_id, year_start, year_end, 6, 2412)

    # read in proportion of the cause of heart failure of interest
    proportion_draws = get_modelable_entity_draws(
        location_id, year_start, year_end, 18, 2414)

    # merge and then multiply envelope draws by proportion draws
    cause_of_hf = pd.merge(hf_envelope, proportion_draws, on=[
                           'age', 'year_id', 'sex_id'], suffixes=('_env', '_prop'))

    envelope = cause_of_hf[['draw_{}_env'.format(i) for i in range(0,1000)]].values

    proportion = cause_of_hf[['draw_{}_prop'.format(i) for i in range(0,1000)]].values

    cause_of_hf.set_index(['year_id', 'sex_id', 'age'], inplace=True)

    # TODO: Manual calculation of the multiplication below gave a little bit different values. Should I be using np.multiply or somethig else to make sure python is handling these floats correctly?
    # TODO: Ensure rate_to_probability is calculating annual rates
    output_df = pd.DataFrame(rate_to_probability(np.multiply(envelope, proportion)), columns=['draw_{}'.format(i) for i in range(1000)], index=cause_of_hf.index)  

    output_df = output_df.reset_index()

    keepcol = ['year_id', 'sex_id', 'age']
    keepcol.extend(('draw_{i}'.format(i=i) for i in range(0, 1000)))

    # assert an error to make sure data is dense (i.e. no missing data)
    assert output_df.isnull().values.any() == False, "there are nulls in the dataframe that get_post_mi_heart_failure_proportion_draws just tried to output. check that the cache to make sure the data you're pulling is correct"

    # assert an error if there are duplicate rows
    assert output_df.duplicated(['age', 'year_id', 'sex_id']).sum(
    ) == 0, "there are duplicates in the dataframe that get_post_mi_heart_failure_proportion_draws just tried to output. check the cache to make sure that the data you're pulling is correct"

    # assert that none of the incidence rate values are greater than 1 (basically ensuring that the numerator and demoniator weren't flipped)
    draw_number = config.getint('run_configuration', 'draw_number')
    assert output_df['draw_{}'.format(draw_number)].all() <= 1, "something went wrong with the get_post_mi_heart_failure_proportion_draws calculation. incidence rate can't be GT 1. Check to see if the numerator/denominator were flipped"

    return output_df[keepcol]


# 6. get_relative_risks

def get_relative_risks(location_id, year_start, year_end, risk_id, cause_id, rr_type='morbidity'):
    """
    Parameters
    ----------
    location_id : int
        location_id takes same location_id values as are used for GBD

    year_start : int, year
        year_start is the year in which you want to start the simulation

    year_end : int, end year
        year_end is the year in which you want to end the simulation

    risk_id: int, risk id
        risk_id takes same risk_id values as are used for GBD

    cause_id: int, cause id
        cause_id takes same cause_id values as are used for GBD

    rr_type: str
        can specify morbidity if you want RRs for incidence or mortality if you want RRs for mortality

    Returns
    -------
    df with columns year_id, sex_id, age, 1k relative risk draws

    Notes
    -----
    Used by -- Used to pull relative risks which are then multiplied by incidence rates in continuous_exposure_effect and categorical_exposure_effect

    Assumptions -- Some risks in GBD (e.g. Zinc deficiency and high sbp) don't have estimates for all ages. I have set up the code so that each age group for which we don't have GBD estimates has an RR of 1 (i.e. no elevated risk).

    Questions -- Should we set the RR to 1 for age groups for which we do not have rr estimates?

    Unit test in place? -- Yes
    """

    # FIXME: I don't like this. it seems like sometimes we get a RuntimeError when draws don't exist for a year, but other times we get a dataframe with "error" values. So I've come up with the solution below. A TODO is to confirm that the "error" values issue still exists and hasn't been replaced by RuntimeErrors.
    try:
        # FIXME: Will want this pull to be linked to a publication id.
        rr = get_draws(gbd_id_field='rei_id', gbd_id=risk_id, location_ids=location_id, year_ids=range(year_start, year_end+1), sex_ids=[1,2], status='best', source='risk', draw_type='rr', gbd_round_id=config.getint('simulation_parameters', 'gbd_round_id'))

        # Not all rrs are updated every round. For those that aren't updated every round, we can pull the rrs from a previous gbd_round
        if np.all(rr.values == "error"):
            rr = get_draws(gbd_id_field='rei_id', gbd_id=risk_id, location_ids=location_id, year_ids=range(year_start, year_end+1), sex_ids=[1,2], status='best', source='risk', draw_type='rr', gbd_round_id=config.getint('simulation_parameters', 'gbd_round_id') - 1)
        elif np.any(rr.values == "error"):
            raise ValueError("Get draws failed for some rows but not all. It is unclear how to proceed so stopping")

    except RuntimeError:
        rr = get_draws(gbd_id_field='rei_id', gbd_id=risk_id, location_ids=location_id, year_ids=range(year_start, year_end+1), sex_ids=[1,2], status='best', source='risk', draw_type='rr', gbd_round_id=config.getint('simulation_parameters', 'gbd_round_id') - 1)

    if rr_type == 'morbidity':
        rr = rr.query("morbidity == 1")
    elif rr_type == 'mortality':
        rr = rr.query("mortality == 1")
    else:
        raise ValueError('rr_type accepts one of two values, morbidity or mortality. you typed "{}" which is incorrect'.format(rr_type))

    rr = rr.query('cause_id == {}'.format(cause_id))

    if rr.empty:
        raise ValueError("No data for risk_id {} on cause_id {} for type {}".format(risk_id, cause_id, rr_type))

    rr = get_age_group_midpoint_from_age_group_id(rr)

    rr = expand_ages(rr)

    # need to calculate relative risks for current implementation of CEAM. Some risks (e.g Zinc deficiency and high sbp) don't have estimates for all ages (e.g. no estimates for people over age 5 for zinc).
    # TODO: Do we want to use an RR of 1 in the exposed groups? That's a pretty big assumption. It assumes that there is no risk of the risk factor on the exposure for those ages. If we don't have the data for the younger age groups, another alternative could be to backcast the relative risk of the youngest age group for which we do have data.
    rr[['rr_{}'.format(i) for i in range(0,1000)]] = rr[['rr_{}'.format(i) for i in range(0,1000)]].fillna(value=1)

    keepcol = ['year_id', 'sex_id', 'age', 'parameter']
    keepcol.extend(('rr_{i}'.format(i=i) for i in range(0, 1000)))

    # assert an error to make sure data is dense (i.e. no missing data)
    assert rr[keepcol].isnull().values.any() == False, "there are nulls in the dataframe that get_relative_risks just tried to output. check that the cache to make sure the data you're pulling is correct"

    # assert that none of the rr values are less than 1
    draw_number = config.getint('run_configuration', 'draw_number')
    assert rr['rr_{}'.format(draw_number)].all() >= 1, "something went wrong with get_relative_risks. RR cannot be LT 1. Check the data that you are pulling in and the function. Sometimes, the database does not have\
RR estimates for every age, so check to see that the function is correctly assigning relative risks to the other ages"

    return rr[keepcol]


# 7. get_pafs

@memory.cache
def get_pafs(location_id, year_start, year_end, risk_id, cause_id, gbd_round_id, paf_type):
    """
    Parameters
    ----------
    location_id : int
        location_id takes same location_id values as are used for GBD

    year_start : int, year
        year_start is the year in which you want to start the simulation

    year_end : int, end year
        year_end is the year in which you want to end the simulation

    risk_id: int, risk id
        risk_id takes same risk_id values as are used for GBD

    cause_id: int, cause id
        cause_id takes same cause_id values as are used for GBD

    paf_type: str
        specify whether you want morbidity (YLDs) or mortality (Deaths) PAFs

    Returns
    -------
        df with columns year_id, sex_id, age, val, upper, and lower

    Notes
    -----
    Used by -- anytime a user adds a risk to a simulation

    Assumptions -- We should use PAFs for YLDs, since we use PAFs to affect incidence in CEAM. Some risks in GBD (e.g. Zinc deficiency and high sbp) don't have estimates for all ages. I have set up the code so that each age group for which we don't have GBD estimates has a PAF of 0

    Questions -- Should we set the PAF to 0 for age groups for which we do not have rr estimates? Need to submit an epihelp ticket to determine whether we should use get_draws or transmogrifier.risk.risk_draws.

    Unit test in place? -- Yes
    """
    if paf_type == 'morbidity':
        measure_id = 3
    elif paf_type == 'mortality':
        measure_id = 1
    else:
        raise ValueError('paf_type accepts one of two values, morbidity or mortality. you typed "{}" which is incorrect'.format(rr_type))

    age_groups = list(range(1,22))+[30,31,32,33]
    worker_count = int((year_end - year_start)/5) # One worker per 5-year dalynator file
    pafs = get_draws('cause_id', cause_id, location_ids=location_id, sex_ids=[1,2], year_ids=range(year_start, year_end+1), source='dalynator', age_group_ids=age_groups, measure_ids=measure_id, status='best', gbd_round_id=gbd_round_id, include_risks=True, num_workers=worker_count)

    keepcol = ['year_id', 'sex_id', 'age']
    keepcol.extend(('draw_{i}'.format(i=i) for i in range(0, 1000)))

    # only want one risk at a time and only metric id 2 (percentages or pafs)
    pafs = pafs.query("rei_id == @risk_id and metric_id == 2 and year_id >= @year_start and year_id <= @year_end")

     # FIXME: Why continue if pafs is empty??
    # if pafs.empty:
    #    continue

    pafs = get_age_group_midpoint_from_age_group_id(pafs)

    pafs = expand_ages(pafs)

    # TODO: Need to set age, year, sex index here again to make sure that we assign the correct value to points outside of the range
    # need to back calculate PAFS to earlier ages for risks that don't
    # start until a certain age
    pafs[['draw_{}'.format(i) for i in range(0,1000)]] = pafs[['draw_{}'.format(i) for i in range(0,1000)]].fillna(value=0)    

    # assert an error to make sure data is dense (i.e. no missing data)
    assert pafs[keepcol].isnull().values.any() == False, "there are nulls in the dataframe that get_pafs just tried to output. check that the cache to make sure the data you're pulling is correct"

    # assert an error if there are duplicate rows
    assert pafs.duplicated(['age', 'year_id', 'sex_id']).sum(
    ) == 0, "there are duplicates in the dataframe that get_pafs just tried to output. check the cache to make sure that the data you're pulling is correct"

    # assert that none of the paf values are greater than 1
    draw_number = config.getint('run_configuration', 'draw_number')

    # FIXME: I don't think this test is actually working correctly
    assert pafs['draw_{}'.format(draw_number)].all() <= 1, "something went wrong with get_pafs. pafs cannot be GT 1. Check the data that you are pulling in and the function. Sometimes, a risk does not have paf estimates for every age, so check to see that the function is correctly assigning relative risks to the other ages"

    return pafs[keepcol]


# 8. get_exposures


def get_exposures(location_id, year_start, year_end, risk_id, gbd_round_id):
    """
    Parameters
    ----------
    location_id : int
        location_id takes same location_id values as are used for GBD

    year_start : int, year
        year_start is the year in which you want to start the simulation

    year_end : int, end year
        year_end is the year in which you want to end the simulation

    risk_id: int, risk id
        risk_id takes same risk_id values as are used for GBD

    Returns
    -------
    df with columns year_id, sex_id, age and 1k exposure draws

    Notes
    -----
    Used by -- anytime a user adds a risk to a simulation

    Assumptions -- Some risks in GBD (e.g. Zinc deficiency and high sbp) don't have estimates for all ages. I have set up the code so that each age group for which we don't have GBD estimates has an exposure of 0

    Questions -- Should we set the exposure to 0 for age groups for which we do not have rr estimates? Need to submit an epihelp ticket to determine whether we should use get_draws or transmogrifier.risk.risk_draws.

    Unit test in place? -- No. Just pulls exposures from the database and then does some light processing (e.g. gets age group midpoints)
    """
    age_groups = list(range(1,22))+[30,31,32,33]
    exposure = get_draws('rei_id', risk_id, 'risk', location_ids=location_id, year_ids=range(year_start, year_end+1), draw_type='exposure', age_group_ids=age_groups, gbd_round_id=gbd_round_id)

    # Not all exposures are updated every round. For those that aren't updated every round, we can pull the rrs from a previous gbd_round
    if np.all(exposure.values == "error"):
        exposure = get_draws('rei_id', risk_id, 'risk', location_ids=location_id, year_ids=range(year_start, year_end+1), draw_type='exposure', gbd_round_id=config.getint('simulation_parameters', 'gbd_round_id') - 1)
    elif np.any(exposure.values == "error"):
        raise ValueError("Get draws failed for some rows but not all. It is unclear how to proceed so stopping")

    exposure = exposure.query("year_id >= @year_start and year_id <= @year_end")

    exposure = get_age_group_midpoint_from_age_group_id(exposure)

    # there are 2 modelable entity ids for secondhand smoking, one for females and males under age 15, and then one for males over age 15. Because of this, we need to handle this risk separately from other risks. Apparently this should be fixed for the next round of GBD, but for now we need to deal with this annoying work around
    if risk_id == 100:
        male_old_exposure = exposure.query("sex_id == 1 and modelable_entity_id == 2512 and age >= 17.5").copy()
        male_young_exposure = exposure.query("sex_id == 2 and modelable_entity_id == 9419 and age < 17.5").copy()
        male_young_exposure['sex_id'] = 1
        female_exposure = exposure.query("sex_id == 2 and modelable_entity_id == 9419").copy()
        exposure = male_young_exposure.append([male_old_exposure, female_exposure])

<<<<<<< HEAD
    # unsafe sanitation (rei_id 84) has different modelable entity ids for cat1 and cat2. this is ok with us, so we don't want to generate the UnhandledRiskError
    elif risk_id == 84:
        pass
=======
        residual_exposure = exposure.copy()
        residual_exposure['parameter'] = 'cat2'
        residual_exposure = residual_exposure.set_index([c for c in residual_exposure.columns if 'draw_' not in c])
        residual_exposure = 1 - residual_exposure
        residual_exposure = residual_exposure.reset_index()
        exposure = exposure.append(residual_exposure)
>>>>>>> 65d0635c

    # TODO: Need to set age, year, sex index here again to make sure that we assign the correct value to points outside of the range
    # TODO: Confirm that we want to be using cat1 here. Cat1 seems really high for risk_id=238 (handwashing without soap) for Kenya
    # TODO: Do we want to set the exposure to 0 for the younger ages for which we don't have data? It's an exceptionally strong assumption. We could use the exposure for the youngest age for which we do have data, or do something else, if we wanted to. --EM 12/12
    else:
        list_of_meids = pd.unique(exposure.modelable_entity_id.values)
        # some risks have a few nulls in the modelable_entity_id column. this is ok, think it's just an artifact of how the risk is processed by central comp
        list_of_meids = [x for x in list_of_meids if str(x) != 'nan']
        if len(list_of_meids) > 1:
            raise UnhandledRiskError("the risk -- rei_id {} --that you are trying to pull has multiple modelable entity ids. are you sure you know how this risk is modeled? If not, go talk to the modeler. after talking to the modeler, you'll probably want to write some code to handle the risk, since it's modeled differently than most risks. you can override this error by adding a multiple_meids_override=True argument to your get_exposures query after you determine how to incorporate this risk into your simulation".format(risk_id))

        exposure = expand_ages(exposure)

    exposure[['draw_{}'.format(i) for i in range(0,1000)]] = exposure[['draw_{}'.format(i) for i in range(0,1000)]].fillna(value=0)

    keepcol = ['year_id', 'sex_id', 'age', 'parameter'] + ['draw_{i}'.format(i=i) for i in range(0, 1000)]

    # assert an error to make sure data is dense (i.e. no missing data)
    assert exposure[keepcol].isnull().values.any() == False, "there are nulls in the dataframe that get_exposures just tried to output. check that the cache to make sure the data you're pulling is correct"

    # assert an error if there are duplicate rows
    assert exposure.duplicated(['age', 'year_id', 'sex_id', 'parameter']).sum(
    ) == 0, "there are duplicates in the dataframe that get_exposures just tried to output. check the cache to make sure that the data you're pulling is correct"

    return exposure[keepcol]


# ### 9. TMREDs
# # TODO: Confirm that TMREDs are being calculated correct

# tmred_df = pd.read_excel('/snfs1/Project/Cost_Effectiveness/dev/data/gbd/risk_data/risk_variables.xlsx')

# # theoretical minimum risk exposure levels
# tmred_df = pd.read_excel('/snfs1/Project/Cost_Effectiveness/dev/data/gbd/risk_data/risk_variables.xlsx')

# # dictionary to hold TMREDs
# risk_tmred = {}

# # save max and min TMREDs to dictionary (distributions are all uniform)
# for risk in ['metab_sbp','smoking']:
#     risk_tmred[risk] = tmred_df.loc[tmred_df.risk==risk,['tmred_dist','tmred_para1','tmred_para2','rr_scalar','inv_exp']]

# risk_tmred['metab_sbp']

# risk_tmrel = {}

# # draw from uniform distribution for each risk factor
# for risk in ['metab_sbp']:
#     risk_tmrel[risk] = np.random.uniform(low=risk_tmred[risk]['tmred_para1'],high=risk_tmred[risk]['tmred_para2'],size=1)[0]
#     risk_tmrel[risk] = ((risk_tmred[risk]['tmred_para1'].values.astype(float)
#                          + risk_tmred[risk]['tmred_para2'].values.astype(float))/2)[0]

# risk_tmrel['metab_sbp']


# 10. load_data_from_cache


memory = Memory(cachedir=get_cache_directory(), verbose=1)


def load_data_from_cache(funct, col_name, *args, src_column=None, **kwargs):
    """
    load_data_from_cache is a functor that will
    check a cache to see if data exists in that cache.
    If the data does not exist in the cache,
    load_data_from_cache will run a function (funct)
    with arguments (args,kwargs)

    Parameters
    ----------
    funct : str
        function to run if data is not already loaded into the cache
        (e.g. get_cause_deleted_mortality_rate)

    col_name : str
        rename the draw column to whichever column_name you want

    args,kwargs : int
        input the arguments required by the function (funct)
        (e.g. location_id, year_start, year_end)

    Returns
    -------
    df with input data for CEAM
    """

    # This causes the files that the cache writes to be both readable and
    # writeable by other users
    old_umask = os.umask(0)

    memoized_function = memory.cache(funct)
    function_output = memoized_function(*args, **kwargs)

    os.umask(old_umask)

    draw = config.getint('run_configuration', 'draw_number')

    if col_name:
        if src_column is not None:
            if isinstance(src_column, str):
                column_map = {src_column.format(draw=draw): col_name}
            else:
                column_map = {src.format(draw=draw):dest for src, dest in zip(src_column, col_name)}
        else:
            column_map = {'draw_{draw}'.format(draw=draw): col_name}

        # if 'parameter' is in columns, then keep it, else do not keep it (need parameter for the relative risk estimations)
        if 'parameter' in function_output.columns:
            keepcol = ['year_id', 'age', 'sex_id', 'parameter'] + list(column_map.keys())
        else:
            keepcol = ['year_id', 'age', 'sex_id'] + list(column_map.keys())

        function_output = function_output[keepcol]
        function_output = function_output.rename(columns=column_map)

        return normalize_for_simulation(function_output)
    return function_output


# 12. get_sbp_mean_sd

def get_sbp_mean_sd(location_id, year_start, year_end):
    ''' Returns a dataframe of mean and sd of sbp in LOG SPACE

    Parameters
    ----------
    location_id : int

    year_start : int

    year_end : int

    Returns
    -------
    df with mean and sd values in LOG space

    Notes
    -----
    Assumptions -- That people under age 25 have the TMRED SBP

    Questions -- We have estimates starting in the age 25-29 age group. Should we be using the midpoint or age 25 as the starting point?

    Unit test in place? -- Yes

    TODO: Might want to change the TMRED. Need to catch up with Stan regarding calculating TMREDs + write a function that will allow us to calculate TMREDs for a given risk.
    '''

    output_df = pd.DataFrame()
    sbp_dir = os.path.join(get_cache_directory(), 'sbp')

    draws = pd.DataFrame()

    for sex_id in [1, 2]:
        for year_id in np.arange(year_start, year_end + 1, 5):
            path = auxiliary_file_path('Systolic Blood Pressure Distributions',
                                     location_id=location_id,
                                     year_id=year_id,
                                     sex_id=sex_id)
            one_year_file = pd.read_stata(path)
            one_year_file['year_id'] = year_id
            one_year_file['sex_id'] = sex_id
            draws = draws.append(one_year_file)

        #TODO: Need to rethink setting ages for this function. Since sbp estimates start for the age 25-29 group, it should start at age 25, not 27.5.
    draws = get_age_group_midpoint_from_age_group_id(draws)

    draws = expand_ages(draws)

    # set index
    draws.set_index(['year_id', 'sex_id', 'age'], inplace=True)

    # set nulls to be 1 to keep from messing up the math below. the nulls are the younger age groups (simulants less than 27.5 years old) and they'll get an sbp of 112 and an sd of .001 because we want them to be at the TMRED
    draws[['exp_mean_{}'.format(i) for i in range(0,1000)]] = draws[['exp_mean_{}'.format(i) for i in range(0,1000)]].fillna(value=1) 
    draws[['exp_sd_{}'.format(i) for i in range(0,1000)]] = draws[['exp_sd_{}'.format(i) for i in range(0,1000)]].fillna(value=1)

    # FIXME: This process does produce a df that has null values for simulants under 27.5 years old for the exp_mean and exp_sd cols. Dont think this will affect anything but may be worth fixing        
    exp_mean = draws[['exp_mean_{}'.format(i) for i in range(0,1000)]].values
    exp_sd = draws[['exp_sd_{}'.format(i) for i in range(0,1000)]].values

    mean_df = pd.DataFrame(np.log(exp_mean), columns=['log_mean_{}'.format(i) for i in range(1000)], index=draws.index)
    sd_df = pd.DataFrame(np.divide(exp_sd, exp_mean), columns=['log_sd_{}'.format(i) for i in range(1000)], index=draws.index)

    output_df = mean_df.join(sd_df)

    for i in range(0,1000):
        output_df.loc[pd.IndexSlice[output_df.index.levels[2] < 27.5], 'log_mean_{}'.format(i)] = np.log(112)
        output_df.loc[pd.IndexSlice[output_df.index.levels[2] < 27.5], 'log_sd_{}'.format(i)] = .001

    output_df = output_df.reset_index()

    # assert an error if there are duplicate rows
    assert output_df.duplicated(['age', 'year_id', 'sex_id']).sum(
    ) == 0, "there are duplicates in the dataframe that get_sbp_mean_sd just tried to output. make sure what youre pulling from /share/epi/risk/paf/metab_sbp_interm/ is correct"

    keepcol = ['year_id', 'sex_id', 'age']
    keepcol.extend(('log_mean_{i}'.format(i=i) for i in range(0, 1000)))
    keepcol.extend(('log_sd_{i}'.format(i=i) for i in range(0, 1000)))

    return output_df[keepcol].sort_values(by=['year_id', 'age', 'sex_id'])

# 13 get_angina_proportions


def get_angina_proportions():
    '''Format the angina proportions so that we can use them in CEAM.
    This is messy. The proportions were produced by Catherine Johnson.
    The proportion differs by age, but not by sex, location, or time.
    This will likely change post GBD-2016.

    Parameters
    ----------
    location_id : int
        location_id takes same location_id values as are used for GBD

    year_start : int
        year_start is the year in which you want to start the simulation


    Returns
    -------
    df with year_id, sex_id, age and 1k draws

    Notes
    -----
    Assumptions -- The file does not have estimates for people under age 20. I've set the proportions for people under age 20 to be the same as the proportion for people that are 20 years old. This shouldn't have much of an impact on anything, since we don't expect for people under age 20 to have heart attacks.

    Questions -- Is it valid to assign the angina proportion for 20 year olds to be the angina proportions for people under the age of 20? Who should we talk to about having these proportions stored in a better place (e.g. the database)? Who should we talk to about ensuring that this file doesn't move? How can we ensure that the file is updated if need be?

    Unit test in place? -- Yes
    '''

    # TODO: Need to figure out a way to check to see if this file is ever updated. Would be nice if we could think of a better way to make sure we're using the most up to date data.
    with open_auxiliary_file('Angina Proportions') as f:
        ang = pd.read_csv(f)

    # not sure why income is included in this file. estimates are the same for high and low income countries. we'll filter
    # on high income to get rid of the superfluous rows.
    ang = ang.query("income == 'high'")    

    ang = get_age_group_midpoint_from_age_group_id(ang)

    # we don't have estimates under age 22.5, so I'm filling all ages under
    # 20 with the same proportion that we have for 20 year olds
    # TODO: Should check this assumption w/ Abie
    # creating a copy of ang to use pd.get_value
    ang_copy = ang.set_index('age').copy()  

    # values are same for each sex, so we can grab the value 
    # for the lowest age from either sex to apply to the younger age 
    # groups for which we do not have data
    value_at_youngest_age_for_which_we_have_data = ang_copy.query("sex_id == 1").get_value(22.5, 'angina_prop')

    total_ang = pd.DataFrame()

    # the data is not year specific. we manually add year_id values here
    # TODO: Probably a more sophisticated way to do this
    for year in [1990, 1995, 2000, 2005, 2010, 2013, 2015]: 
        one_year = ang.copy()
        one_year['year_id'] = year
        total_ang = total_ang.append(one_year)    

    total_ang = total_ang[['year_id', 'sex_id', 'age', 'angina_prop']]

    total_ang = total_ang.apply(lambda x: x.fillna(value_at_youngest_age_for_which_we_have_data), axis=0)

    return total_ang


# 14. get_disability_weight


def get_disability_weight(dis_weight_modelable_entity_id=None, healthstate_id=None):
    """Returns a dataframe with disability weight draws for a given healthstate id

    Parameters
    ----------
    dis_weight_modelable_entity_id : int

    Returns
    -------
    df with disability weight draws

    Notes
    -----
    Assumptions -- None

    Questions -- How can IHME create a more systematic way for access this data? The current way (looking in one csv prepared by central comp and then checking another if the draws are not in the first csv) is pretty disorganized. Since many disability weights are going to be updated in 2016, these files may move. I would propose that we ask central comp to store the disability weights in the database.

    Unit test in place? -- Yes
    """

    if healthstate_id is None:
        healthstate_id = get_healthstate_id(dis_weight_modelable_entity_id)

    with open_auxiliary_file('Disability Weights') as f:
        dws_look_here_first = pd.read_csv(f)

    with open_auxiliary_file('Combined Disability Weights') as f:
        dws_look_here_second = pd.read_csv(f)

    if healthstate_id in dws_look_here_first.healthstate_id.tolist():
        df = dws_look_here_first.query("healthstate_id == @healthstate_id").copy()
        df['modelable_entity_id'] = dis_weight_modelable_entity_id

    elif healthstate_id in dws_look_here_second.healthstate_id.tolist():
        df = dws_look_here_second.query("healthstate_id == @healthstate_id").copy()
        df['modelable_entity_id'] = dis_weight_modelable_entity_id

    # TODO: Need to confirm with someone on central comp that all 'asymptomatic' sequala get this healthstate_id
    elif healthstate_id == 799:
        df = pd.DataFrame({'healthstate_id':[799], 'healthstate': ['asymptomatic'], 'modelable_entity_id':[dis_weight_modelable_entity_id], 'draw{}'.format(config.getint('run_configuration', 'draw_number')) : [0]})
    else:
        raise ValueError("""the modelable entity id {m} has a healthstate_id of {h}. it looks like there 
        are no draws for this healthstate_id in the csvs that get_healthstate_id_draws checked.
        look in this folder for the draws for healthstate_id{h}: /home/j/WORK/04_epi/03_outputs/01_code/02_dw/03_custom.
        if you can't find draws there, talk w/ central comp""".format(m=dis_weight_modelable_entity_id, h=healthstate_id)) 

    return df['draw{}'.format(config.getint('run_configuration', 'draw_number'))].iloc[0]


# 15. get_asympt_ihd_proportions


def get_asympt_ihd_proportions(location_id, year_start, year_end):
    """
    Gets the proportion of post-mi simulants that will get asymptomatic ihd.
    Proportion that will get asymptomatic ihd is equal to 1 - proportion of 
    mi 1 month survivors that get angina + proportion of mi 1 month survivors
    that get heart failure

    Parameters
    ----------
    Feed in parameters required by get_post_mi_heart_failure_proportion_draws and get_angina_proportion_draws

    Returns
    -------
    df with post-mi asymptomatic ihd proportions

    Notes
    -----
    Assumptions -- That all people who survive a heart attack then get one of asymptomatic ihd, heart failure, or angina

    Questions -- None

    Unit test in place? -- Yes
    """

    hf_prop_df = get_post_mi_heart_failure_proportion_draws(location_id, year_start, year_end)

    angina_prop_df = get_angina_proportions()

    merged = pd.merge(hf_prop_df, angina_prop_df, on=['age', 'year_id', 'sex_id'])

    merged = merged.set_index(['year_id', 'sex_id', 'age'])

    hf_values = merged[['draw_{}'.format(i) for i in range(0, 1000)]].values
    angina_values = merged[['angina_prop']].values

    # TODO: RAISE AN ERROR IF PROPORTIONS ARE GREATER THAN 1 FOR NOW. MAY WANT TO DELETE
    # ERROR IN THE FUTURE AND SCALE DOWN TO 1 INSTEAD
    # assert all(hf_values + angina_values) <= 1, "post mi proportions cannot be gt 1"      

    asympt_prop_df = pd.DataFrame(1 - hf_values - angina_values, columns=['asympt_prop_{}'.format(i) for i in range(1000)], index=merged.index)

    keepcol = ['year_id', 'sex_id', 'age']
    keepcol.extend(('asympt_prop_{i}'.format(i=i) for i in range(0, 1000)))

    return asympt_prop_df.reset_index()[keepcol] 


def get_age_specific_fertility_rates(location_id, year_start, year_end):
    #TODO: I'm loading this from disk because central comp doesn't have a good
    # tool for ingesting covariates from python and I don't feel like writing
    # any more stata. They say there should be something in a couple of weeks
    # and we should switch to it asap. -Alec 11/01/2016
    with open_auxiliary_file('Age-Specific Fertility Rates') as f:
        asfr = pd.read_csv(f)

    asfr = asfr.query('location_id == @location_id and year_id >= @year_start and year_id <= @year_end')
    asfr = get_age_group_midpoint_from_age_group_id(asfr)

    return asfr


def get_etiology_pafs(location_id, year_start, year_end, risk_id, cause_id):
    """
    Parameters
    ----------
    location_id : int
        location_id takes same location_id values as are used for GBD

    year_start : int, year
        year_start is the year in which you want to start the simulation

    year_end : int, end year
        year_end is the year in which you want to end the simulation

    risk_id: int or str, risk id
        risk_id takes same risk_id values as are used for GBD or "unattributed"

    cause_id: int, cause id
        cause_id takes same cause_id values as are used for GBD

    -------
    Returns
        df with columns year_id, sex_id, age, val, upper, and lower

    """
    # For some of the diarrhea etiologies, PAFs are negative. Wouldn't make sense for the simulation to use negative pafs (i.e. incidence * PAF returns a negative incidence if PAF is negative), so we'll clip to 0. Guessing that any other diseases that deal with etiologies in the future won't need to be treated this way. --EM 12/13
    # uses get pafs, but then scales the negative pafs to 0. the diarrhea team has some pafs that are negative because they wanted to include full uncertainty. this seems implausible in the real world, unless one is arguing that some pathogens have a protective effect
    if risk_id != 'unattributed':
        eti_pafs = get_pafs(location_id, year_start, year_end, risk_id, cause_id, config.getint('simulation_parameters', 'gbd_round_id'), 'morbidity')
 
    elif risk_id == 'unattributed':
        dict_of_etiologies_and_eti_risks = {'cholera': 173, 
                                     'other_salmonella': 174, 
                                     'shigellosis': 175, 
                                     'EPEC': 176, 
                                     'ETEC': 177, 
                                     'campylobacter': 178, 
                                     'amoebiasis': 179, 
                                     'cryptosporidiosis': 180, 
                                     'rotaviral_entiritis': 181, 
                                     'aeromonas': 182, 
                                     'clostridium_difficile': 183, 
                                     'norovirus': 184, 
                                     'adenovirus': 185}

        all_dfs = pd.DataFrame()
        for value in dict_of_etiologies_and_eti_risks.values():
            df = get_etiology_pafs(location_id, year_start, year_end, value, cause_id)
            all_dfs = all_dfs.append(df)

        grouped = all_dfs.groupby(['age', 'sex_id', 'year_id']).sum()

        pafs = grouped[['draw_{}'.format(i) for i in range(0, 1000)]].values
        eti_pafs = pd.DataFrame(1-pafs, columns=['draw_{}'.format(i) for i in range(0, 1000)], index=grouped.index)
        eti_pafs.reset_index(inplace=True)
    else:
        raise ValueError("get_etiology_pafs can take either a valid etiology_risk_id or 'unattributed'. the risk id that you supplied -- {} -- is invalid".format(risk_id))

    # now make the negative etiology paf draws 0
    draws = eti_pafs._get_numeric_data()
    draws[draws < 0] = 0

    return eti_pafs


def get_etiology_probability(etiology_name):
    """
    Gets the proportion of diarrhea cases that are associated with a specific etiology

    Parameters
    ----------
    etiology_name: str
        etiology_name is the name of the etiology of interest

    Returns
    -------
    """

    year_start, year_end = gbd_year_range()

    etiology_df = pd.DataFrame()

    # TODO: Ask Chris T. if this works for cholera and c diff, since they are modeled differently than the other etiologies
    # TODO: Will want to cache this data in the future instead of pulling it from Chris Troeger's J Temp file
    etiology_proportion_draws = pd.read_stata("/home/j/temp/ctroeger/Diarrhea/DALYs/Draws/diarrhea_{}_eti_draw_proportion.dta".format(etiology_name))

    etiology_proportion_draws = etiology_proportion_draws.query("location_id == {}".format(config.getint('simulation_parameters', 'location_id')))

    etiology_proportion_draws = get_age_from_age_group_id(etiology_proportion_draws)

    for sex in (1, 2):
        one_sex = etiology_proportion_draws.query("sex_id == @sex")
        # TODO: Figure out if we want to get info from the config in this script or elsewhere
        one_sex = set_age_year_index(one_sex, 'early neonatal', 3, year_start , year_end)

        etiology_df = etiology_df.append(one_sex)

    etiology_df.reset_index(level=['age', 'year_id'], inplace=True)

    keepcol = ['year_id', 'sex_id', 'age', 'draw_{i}'.format(i=config.getint('run_configuration', 'draw_number'))]

    return etiology_df[keepcol]


def get_etiology_specific_incidence(location_id, year_start, year_end, eti_risk_id, cause_id, me_id):
    """
    Gets the paf of diarrhea cases that are associated with a specific etiology

    Parameters
    ----------
    location_id : int
        location_id takes same location_id values as are used for GBD

    year_start : int, year
        year_start is the year in which you want to start the simulation

    year_end : int, end year
        year_end is the year in which you want to end the simulation

    eti_risk_id: int, risk id
        eti_risk_id takes same rei id values as are used for GBD

    cause_id: int, cause id
        cause_id takes same cause_id values as are used for GBD

    me_id: int, modelable_entity_id
        me_id takes modelable entity id of a cause

    Returns
    -------
    A dataframe of etiology specific incidence draws.
        Column are age, sex_id, year_id, and {etiology_name}_incidence_{draw} (1k draws)
    """

    # TODO: Figure out what we want to do regarding caching data. If we are using only one draw number, should we 
    # cache the data? If we cache the data, will we actually pull a different value for each draw
    draw_number = config.getint('run_configuration', 'draw_number')

    diarrhea_envelope_incidence = get_modelable_entity_draws(location_id, year_start, year_end,
                                                           measure=6, me_id=me_id) # measure=incidence, me_id=diarrhea envelope TODO: Make me_id an argument to be passed into the fucntion (i.e. make this function more flexible than just diarrhea)

    etiology_paf = get_etiology_pafs(location_id, year_start, year_end, eti_risk_id, cause_id)

    # TODO: Figure out if the interpolation should happen before the merge or in the simulation
    # merge interpolated pafs and interpolated incidence
    etiology_specific_incidence= pd.merge(diarrhea_envelope_incidence, etiology_paf, on=['age', 'year_id', 'sex_id'],
                                          suffixes=('_envelope', '_pafs'))

    etiology_specific_incidence.set_index(['year_id', 'sex_id', 'age'], inplace=True)

    pafs = etiology_specific_incidence[['draw_{}_pafs'.format(i) for i in range(0, 1000)]].values
    envelope_incidence_draws = etiology_specific_incidence[['draw_{}_envelope'.format(i) for i in range(0, 1000)]].values
    output_df = pd.DataFrame(np.multiply(pafs, envelope_incidence_draws), columns=['draw_{}'.format(i) for i in range(0, 1000)], index=etiology_specific_incidence.index)

    return output_df.reset_index()


def get_etiology_specific_prevalence(location_id, year_start, year_end, eti_risk_id, cause_id, me_id):
    """
    Gets draws of prevalence of diarrhea due to a specific specific etiology

    Parameters
    ----------
    location_id : int
        location_id takes same location_id values as are used for GBD

    year_start : int, year
        year_start is the year in which you want to start the simulation

    year_end : int, end year
        year_end is the year in which you want to end the simulation

    risk_id: int, risk id
        risk_id takes same risk_id values as are used for GBD

    cause_id: int, cause id
        cause_id takes same cause_id values as are used for GBD

    me_id: int, modelable_entity_id
        me_id takes modelable entity id of a cause

    Returns
    -------
    A dataframe of etiology specific prevalence draws. 
        Column are age, sex_id, year_id, and {etiology_name}_incidence_{draw} (1k draws)
    """

    draw_number = config.getint('run_configuration', 'draw_number')   

    diarrhea_envelope_prevalence = get_modelable_entity_draws(location_id, year_start, year_end,
                                                           measure=5, me_id=me_id) # measure=prevalence, me_id=diarrhea envelope

    etiology_paf = get_pafs(location_id, year_start, year_end, eti_risk_id, cause_id)

    etiology_specific_prevalence= pd.merge(diarrhea_envelope_prevalence, etiology_paf, on=['age', 'year_id', 'sex_id'], 
                                          suffixes=('_envelope', '_pafs'))

    etiology_specific_prevalence.set_index(['year_id', 'sex_id', 'age'], inplace=True)

    pafs = etiology_specific_prevalence[['draw_{}_pafs'.format(i) for i in range(0, 1000)]].values
    envelope_prevalence_draws = etiology_specific_prevalence[['draw_{}_envelope'.format(i) for i in range(0, 1000)]].values
    output_df = pd.DataFrame(np.multiply(pafs, envelope_prevalence_draws), columns=['draw_{}'.format(i) for i in range(0, 1000)], index=etiology_specific_prevalence.index)

    return output_df.reset_index()


# TODO: Write a test for this function
def get_severe_diarrhea_excess_mortality(excess_mortality_dataframe, severe_diarrhea_proportion):
    """
    Returns an excess mortality rate for severe diarrhea

    Parameters
    ----------
    excess_mortality_dataframe: pd.DataFrame
        excess mortality estimates for diarrhea from GBD

    draw_number: int
        specific draw number
    """
    excess_mortality_dataframe['rate'] = excess_mortality_dataframe['rate'] / severe_diarrhea_proportion
    return excess_mortality_dataframe


# TODO: Write a SQL query for get_covariate_estimates that returns a covariate id instead of covariate short name, because names are subject to change but ids should stay the same
# TODO: Also link that covariate id to a publication id, if possible
def get_covariate_estimates(location_id, year_start, year_end, covariate_short_name):
    """
    Gets covariate estimates for a specified location. Processes data to put in correct format for CEAM (i.e. gets estimates for all years/ages/ and both sexes.

    Parameters
    ----------
    location_id : int
        location_id takes same location_id values as are used for GBD

    covariate_short_name: str
        the covariate_short_name for the covariate of interest.
        you can look up covariate_short_names here: http://cn307.ihme.washington.edu:9998/
        (check the covariate_metadata_tab in website above)

    Returns
    -------
    A dataframe of covariate_estimates.
        Column are age, sex_id, year_id, and {etiology_name}_incidence_{draw} (1k draws)
    """
    from db_queries import get_covariate_estimates # This import is not at global scope because I only want the dependency if cached data is unavailable

    covariate_estimates = get_covariate_estimates(covariate_short_name=covariate_short_name)

    covariate_estimates = covariate_estimates.query("location_id == @location_id")

    expanded_estimates = expand_ages_for_dfs_w_all_age_estimates(covariate_estimates)

    expanded_estimates = expanded_estimates.query("year_id >= @year_start and year_id <= @year_end")

    keepcols = ['location_id', 'year_id', 'sex_id', 'age', 'covariate_id', 'covariate_name_short', 'mean_value', 'lower_value', 'upper_value']

    return expanded_estimates[keepcols]


# FIXME: Won't need function below once ORS exposure and RR estimates are uploaded to the database
def get_ors_exposure(location_id, year_start, year_end, draw_number):
    covariate_estimates_input = pd.read_csv("/share/epi/risk/bmgf/draws/exp/diarrhea_ors.csv")

    covariate_estimates = covariate_estimates_input.query("location_id == {}".format(location_id)).copy()

    expanded = expand_ages_for_dfs_w_all_age_estimates(covariate_estimates)

    expanded_estimates = expanded.query("year_id >= {ys} and year_id <= {ye}".format(ys = year_start, ye = year_end)).copy()

    keepcols = ['year_id', 'sex_id', 'age', 'cat1', 'cat2']

    expanded_estimates.rename(columns={'draw_{}'.format(draw_number): 'cat1'}, inplace=True)

    expanded_estimates['cat2'] = 1 - expanded_estimates['cat1']

    expanded_estimates = expanded_estimates[keepcols]

    return normalize_for_simulation(expanded_estimates)


def get_severity_splits(parent_meid, child_meid, draw_number):
    """
    Returns a severity split proportion for a given cause
    
    parent_meid: int, modelable_entity_id
        the modelable entity id for the severity split
    
    child_meid: int, modelable_entity_id
        the modelable entity id for the severity split
    
    draw_number: int
        specific draw number
        
    See also
    --------
    To determine parent and child meids, see here: http://dev-tomflem.ihme.washington.edu/sevsplits/editor
    If the severity splits that you are require are no in the filepath below, email central comp to ask them to create the splits
    """
    splits = pd.read_hdf("/share/epi/split_prop_draws_2016/{}/prop_draws.h5".format(parent_meid))

    # scale proportions to 1    
    total = splits[['draw_1']].sum()
    splits['scaled'] = splits['draw_{}'.format(draw_number)] / total.values
    
    splits = splits.query("child_meid == {}".format(child_meid))
    return splits[["scaled"]].values.item(0)


# End.<|MERGE_RESOLUTION|>--- conflicted
+++ resolved
@@ -923,18 +923,16 @@
         female_exposure = exposure.query("sex_id == 2 and modelable_entity_id == 9419").copy()
         exposure = male_young_exposure.append([male_old_exposure, female_exposure])
 
-<<<<<<< HEAD
-    # unsafe sanitation (rei_id 84) has different modelable entity ids for cat1 and cat2. this is ok with us, so we don't want to generate the UnhandledRiskError
-    elif risk_id == 84:
-        pass
-=======
         residual_exposure = exposure.copy()
         residual_exposure['parameter'] = 'cat2'
         residual_exposure = residual_exposure.set_index([c for c in residual_exposure.columns if 'draw_' not in c])
         residual_exposure = 1 - residual_exposure
         residual_exposure = residual_exposure.reset_index()
         exposure = exposure.append(residual_exposure)
->>>>>>> 65d0635c
+
+    # unsafe sanitation (rei_id 84) has different modelable entity ids for cat1 and cat2. this is ok with us, so we don't want to generate the UnhandledRiskError
+    elif risk_id == 84:
+        pass
 
     # TODO: Need to set age, year, sex index here again to make sure that we assign the correct value to points outside of the range
     # TODO: Confirm that we want to be using cat1 here. Cat1 seems really high for risk_id=238 (handwashing without soap) for Kenya

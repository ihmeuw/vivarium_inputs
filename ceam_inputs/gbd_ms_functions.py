--- conflicted
+++ resolved
@@ -14,13 +14,8 @@
 from vivarium import config
 from vivarium.framework.util import rate_to_probability
 
-<<<<<<< HEAD
-from ceam_inputs import gbd, causes, risk_factors
-from ceam_inputs.gbd_mapping import cid
-=======
-from ceam_inputs import gbd, causes
+from ceam_inputs import gbd
 from ceam_inputs.gbd_mapping import cid, meid
->>>>>>> a28de6da
 from ceam_inputs.gbd_ms_auxiliary_functions import (normalize_for_simulation,
                                                     expand_ages_for_dfs_w_all_age_estimates, expand_ages,
                                                     get_age_group_midpoint_from_age_group_id)
@@ -33,7 +28,6 @@
     pass
 
 
-<<<<<<< HEAD
 class GBDError(Exception):
     """Base exception for errors related to GBD data."""
     pass
@@ -44,10 +38,7 @@
     pass
 
 
-def get_modelable_entity_draws(location_id, year_start, year_end, measure, me_id):
-=======
 def get_gbd_draws(location_id, year_start, year_end, measure, gbd_id, gbd_round_id):
->>>>>>> a28de6da
     """Returns draws for a given measure and modelable entity
 
     Gives you incidence, prevalence, csmr, excess mortality, and
@@ -391,42 +382,15 @@
     exposure = get_age_group_midpoint_from_age_group_id(exposure)
 
     if risk_id == 100:
-<<<<<<< HEAD
         exposure = _extract_secondhand_smoking_exposures(exposure)
-
-    # Hacky fix to an inconsistency in the database schema.  I'll do something nicer when I revise this
-    # bit of ceam inputs - J.C. 2017-07-26
-    if 'parameter' not in exposure.columns:
-        exposure['parameter'] = 'continuous'
-
-    exposure[draw_columns] = exposure[draw_columns].fillna(value=0)
-
-    exposure = exposure[key_columns + draw_columns]
-    validate_data(exposure, key_columns)
-=======
-        male_old_exposure = exposure.query("sex_id == 1 and modelable_entity_id == 2512 and age >= 17.5").copy()
-        male_young_exposure = exposure.query("sex_id == 2 and modelable_entity_id == 9419 and age < 17.5").copy()
-        male_young_exposure['sex_id'] = 1
-        female_exposure = exposure.query("sex_id == 2 and modelable_entity_id == 9419").copy()
-        exposure = male_young_exposure.append([male_old_exposure, female_exposure])
-
-        residual_exposure = exposure.copy()
-        residual_exposure['parameter'] = 'cat2'
-        residual_exposure = residual_exposure.set_index([c for c in residual_exposure.columns if 'draw_' not in c])
-        residual_exposure = 1 - residual_exposure
-        residual_exposure = residual_exposure.reset_index()
-        exposure = exposure.append(residual_exposure)
-
     elif risk_id == 83:
         # Just fixing some poorly structured data.  cat10 and cat11 are zero, cat12 is the balance of the exposure
         # (indicating unexposed), but needs to be renamed cat10 so it corresponds to the rr data.  Yuck.
         good_rows = (exposure.parameter != 'cat10') & (exposure.parameter != 'cat11')
         exposure = exposure[good_rows]
         exposure.loc[exposure.parameter == 'cat12', 'parameter'] = 'cat10'
-
-
-
-    # unsafe sanitation (rei_id 84) and underweight (rei_id 94) both have different modelable entity ids for each different category. this is ok with us, so we don't want to generate the UnhandledRiskError
+    # unsafe sanitation (rei_id 84) and underweight (rei_id 94) both have different modelable entity ids
+    # for each different category. this is ok with us, so we don't want to generate the UnhandledRiskError
     elif risk_id in [84, 94, 136, 240, 241]:
         pass
     # TODO: Need to set age, year, sex index here again to make sure that we assign
@@ -451,12 +415,14 @@
                                      + "your get_exposures query after you determine how to incorporate "
                                      + "this risk into your simulation")
 
-    exposure = expand_ages(exposure)
-    exposure[['draw_{}'.format(i) for i in range(1000)]] = exposure[
-        ['draw_{}'.format(i) for i in range(1000)]].fillna(value=0)
-    keep_columns = ['year_id', 'sex_id', 'age', 'parameter'] + ['draw_{i}'.format(i=i) for i in range(1000)]
-    exposure = exposure[keep_columns]
->>>>>>> a28de6da
+    # Hacky fix to an inconsistency in the database schema.  I'll do something nicer when I revise this
+    # bit of ceam inputs - J.C. 2017-07-26
+    if 'parameter' not in exposure.columns:
+        exposure['parameter'] = 'continuous'
+
+    exposure[draw_columns] = exposure[draw_columns].fillna(value=0)
+    exposure = exposure[key_columns + draw_columns]
+    validate_data(exposure, key_columns)
 
     return exposure
 
@@ -930,6 +896,7 @@
 
     return costs
 
+
 def get_mediation_factors(risk_id, cause_id, draw_number):
     mediation_factors = gbd.get_data_from_auxiliary_file('Mediation Factors')
     mediation_factors = mediation_factors.query("rei_id == {} and cause_id == {}".format(risk_id, cause_id))
@@ -1056,6 +1023,7 @@
                                                             + "you may need to generate them")
     return protection.set_index(['location_id']).get_value(location_id, 'draw_{}'.format(draw_number))
 
+
 def get_rota_vaccine_rrs(location_id, draw_number):
 
     rrs = gbd.get_data_from_auxiliary_file('Rota Vaccine RRs')

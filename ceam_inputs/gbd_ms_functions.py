--- conflicted
+++ resolved
@@ -270,22 +270,13 @@
     -------
     df with indication of whether or not simulant is healthy
     """
-<<<<<<< HEAD
     merged = pd.merge(simulants_df, cause_level_prevalence, on=['age', 'sex'])
     probability_of_disease = merged['draw_{}'.format(draw_number)]
-=======
-    cause_level_prevalence = Interpolation(cause_level_prevalence[['sex_id', 'age', 'draw_{}'.format(draw_number)]], ['sex_id'], ['age'])
-    probability_of_disease = cause_level_prevalence(simulants_df[['age', 'sex_id']])
->>>>>>> 96e402ee
     probability_of_NOT_having_disease = 1 - probability_of_disease
     weights = np.array([probability_of_NOT_having_disease, probability_of_disease]).T
 
     results = simulants_df.copy()
-<<<<<<< HEAD
     results['condition_envelope'] = choice('determine_if_sim_has_cause', simulants_df.simulant_id, [False, True], weights)
-=======
-    results['condition_envelope'] = choice('determine_if_sim_has_cause', simulants_df.index, [False, True], weights)
->>>>>>> 96e402ee
 
     return results
 
@@ -353,13 +344,6 @@
     sub_pop = new_sim_file.query('condition_envelope == 1')
     list_of_keys, list_of_weights = zip(*[(key,data(sub_pop)) for key, data in sequela_proportions])
 
-<<<<<<< HEAD
-=======
-    sequela_proportions = [(key, Interpolation(data[['sex_id', 'age', 'scaled_prevalence']], ['sex_id'], ['age'])) for key, data in sequela_proportions.items()]
-    sub_pop = new_sim_file.query('condition_envelope == 1')
-    list_of_keys, list_of_weights = zip(*[(key,data(sub_pop)) for key, data in sequela_proportions])
-
->>>>>>> 96e402ee
     results = choice('determine_which_seq_diseased_sim_has', sub_pop.index, list_of_keys, np.array(list_of_weights).T)
     new_sim_file.loc[sub_pop.index, 'condition_state'] = results
 
@@ -700,16 +684,11 @@
     for sex_id in (1, 2):
         pafs = stata_wrapper('get_pafs.do', 'PAFs_for_{c}_in_{l}.csv'.format(c=cause_id, l=location_id), location_id, cause_id)
 
-<<<<<<< HEAD
-        # only want one risk at a time
-        pafs = pafs.query("rei_id == {r}".format(r=risk_id))
-=======
         # only want one risk at a time and only metric id 2 (percentages or pafs)
         pafs = pafs.query("rei_id == @risk_id and sex_id == @sex_id and metric_id == 2")
 
         if pafs.empty:
             continue
->>>>>>> 96e402ee
 
         pafs = get_age_from_age_group_id(pafs)
 

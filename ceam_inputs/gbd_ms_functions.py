--- conflicted
+++ resolved
@@ -660,15 +660,9 @@
         residual_exposure = 1 - residual_exposure
         residual_exposure = residual_exposure.reset_index()
         exposure = exposure.append(residual_exposure)
-<<<<<<< HEAD
 
     # unsafe sanitation (rei_id 84) and underweight (rei_id 94) both have different modelable entity ids for each different category. this is ok with us, so we don't want to generate the UnhandledRiskError
     elif risk_id in [83, 84, 94, 136, 240, 241]:
-=======
-    # unsafe sanitation (rei_id 84) and underweight (rei_id 94) both have different modelable
-    # entity ids for each different category. this is ok with us, so we don't want to generate the UnhandledRiskError
-    elif risk_id in [84, 94, 241]:
->>>>>>> 94611eb4
         pass
     # TODO: Need to set age, year, sex index here again to make sure that we assign
     # the correct value to points outside of the range

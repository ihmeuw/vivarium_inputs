# coding: utf-8

# TODO: MAKE SURE NEW PYTHON FUNCTIONS ARE USING THE PUBLICATION IDS!!

import os.path
import os
import shutil
from datetime import timedelta

import numpy as np
import pandas as pd

from scipy.stats import beta

from joblib import Memory
from flufl.lock import Lock

try:
    from transmogrifier.draw_ops import get_draws
except ImportError:
    def get_draws(*args, **kwargs):
        raise ImportError("No module named 'transmogrifier' (you must install central_comp's transmogrifier package _or_ supply precached data)")

try:
    from hierarchies import dbtrees
except ImportError:
    def dbtrees(*args, **kwargs):
        raise ImportError("No module named 'hierarchies' (you must install central_comp's hierarchies package _or_ supply precached data)")

from ceam import config
from ceam.interpolation import Interpolation
from ceam.framework.randomness import choice

from ceam_inputs.util import get_cache_directory
from ceam_inputs.auxiliary_files import open_auxiliary_file, auxiliary_file_path

from ceam_inputs.gbd_ms_auxiliary_functions import create_age_column
from ceam_inputs.gbd_ms_auxiliary_functions import normalize_for_simulation
from ceam_inputs.gbd_ms_auxiliary_functions import get_age_group_midpoint_from_age_group_id
from ceam_inputs.gbd_ms_auxiliary_functions import get_populations
from ceam_inputs.gbd_ms_auxiliary_functions import create_sex_id_column
from ceam_inputs.gbd_ms_auxiliary_functions import get_all_cause_mortality_rate
from ceam_inputs.gbd_ms_auxiliary_functions import get_healthstate_id
from ceam.interpolation import Interpolation
from ceam.framework.randomness import choice
from ceam_inputs.gbd_ms_auxiliary_functions import expand_ages_for_dfs_w_all_age_estimates
# em 9/21: do we want to be converting from rates to probabilities in gbd_ms_functions.py?
# TODO: Yes bring in probabilities. BUT CONFIRM WITH ABIE THAT WE WANT TO BE USING ANNUAL RATES HERE
from ceam_inputs.gbd_ms_auxiliary_functions import expand_ages
from joblib import Memory
import warnings

from ceam.framework.util import from_yearly, rate_to_probability

import logging
_log = logging.getLogger(__name__)

memory = Memory(cachedir=get_cache_directory(), verbose=1)

from ceam import CEAMError


class CEAMDataIngestionError(CEAMError):
    pass
class UnhandledRiskError(CEAMDataIngestionError):
   pass




# # Microsim functions
# This notebook contains the functions that will be used to
# re-format GBD data into a format that can be used for the cost-effectiveness
# microsim. Wherever possible, these functions will leverage the existing
# central comp functions (please see this link for more information on the
# central computation functions
# https://hub.ihme.washington.edu/display/GBD2016/Shared+functions

def get_model_versions():
    """Return a mapping from modelable_entity_id to the version of that entity 
    associated with the GBD publications currently configured.
    """
    return _cached_model_versions(config.input_data.gbd_publication_ids)

@memory.cache
def _cached_model_versions(publication_ids):
    from db_tools import ezfuncs # This import is not at global scope because I only want the dependency if cached data is unavailable

    mapping = ezfuncs.query('''
    SELECT modelable_entity_id, model_version_id
    FROM epi.publication_model_version
    JOIN epi.model_version USING (model_version_id)
    JOIN shared.publication USING (publication_id)
    WHERE publication_id in ({})
    '''.format(','.join([str(pid) for pid in publication_ids]))
    , conn_def='epi')

    mapping = dict(mapping[['modelable_entity_id', 'model_version_id']].values)

    return mapping


# 1. get_modelable_entity_draws (gives you incidence, prevalence, csmr, excess mortality, and other metrics at draw level)


def get_modelable_entity_draws(location_id, year_start, year_end, measure,
                               me_id):
    """
    Returns draws for a given measure and modelable entity

    Parameters
    ----------
    location_id : int
        location_id takes same location_id values as are used for GBD

    year_start : int, year
        year_start is the year in which you want to start the simulation

    year_end : int, end year
        year_end is the year in which you want to end the simulation

    measure : int, measure
        defines which measure (e.g. prevalence) you want to pull. Use central
        comp's get_ids functions to learn about which measures are available
        and what numbers correspond with each measure

    me_id: int, modelable entity id
        modelable_entity_id takes same me_id values as are used for GBD

    Returns
    -------
    df with year_id, sex_id, age and 1k draws

    Notes
    -----
    Used by -- get_cause_level_prevalence, sum_up_csmrs_for_all_causes_in_microsim, get_post_mi_heart_failure_proportion_draws, get_excess_mortality, get_incidence, get_continuous, get_proportion, get_prevalence

    Assumptions -- None

    Questions -- None

    Unit test in place? -- No. Don't think it's necessary, since this function merely pulls draws from the database and then filters a dataframe so that only one measure is included in the output and that only the years in b/w the simulation year start and year end are included in the df.
    """

    meid_version_map = get_model_versions()
    model_version = meid_version_map[me_id]

    draws = get_draws('modelable_entity_id', me_id, location_ids=location_id, source='dismod', sex_ids=[1,2], age_group_ids=list(range(2,22)), model_version_id=model_version)

    # draws = python_wrapper('get_modelable_entity_draws.py', 'draws_for_location{l}_for_meid{m}.csv'.format(m=me_id, l=location_id), location_id, me_id, model_version)

    draws = draws[draws.measure_id == measure]

    draws = draws.query('year_id>={ys} and year_id<={ye}'.format(
                         ys=year_start, ye=year_end))

    draws = get_age_group_midpoint_from_age_group_id(draws)

    keepcol = ['year_id', 'sex_id', 'age']
    keepcol.extend(('draw_{i}'.format(i=i) for i in range(0, 1000)))

    # assert an error to make sure data is dense (i.e. no missing data)
    assert draws.isnull().values.any() == False, "there are nulls in the dataframe that get_modelable_entity_draws just tried to output. check that the cache to make sure the data you're pulling is correct"

    # assert an error if there are duplicate rows
    assert draws.duplicated(['age', 'year_id', 'sex_id']).sum(
    ) == 0, "there are duplicates in the dataframe that get_modelable_entity_draws just tried to output. check the cache to make sure that the data you're pulling is correct"

    return draws[keepcol].sort_values(by=['year_id', 'age', 'sex_id'])


# 2. generate_ceam_population

# TODO: Write a test to make sure that getting a representative sample of people in a specific age group works
def generate_ceam_population(location_id, time, number_of_simulants, initial_age=None, pop_age_start=None, pop_age_end=None):
    """
    Returns a population of simulants to be fed into CEAM

    Parameters
    ----------
    location_id : int
        location_id takes same location_id values as are used for GBD

    time : datetime.datetime
        Reference time for the population generation

    number of simulants : int, number
        year_end is the year in which you want to end the simulation

    initial_age : int
        If not None simulants will all be set to this age otherwise their
        ages will come from the population distribution

    Returns
    -------
    df with columns simulant_id, age, sex_id, and columns to indicate if
    simulant has different diseases

    Notes
    -----
    Used by -- Creates a population in base_population.py

    Assumptions -- None

    Questions -- None

    Unit test in place? -- Yes

    TODO -- Need to smooth out initial ages (JIRA ticket - CE-213)

    """
    # Only need the year for the database call.
    year_start = time.year
    # Use auxilliary get_populations function to bring in the both sex
    # population
    # FIXME: IF/WHEN THE OTHER FUNCTIONS INCLUDE ESTIMATES FOR 5 YEAR AGE GROUPS OVER 80, CHANGE SUM_UP_80_PLUS TO = FALSE!!!!
    pop = get_populations(location_id, year_start, 3, sum_up_80_plus = True)

    if pop_age_start is not None:
        pop_age_start = float(pop_age_start)
        pop = pop.query("age >= @pop_age_start").copy()

    if pop_age_end is not None:
        pop_age_end = float(pop_age_end)
        pop = pop.query("age < @pop_age_end").copy()

    total_pop_value = pop.sum()['pop_scaled']

    # get proportion of total population in each age group
    pop['proportion_of_total_pop'] = pop['pop_scaled'] / total_pop_value

    # create a dataframe of 50k simulants
    simulants = pd.DataFrame({'simulant_id': range(0, number_of_simulants)})

    # TODO: If we're setting initial ages, we probably just want a 50/50 distribution of men/women too
    if initial_age is None:
        simulants = create_age_column(simulants, pop, number_of_simulants)
    else:
        simulants['age'] = initial_age

    simulants = create_sex_id_column(simulants, location_id, year_start)

    # TODO: Design and implement test that makes sure CEAM population looks
    # like population file pulled from GBD
    # TODO: Design and implement test that makes sure population has been
    # smoothed out-- JIRA TICKET CE-213

    # assert an error to make sure data is dense (i.e. no missing data)
    assert simulants.isnull().values.any() == False, "there are nulls in the dataframe that generate_ceam_population just tried to output. check the function and its auxiliary functions (get_populations and assign_sex_id)"

    # assert an error if there are duplicate rows
    assert simulants.duplicated(['simulant_id']).sum(
    ) == 0, "there are duplicates in the dataframe that generate_ceam_population just tried to output. check the function and its auxiliary functions (get_populations and assign_sex_id)"

    return simulants

@memory.cache
def assign_subregions(index, location_id, year):
    """
    Assigns a location to each simulant. If the location_id
    has sub regions in the hierarchy than the simulants will be
    distributed across them uniformly weighted by each region's population.
    Otherwise all simulants will be assigned location_id.

    Parameters
    ----------
    index : pandas.Index
        the simulants to assign
    location_id : int
        the location in the locations hierarchy to descend from
    year : int
        the year to use for population estimates

    Notes
    -----
    This ignores demographic details. So if there is some region that has a
    age or sex bias in it's population, that will not be captured.
    """
    # TODO: Test is failing because "'int' object has no attribute 'id'"
    region_ids = [c.id for c in dbtrees.loctree(None, location_set_id=2).get_node_by_id(location_id).children]

    if not region_ids:
        # The location has no sub regions
        return pd.Series(location_id, index=index)

    # Get the population of each subregion and calculate the ratio of it to the
    # total, which gives us the weights to use when distributing simulants
    populations = np.array([get_populations(region_id, year, 3).pop_scaled.sum() for region_id in region_ids])
    populations = populations / populations.sum()

    return choice('assign_subregions_{}'.format(year), index, region_ids, p=populations)


# 3. assign_cause_at_beginning_of_simulation


def get_cause_level_prevalence(states, year_start):
    """
    Takes all of the sequela in 'states' and adds them up to get a total prevalence for the cause

    Parameters
    ----------
    states : dict
        dict with keys = name of cause, values = modelable entity id of cause

    year_start: int
        year_start is the year in which the simulation will begin

    Returns
    -------
    df with 1k draws where draw values are the prevalence of the cause of interest

    Notes
    -----
    Used by -- assign_cause_at_beginning_of_simulation

    Assumptions -- That the sequela prevalences associated with a cause will add up to the cause level prevalence

    Questions -- Would it be better to just pull cause level prevalence? I'm a bit worried that the sequela prevalences won't add up

    Unit test in place? -- Yes

    """
    prevalence_df = pd.DataFrame()

    for key in states.keys():

        assert set(states[key].columns) == set(['year', 'age', 'prevalence', 'sex']), "the keys in the dict passed to get_cause_level_prevalence need to be dataframes with columns year, age, prevalence, and sex"
        # get prevalence for the start year only
        states[key] = states[key].query("year == {}".format(year_start))

        # keep only the columns we need (demographic identifiers and one draw)
        states[key] = states[key][['year', 'age', 'prevalence', 'sex']]
        prevalence_df = prevalence_df.append(states[key])

    cause_level_prevalence = prevalence_df.groupby(
        ['year', 'sex', 'age'], as_index=False)[['prevalence']].sum()

    return cause_level_prevalence, states


def determine_if_sim_has_cause(simulants_df, cause_level_prevalence):
    """
    returns a dataframe with new column 'condition_envelope' that will indicate whether the simulant has the cause or is healthy (healthy is where condition_envelope = NaN at this point)

    Parameters
    ----------
    simulants_df: df
        dataframe of simulants that is made by generate_ceam_population

    cause_level_prevalence: df
        dataframe of 1k prevalence draws

    Returns
    -------
    df with indication of whether or not simulant is healthy

    Notes
    -----
    Used by -- assign_cause_at_beginning_of_simulation

    Assumptions -- None

    Questions -- I sort the prevalence and simulants dataframes by simulant_id to make sure that the prevalence is being assigned correctly to each demographic group. Is there a better way to make sure that we're applying the correct prevalence rate to each simulant?

    Unit test in place? -- Yes
    """

    # TODO: Need to include Interpolation in this function for cause_level_prevalence. There are more age values for simulants df (older ages) than there are for cause_level_prevalence, hence why an interpolation function is needed. 

    #TODO: this is weird and not general but I don't think we should be doing this lookup here anyway
    assert len(set(cause_level_prevalence.year)) == 1
    cause_level_prevalence = cause_level_prevalence.copy()
    del cause_level_prevalence['year']
    #merged = pd.merge(simulants_df, cause_level_prevalence, on=['age', 'sex'])
    probability_of_disease = Interpolation(cause_level_prevalence, ['sex'], ['age'])(simulants_df[['age', 'sex']])

    probability_of_NOT_having_disease = 1 - probability_of_disease
    weights = np.array([probability_of_NOT_having_disease, probability_of_disease]).T

    results = simulants_df.copy()

    results = results.set_index('simulant_id') 

    # Need to sort results so that the simulants are in the same order as the weights
    results['condition_envelope'] = choice('determine_if_sim_has_cause', results.index, [False, True], weights)

    return results


def get_sequela_proportions(cause_level_prevalence, states):
    """
    Returns a dictionary with keys that are modelable entity ids and values are dataframes with proportion data

    Parameters
    ----------
    cause_level_prevalence: df
        dataframe of 1k prevalence draws

    states : dict
        dict with keys = name of cause, values = dataframe of prevalence draws

    Returns
    -------
    A dictionary of dataframes where each dataframe contains proportion of cause prevalence made up by a specific sequela

    Notes
    -----
    Used -- That the prevalence of a sequela can be divided by the prevalence of the cause associated with that sequela to get the proportional prevalence.

    Questions -- None

    Unit test in place? -- Yes
    """

    sequela_proportions = {}

    for key in states.keys():
        sequela_proportions[key] = \
            pd.merge(states[key], cause_level_prevalence, on=[
                'age', 'sex', 'year'], suffixes=('_single', '_total'))
        single = sequela_proportions[key][
            'prevalence_single']
        total = sequela_proportions[key][
            'prevalence_total']
        sequela_proportions[key]['scaled_prevalence'] = np.divide(single, total)

    return sequela_proportions


def determine_which_seq_diseased_sim_has(sequela_proportions, new_sim_file):
    """
    Parameters
    ----------
    sequela_proportions: dict
        a dictionary of dataframes where each dataframe contains proportion of cause prevalence made up by a specific sequela

    new_sim_file: df
        dataframe of simulants

    Returns
    -------
    dataframe of simulants with new column condition_state that indicates if simulant which sequela simulant has or indicates that they are healthy (i.e. they do not have the disease)

    Notes
    -----
    Used by -- assign_cause_at_beginning_of_simulation

    Assumptions -- None

    Questions -- None

    Unit test in place? -- Yes
    """
    sequela_proportions = [(key, Interpolation(data[['sex', 'age', 'scaled_prevalence']], ['sex'], ['age'])) for key, data in sequela_proportions.items()]
    sub_pop = new_sim_file.query('condition_envelope == 1')
    list_of_keys, list_of_weights = zip(*[(key,data(sub_pop)) for key, data in sequela_proportions])

    results = choice('determine_which_seq_diseased_sim_has', sub_pop.index, list_of_keys, np.array(list_of_weights).T)
    new_sim_file.loc[sub_pop.index, 'condition_state'] = results

    return new_sim_file


def assign_cause_at_beginning_of_simulation(simulants_df, year_start, states):
    """
    Function that assigns chronic ihd status to starting population of
    simulants

    Parameters
    ----------
    simulants_df : dataframe
        dataframe of simulants that is made by generate_ceam_population

    year_start : int, year
        year_start is the year in which you want to start the simulation

    states : dict
        dict with keys = name of cause, values = modelable entity id of cause

    Returns
    -------
    Creates a new column for a df of simulants with a column called chronic_ihd
        chronic_ihd takes values 0 or 1
            1 indicates that the simulant has chronic ihd
            0 indicates that the simulant does not have chronic ihd

    Notes
    -----
    Used by -- get_disease_states

    Assumptions -- None

    Questions -- None

    Unit test in place? -- I wrote code to produce graphs to make sure we're assigning prevalence correctly at the beginning of the simulation. I need to figure out how to allow randomness back into the assign_cause_at_beginning_of_simulation so that I can get a distribution of prevalences. @Alecwd I could use your help on this.

    TODO: Automate and allow randomness in the graph production code
    """

    cause_level_prevalence, prevalence_draws_dictionary = get_cause_level_prevalence(states, year_start) 

    # TODO: Should we be using groupby for these loops to ensure that we're
    # not looping over an age/sex combo that does not exist
    post_cause_assignment_population = determine_if_sim_has_cause(simulants_df, cause_level_prevalence)    

    sequela_proportions = get_sequela_proportions(cause_level_prevalence, states)

    post_sequela_assignmnet_population = determine_which_seq_diseased_sim_has(sequela_proportions, post_cause_assignment_population)

    post_sequela_assignmnet_population.condition_state = post_sequela_assignmnet_population.condition_state.fillna('healthy')

    # assert an error to make sure data is dense (i.e. no missing data)
    assert  post_sequela_assignmnet_population.isnull().values.any() == False, "there are nulls in the dataframe that assign_cause_at_beginning_of_simulation just tried to output. check that you've assigned the correct me_ids"

    # assert an error if there are duplicate rows
    # assert  post_sequela_assignmnet_population.duplicated(['simulant_id']).sum() == 0, "there are duplicates in the dataframe that assign_cause_at_beginning_of_simulation just tried to output. check that you've assigned the correct me_ids"

    return post_sequela_assignmnet_population


# 4. get_cause_deleted_mortality_rate


def sum_up_csmrs_for_all_causes_in_microsim(list_of_csmrs):
    '''
    returns dataframe with columns for age, sex, year, and 1k draws
    the draws contain the sum of all the csmrs all of the causes in
    the current simulation.

    Parameters
    ----------
    list_of_csmrs: list
        list of all of the CSMRs in current simulation

    Returns
    ----------
    df with columns year_id, sex_id, age, and draw_0 - draw_999

    Notes
    -----
    Used by -- get_cause_deleted_mortality_rate

    Assumptions -- That we can add together the csmrs for every cause in the microsim and then subtract from the all-cause mortality rate to get the cause-deleted mortality rate.

    Questions -- None

    Unit test in place? -- Yes
    '''

    df = pd.DataFrame()

    for csmr_draws in list_of_csmrs:
        df = df.append(csmr_draws)

    df = df.groupby(
        ['age', 'sex', 'year'], as_index=False).sum()

    return df


@memory.cache
def get_cause_deleted_mortality_rate(location_id, year_start, year_end, list_of_csmrs, gbd_round_id, draw_number):
    '''Returns the cause-delted mortality rate for a given time period and location

    Parameters
    ----------
    location_id : int
        location_id takes same location_id values as are used for GBD

    year_start : int, year
        year_start is the year in which you want to start the simulation

    year_end : int, end year
        year_end is the year in which you want to end the simulation

    draw_number: int
        GBD draw to get data for

    Returns
    -------
    df with columns age, year_id, sex_id, and 1k draws of cause deleted
        mortality rate

    Notes
    -----
    Used by -- Used in base_population.py

    Assumptions -- That we can subtract the csmrs for the causes we care about to get the cause-deleted mortality rate

    Questions -- None

    Unit test in place? -- Yes
    '''

    all_cause_mr = normalize_for_simulation(get_all_cause_mortality_rate(
<<<<<<< HEAD
        location_id, year_start, year_end, gbd_round_id))
=======
        location_id, year_start, year_end, gbd_round_id=gbd_round_id))
>>>>>>> c0ebc226
    all_cause_mr = all_cause_mr[['age', 'sex', 'year', 'all_cause_mortality_rate_{}'.format(draw_number)]]
    all_cause_mr.columns = ['age', 'sex', 'year', 'all_cause_mortality_rate']


    if list_of_csmrs:
        all_me_id_draws = sum_up_csmrs_for_all_causes_in_microsim(list_of_csmrs).query('year >= @year_start and year <= @year_end').set_index(['age', 'sex', 'year'])

        cause_del_mr = all_cause_mr.set_index(['age', 'sex', 'year']) 


        # get cause-deleted mortality rate by subtracting out all of the csmrs from
        # all-cause mortality rate
        deleted = (cause_del_mr.all_cause_mortality_rate - all_me_id_draws.rate).reset_index()
        deleted.columns = ['age', 'sex', 'year', 'cause_deleted_mortality_rate']

        # assert an error to make sure data is dense (i.e. no missing data)
        assert deleted.isnull().values.any() == False, "there are nulls in the dataframe that get_cause_deleted_mortality_rate just tried to output. check the function as well as get_all_cause_mortality_rate"

        # assert an error if there are duplicate rows
        assert deleted.duplicated(['age', 'year', 'sex']).sum(
        ) == 0, "there are duplicates in the dataframe that get_cause_deleted_mortality_rate just tried to output. check the function as well as get_all_cause_mortality_rate"

        # assert that non of the cause-deleted mortality rate values are less than or equal to 0
        assert np.all(deleted.cause_deleted_mortality_rate > 0), "something went wrong with the get_cause_deleted_mortality_rate calculation. cause-deleted mortality can't be <= 0"

        return deleted
    else:
        return all_cause_mr


# 5. get_post_mi_heart_failure_proportion_draws


def get_post_mi_heart_failure_proportion_draws(location_id, year_start, year_end, draw_number):
    # TODO: NEED TO WRITE TESTS TO MAKE SURE THAT POST_MI TRANSITIONS SCALE TO 1
    """
    Returns post-mi proportion draws for hf due to ihd

    Parameters
    ----------
    location_id : int
        location_id takes same location_id values as are used for GBD

    year_start : int
        year_start is the year in which you want to start the simulation

    year_end : int
        year_end is the year in which you want to end the 

    draw_number : int
        GBD draw to pull data for

    Returns
    -------
    df with year_id, sex_id, age and 1k draws

    Notes
    -----
    Used by -- Used in disease_models.py to determine how many people get heart failure following an mi.

    Assumptions -- That the proportional prevalence is a good enough estimation of the proportional incidence.

    Questions -- More of a general python question -- should I be using np.multiply for multiplication? Maybe it has to do with python's floating point issues, but I was getting different results when using A*B instead of np.multiply(A,B).

    Unit test in place? --  Yes
    """

    # read in heart failure envelope. specify measure of interest
    hf_envelope = get_modelable_entity_draws(
        location_id, year_start, year_end, 6, 2412)

    # read in proportion of the cause of heart failure of interest
    proportion_draws = get_modelable_entity_draws(
        location_id, year_start, year_end, 18, 2414)

    # merge and then multiply envelope draws by proportion draws
    cause_of_hf = pd.merge(hf_envelope, proportion_draws, on=[
                           'age', 'year_id', 'sex_id'], suffixes=('_env', '_prop'))

    envelope = cause_of_hf[['draw_{}_env'.format(i) for i in range(0,1000)]].values

    proportion = cause_of_hf[['draw_{}_prop'.format(i) for i in range(0,1000)]].values

    cause_of_hf.set_index(['year_id', 'sex_id', 'age'], inplace=True)

    # TODO: Manual calculation of the multiplication below gave a little bit different values. Should I be using np.multiply or somethig else to make sure python is handling these floats correctly?
    # TODO: Ensure rate_to_probability is calculating annual rates
    output_df = pd.DataFrame(rate_to_probability(np.multiply(envelope, proportion)), columns=['draw_{}'.format(i) for i in range(1000)], index=cause_of_hf.index)  

    output_df = output_df.reset_index()

    keepcol = ['year_id', 'sex_id', 'age']
    keepcol.extend(('draw_{i}'.format(i=i) for i in range(0, 1000)))

    # assert an error to make sure data is dense (i.e. no missing data)
    assert output_df.isnull().values.any() == False, "there are nulls in the dataframe that get_post_mi_heart_failure_proportion_draws just tried to output. check that the cache to make sure the data you're pulling is correct"

    # assert an error if there are duplicate rows
    assert output_df.duplicated(['age', 'year_id', 'sex_id']).sum(
    ) == 0, "there are duplicates in the dataframe that get_post_mi_heart_failure_proportion_draws just tried to output. check the cache to make sure that the data you're pulling is correct"

    # assert that none of the incidence rate values are greater than 1 (basically ensuring that the numerator and demoniator weren't flipped)
    assert output_df['draw_{}'.format(draw_number)].all() <= 1, "something went wrong with the get_post_mi_heart_failure_proportion_draws calculation. incidence rate can't be GT 1. Check to see if the numerator/denominator were flipped"

    return output_df[keepcol]


# 6. get_relative_risks

def get_relative_risks(location_id, year_start, year_end, risk_id, cause_id, gbd_round_id, draw_number, rr_type='morbidity'):
    """
    Parameters
    ----------
    location_id : int
        location_id takes same location_id values as are used for GBD

    year_start : int, year
        year_start is the year in which you want to start the simulation

    year_end : int, end year
        year_end is the year in which you want to end the simulation

    risk_id: int, risk id
        risk_id takes same risk_id values as are used for GBD

    cause_id: int, cause id
        cause_id takes same cause_id values as are used for GBD

    gbd_round_id: int
       GBD round to pull data for

    draw_number: int
       GBD draw to pull data for

    rr_type: str
        can specify morbidity if you want RRs for incidence or mortality if you want RRs for mortality

    Returns
    -------
    df with columns year_id, sex_id, age, 1k relative risk draws

    Notes
    -----
    Used by -- Used to pull relative risks which are then multiplied by incidence rates in continuous_exposure_effect and categorical_exposure_effect

    Assumptions -- Some risks in GBD (e.g. Zinc deficiency and high sbp) don't have estimates for all ages. I have set up the code so that each age group for which we don't have GBD estimates has an RR of 1 (i.e. no elevated risk).

    Questions -- Should we set the RR to 1 for age groups for which we do not have rr estimates?

    Unit test in place? -- Yes
    """


    # FIXME: Will want this pull to be linked to a publication id.
    rr = get_draws(gbd_id_field='rei_id', gbd_id=risk_id, location_ids=location_id, year_ids=range(year_start, year_end+1), sex_ids=[1,2], status='best', source='risk', draw_type='rr', gbd_round_id=gbd_round_id)

    # Not all rrs are updated every round. For those that aren't updated every round, we can pull the rrs from a previous gbd_round
    if np.all(rr.values == "error"):
        rr = get_draws(gbd_id_field='rei_id', gbd_id=risk_id, location_ids=location_id, year_ids=range(year_start, year_end+1), sex_ids=[1,2], status='best', source='risk', draw_type='rr', gbd_round_id=gbd_round_id - 1)
    elif np.any(rr.values == "error"):
        raise ValueError("Get draws failed for some rows but not all. It is unclear how to proceed so stopping")

    if rr_type == 'morbidity':
        rr = rr.query("morbidity == 1")
    elif rr_type == 'mortality':
        rr = rr.query("mortality == 1")
    else:
        raise ValueError('rr_type accepts one of two values, morbidity or mortality. you typed "{}" which is incorrect'.format(rr_type))

    rr = rr.query('cause_id == {}'.format(cause_id))

    if rr.empty:
        raise ValueError("No data for risk_id {} on cause_id {} for type {}".format(risk_id, cause_id, rr_type))

    rr = get_age_group_midpoint_from_age_group_id(rr)

    rr = expand_ages(rr)

    # need to calculate relative risks for current implementation of CEAM. Some risks (e.g Zinc deficiency and high sbp) don't have estimates for all ages (e.g. no estimates for people over age 5 for zinc).
    # TODO: Do we want to use an RR of 1 in the exposed groups? That's a pretty big assumption. It assumes that there is no risk of the risk factor on the exposure for those ages. If we don't have the data for the younger age groups, another alternative could be to backcast the relative risk of the youngest age group for which we do have data.
    rr[['rr_{}'.format(i) for i in range(0,1000)]] = rr[['rr_{}'.format(i) for i in range(0,1000)]].fillna(value=1)

    keepcol = ['year_id', 'sex_id', 'age', 'parameter']
    keepcol.extend(('rr_{i}'.format(i=i) for i in range(0, 1000)))

    # assert an error to make sure data is dense (i.e. no missing data)
    assert rr[keepcol].isnull().values.any() == False, "there are nulls in the dataframe that get_relative_risks just tried to output. check that the cache to make sure the data you're pulling is correct"

    # assert that none of the rr values are less than 1
    assert rr['rr_{}'.format(draw_number)].all() >= 1, "something went wrong with get_relative_risks. RR cannot be LT 1. Check the data that you are pulling in and the function. Sometimes, the database does not have\
RR estimates for every age, so check to see that the function is correctly assigning relative risks to the other ages"

    return rr[keepcol]


# 7. get_pafs


def get_pafs(location_id, year_start, year_end, risk_id, cause_id, gbd_round_id, draw_number, paf_type='morbidity'):
    """
    Parameters
    ----------
    location_id : int
        location_id takes same location_id values as are used for GBD

    year_start : int, year
        year_start is the year in which you want to start the simulation

    year_end : int, end year
        year_end is the year in which you want to end the simulation

    risk_id: int, risk id
        risk_id takes same risk_id values as are used for GBD

    cause_id: int, cause id
        cause_id takes same cause_id values as are used for GBD

    gbd_round_id: int
        GBD round to pull data for

    draw_number: int
        GBD draw to pull data for

    paf_type: str
        specify whether you want morbidity (YLDs) or mortality (Deaths) PAFs

    Returns
    -------
        df with columns year_id, sex_id, age, val, upper, and lower

    Notes
    -----
    Used by -- anytime a user adds a risk to a simulation

    Assumptions -- We should use PAFs for YLDs, since we use PAFs to affect incidence in CEAM. Some risks in GBD (e.g. Zinc deficiency and high sbp) don't have estimates for all ages. I have set up the code so that each age group for which we don't have GBD estimates has a PAF of 0

    Questions -- Should we set the PAF to 0 for age groups for which we do not have rr estimates? Need to submit an epihelp ticket to determine whether we should use get_draws or transmogrifier.risk.risk_draws.

    Unit test in place? -- Yes
    """
    if paf_type == 'morbidity':
        measure_id = 3
    elif paf_type == 'mortality':
        measure_id = 1
    else:
        raise ValueError('paf_type accepts one of two values, morbidity or mortality. you typed "{}" which is incorrect'.format(rr_type))

    age_groups = list(range(1,22))
    worker_count = int((year_end - year_start)/5) # One worker per 5-year dalynator file
    pafs = get_draws('cause_id', cause_id, location_ids=location_id, sex_ids=[1,2], year_ids=range(year_start, year_end+1), source='dalynator', age_group_ids=age_groups, measure_ids=measure_id, status='best', gbd_round_id=gbd_round_id, include_risks=True, num_workers=worker_count)

    keepcol = ['year_id', 'sex_id', 'age']
    keepcol.extend(('draw_{i}'.format(i=i) for i in range(0, 1000)))

    # only want one risk at a time and only metric id 2 (percentages or pafs)
    pafs = pafs.query("rei_id == @risk_id and metric_id == 2 and year_id >= @year_start and year_id <= @year_end")

     # FIXME: Why continue if pafs is empty??
    # if pafs.empty:
    #    continue

    pafs = get_age_group_midpoint_from_age_group_id(pafs)

    pafs = expand_ages(pafs)

    # TODO: Need to set age, year, sex index here again to make sure that we assign the correct value to points outside of the range
    # need to back calculate PAFS to earlier ages for risks that don't
    # start until a certain age
    pafs[['draw_{}'.format(i) for i in range(0,1000)]] = pafs[['draw_{}'.format(i) for i in range(0,1000)]].fillna(value=0)    

    # assert an error to make sure data is dense (i.e. no missing data)
    assert pafs[keepcol].isnull().values.any() == False, "there are nulls in the dataframe that get_pafs just tried to output. check that the cache to make sure the data you're pulling is correct"

    # assert an error if there are duplicate rows
    assert pafs.duplicated(['age', 'year_id', 'sex_id']).sum(
    ) == 0, "there are duplicates in the dataframe that get_pafs just tried to output. check the cache to make sure that the data you're pulling is correct"

    # assert that none of the paf values are greater than 1

    # FIXME: I don't think this test is actually working correctly
    assert pafs['draw_{}'.format(draw_number)].all() <= 1, "something went wrong with get_pafs. pafs cannot be GT 1. Check the data that you are pulling in and the function. Sometimes, a risk does not have paf estimates for every age, so check to see that the function is correctly assigning relative risks to the other ages"

    return pafs[keepcol]


# 8. get_exposures


def get_exposures(location_id, year_start, year_end, risk_id, gbd_round_id):
    """
    Parameters
    ----------
    location_id : int
        location_id takes same location_id values as are used for GBD

    year_start : int, year
        year_start is the year in which you want to start the simulation

    year_end : int, end year
        year_end is the year in which you want to end the simulation

    risk_id: int, risk id
        risk_id takes same risk_id values as are used for GBD

    gbd_round_id: int
        GBD round to pull

    Returns
    -------
    df with columns year_id, sex_id, age and 1k exposure draws

    Notes
    -----
    Used by -- anytime a user adds a risk to a simulation

    Assumptions -- Some risks in GBD (e.g. Zinc deficiency and high sbp) don't have estimates for all ages. I have set up the code so that each age group for which we don't have GBD estimates has an exposure of 0

    Questions -- Should we set the exposure to 0 for age groups for which we do not have rr estimates? Need to submit an epihelp ticket to determine whether we should use get_draws or transmogrifier.risk.risk_draws.

    Unit test in place? -- No. Just pulls exposures from the database and then does some light processing (e.g. gets age group midpoints)
    """
    age_groups = list(range(1,22))
    exposure = get_draws('rei_id', risk_id, 'risk', location_ids=location_id, year_ids=range(year_start, year_end+1), draw_type='exposure', age_group_ids=age_groups, gbd_round_id=gbd_round_id)

    # Not all exposures are updated every round. For those that aren't updated every round, we can pull the rrs from a previous gbd_round
    if np.all(exposure.values == "error"):
        exposure = get_draws('rei_id', risk_id, 'risk', location_ids=location_id, year_ids=range(year_start, year_end+1), draw_type='exposure', gbd_round_id=gbd_round_id - 1)
    elif np.any(exposure.values == "error"):
        raise ValueError("Get draws failed for some rows but not all. It is unclear how to proceed so stopping")

    exposure = exposure.query("year_id >= @year_start and year_id <= @year_end")

    exposure = get_age_group_midpoint_from_age_group_id(exposure)

    # there are 2 modelable entity ids for secondhand smoking, one for females and males under age 15, and then one for males over age 15. Because of this, we need to handle this risk separately from other risks. Apparently this should be fixed for the next round of GBD, but for now we need to deal with this annoying work around
    if risk_id == 100:
        male_old_exposure = exposure.query("sex_id == 1 and modelable_entity_id == 2512 and age >= 17.5").copy()
        male_young_exposure = exposure.query("sex_id == 2 and modelable_entity_id == 9419 and age < 17.5").copy()
        male_young_exposure['sex_id'] = 1
        female_exposure = exposure.query("sex_id == 2 and modelable_entity_id == 9419").copy()
        exposure = male_young_exposure.append([male_old_exposure, female_exposure])

        residual_exposure = exposure.copy()
        residual_exposure['parameter'] = 'cat2'
        residual_exposure = residual_exposure.set_index([c for c in residual_exposure.columns if 'draw_' not in c])
        residual_exposure = 1 - residual_exposure
        residual_exposure = residual_exposure.reset_index()
        exposure = exposure.append(residual_exposure)

    # TODO: Need to set age, year, sex index here again to make sure that we assign the correct value to points outside of the range
    # TODO: Confirm that we want to be using cat1 here. Cat1 seems really high for risk_id=238 (handwashing without soap) for Kenya
    # TODO: Do we want to set the exposure to 0 for the younger ages for which we don't have data? It's an exceptionally strong assumption. We could use the exposure for the youngest age for which we do have data, or do something else, if we wanted to. --EM 12/12
    else:
        list_of_meids = pd.unique(exposure.modelable_entity_id.values)
        # some risks have a few nulls in the modelable_entity_id column. this is ok, think it's just an artifact of how the risk is processed by central comp
        list_of_meids = [x for x in list_of_meids if str(x) != 'nan']
        if len(list_of_meids) > 1:
            raise UnhandledRiskError("the risk -- rei_id {} --that you are trying to pull has multiple modelable entity ids. are you sure you know how this risk is modeled? If not, go talk to the modeler. after talking to the modeler, you'll probably want to write some code to handle the risk, since it's modeled differently than most risks. you can override this error by adding a multiple_meids_override=True argument to your get_exposures query after you determine how to incorporate this risk into your simulation".format(risk_id))

        exposure = expand_ages(exposure)

    exposure[['draw_{}'.format(i) for i in range(0,1000)]] = exposure[['draw_{}'.format(i) for i in range(0,1000)]].fillna(value=0)

    keepcol = ['year_id', 'sex_id', 'age', 'parameter'] + ['draw_{i}'.format(i=i) for i in range(0, 1000)]

    # assert an error to make sure data is dense (i.e. no missing data)
    assert exposure[keepcol].isnull().values.any() == False, "there are nulls in the dataframe that get_exposures just tried to output. check that the cache to make sure the data you're pulling is correct"

    # assert an error if there are duplicate rows
    assert exposure.duplicated(['age', 'year_id', 'sex_id', 'parameter']).sum(
    ) == 0, "there are duplicates in the dataframe that get_exposures just tried to output. check the cache to make sure that the data you're pulling is correct"

    return exposure[keepcol]


# ### 9. TMREDs
# # TODO: Confirm that TMREDs are being calculated correct

# tmred_df = pd.read_excel('/snfs1/Project/Cost_Effectiveness/dev/data/gbd/risk_data/risk_variables.xlsx')

# # theoretical minimum risk exposure levels
# tmred_df = pd.read_excel('/snfs1/Project/Cost_Effectiveness/dev/data/gbd/risk_data/risk_variables.xlsx')

# # dictionary to hold TMREDs
# risk_tmred = {}

# # save max and min TMREDs to dictionary (distributions are all uniform)
# for risk in ['metab_sbp','smoking']:
#     risk_tmred[risk] = tmred_df.loc[tmred_df.risk==risk,['tmred_dist','tmred_para1','tmred_para2','rr_scalar','inv_exp']]

# risk_tmred['metab_sbp']

# risk_tmrel = {}

# # draw from uniform distribution for each risk factor
# for risk in ['metab_sbp']:
#     risk_tmrel[risk] = np.random.uniform(low=risk_tmred[risk]['tmred_para1'],high=risk_tmred[risk]['tmred_para2'],size=1)[0]
#     risk_tmrel[risk] = ((risk_tmred[risk]['tmred_para1'].values.astype(float)
#                          + risk_tmred[risk]['tmred_para2'].values.astype(float))/2)[0]

# risk_tmrel['metab_sbp']


# 10. load_data_from_cache


memory = Memory(cachedir=get_cache_directory(), verbose=1)


def load_data_from_cache(funct, col_name, *args, src_column=None, **kwargs):
    """
    load_data_from_cache is a functor that will
    check a cache to see if data exists in that cache.
    If the data does not exist in the cache,
    load_data_from_cache will run a function (funct)
    with arguments (args,kwargs)

    Parameters
    ----------
    funct : str
        function to run if data is not already loaded into the cache
        (e.g. get_cause_deleted_mortality_rate)

    col_name : str
        rename the draw column to whichever column_name you want

    args,kwargs : int
        input the arguments required by the function (funct)
        (e.g. location_id, year_start, year_end)

    Returns
    -------
    df with input data for CEAM
    """

    # This causes the files that the cache writes to be both readable and
    # writeable by other users
    old_umask = os.umask(0)

    memoized_function = memory.cache(funct)
    function_output = memoized_function(*args, **kwargs)

    os.umask(old_umask)

    draw = config.run_configuration.draw_number

    if col_name:
        if src_column is not None:
            if isinstance(src_column, str):
                column_map = {src_column.format(draw=draw): col_name}
            else:
                column_map = {src.format(draw=draw):dest for src, dest in zip(src_column, col_name)}
        else:
            column_map = {'draw_{draw}'.format(draw=draw): col_name}

        # if 'parameter' is in columns, then keep it, else do not keep it (need parameter for the relative risk estimations)
        if 'parameter' in function_output.columns:
            keepcol = ['year_id', 'age', 'sex_id', 'parameter'] + list(column_map.keys())
        else:
            keepcol = ['year_id', 'age', 'sex_id'] + list(column_map.keys())

        function_output = function_output[keepcol]
        function_output = function_output.rename(columns=column_map)

        return normalize_for_simulation(function_output)
    return function_output


# 11. get_severity_splits


# 12. get_sbp_mean_sd

def get_sbp_mean_sd(location_id, year_start, year_end):
    ''' Returns a dataframe of mean and sd of sbp in LOG SPACE

    Parameters
    ----------
    location_id : int

    year_start : int

    year_end : int

    Returns
    -------
    df with mean and sd values in LOG space

    Notes
    -----
    Assumptions -- That people under age 25 have the TMRED SBP

    Questions -- We have estimates starting in the age 25-29 age group. Should we be using the midpoint or age 25 as the starting point?

    Unit test in place? -- Yes

    TODO: Might want to change the TMRED. Need to catch up with Stan regarding calculating TMREDs + write a function that will allow us to calculate TMREDs for a given risk.
    '''

    output_df = pd.DataFrame()
    sbp_dir = os.path.join(get_cache_directory(), 'sbp')

    draws = pd.DataFrame()

    for sex_id in [1, 2]:
        for year_id in np.arange(year_start, year_end + 1, 5):
            path = auxiliary_file_path('Systolic Blood Pressure Distributions',
                                     location_id=location_id,
                                     year_id=year_id,
                                     sex_id=sex_id)
            one_year_file = pd.read_stata(path)
            one_year_file['year_id'] = year_id
            one_year_file['sex_id'] = sex_id
            draws = draws.append(one_year_file)

        #TODO: Need to rethink setting ages for this function. Since sbp estimates start for the age 25-29 group, it should start at age 25, not 27.5.
    draws = get_age_group_midpoint_from_age_group_id(draws)

    draws = expand_ages(draws)

    # set index
    draws.set_index(['year_id', 'sex_id', 'age'], inplace=True)

    # set nulls to be 1 to keep from messing up the math below. the nulls are the younger age groups (simulants less than 27.5 years old) and they'll get an sbp of 112 and an sd of .001 because we want them to be at the TMRED
    draws[['exp_mean_{}'.format(i) for i in range(0,1000)]] = draws[['exp_mean_{}'.format(i) for i in range(0,1000)]].fillna(value=1) 
    draws[['exp_sd_{}'.format(i) for i in range(0,1000)]] = draws[['exp_sd_{}'.format(i) for i in range(0,1000)]].fillna(value=1)

    # FIXME: This process does produce a df that has null values for simulants under 27.5 years old for the exp_mean and exp_sd cols. Dont think this will affect anything but may be worth fixing        
    exp_mean = draws[['exp_mean_{}'.format(i) for i in range(0,1000)]].values
    exp_sd = draws[['exp_sd_{}'.format(i) for i in range(0,1000)]].values

    mean_df = pd.DataFrame(np.log(exp_mean), columns=['log_mean_{}'.format(i) for i in range(1000)], index=draws.index)
    sd_df = pd.DataFrame(np.divide(exp_sd, exp_mean), columns=['log_sd_{}'.format(i) for i in range(1000)], index=draws.index)

    output_df = mean_df.join(sd_df)

    for i in range(0,1000):
        output_df.loc[pd.IndexSlice[output_df.index.levels[2] < 27.5], 'log_mean_{}'.format(i)] = np.log(112)
        output_df.loc[pd.IndexSlice[output_df.index.levels[2] < 27.5], 'log_sd_{}'.format(i)] = .001

    output_df = output_df.reset_index()

    # assert an error if there are duplicate rows
    assert output_df.duplicated(['age', 'year_id', 'sex_id']).sum(
    ) == 0, "there are duplicates in the dataframe that get_sbp_mean_sd just tried to output. make sure what youre pulling from /share/epi/risk/paf/metab_sbp_interm/ is correct"

    keepcol = ['year_id', 'sex_id', 'age']
    keepcol.extend(('log_mean_{i}'.format(i=i) for i in range(0, 1000)))
    keepcol.extend(('log_sd_{i}'.format(i=i) for i in range(0, 1000)))

    return output_df[keepcol].sort_values(by=['year_id', 'age', 'sex_id'])

# 13 get_angina_proportions


def get_angina_proportions():
    '''Format the angina proportions so that we can use them in CEAM.
    This is messy. The proportions were produced by Catherine Johnson.
    The proportion differs by age, but not by sex, location, or time.
    This will likely change post GBD-2016.

    Parameters
    ----------
    location_id : int
        location_id takes same location_id values as are used for GBD

    year_start : int
        year_start is the year in which you want to start the simulation


    Returns
    -------
    df with year_id, sex_id, age and 1k draws

    Notes
    -----
    Assumptions -- The file does not have estimates for people under age 20. I've set the proportions for people under age 20 to be the same as the proportion for people that are 20 years old. This shouldn't have much of an impact on anything, since we don't expect for people under age 20 to have heart attacks.

    Questions -- Is it valid to assign the angina proportion for 20 year olds to be the angina proportions for people under the age of 20? Who should we talk to about having these proportions stored in a better place (e.g. the database)? Who should we talk to about ensuring that this file doesn't move? How can we ensure that the file is updated if need be?

    Unit test in place? -- Yes
    '''

    # TODO: Need to figure out a way to check to see if this file is ever updated. Would be nice if we could think of a better way to make sure we're using the most up to date data.
    with open_auxiliary_file('Angina Proportions') as f:
        ang = pd.read_csv(f)

    # not sure why income is included in this file. estimates are the same for high and low income countries. we'll filter
    # on high income to get rid of the superfluous rows.
    ang = ang.query("income == 'high'")    

    ang = get_age_group_midpoint_from_age_group_id(ang)

    # we don't have estimates under age 22.5, so I'm filling all ages under
    # 20 with the same proportion that we have for 20 year olds
    # TODO: Should check this assumption w/ Abie
    # creating a copy of ang to use pd.get_value
    ang_copy = ang.set_index('age').copy()  

    # values are same for each sex, so we can grab the value 
    # for the lowest age from either sex to apply to the younger age 
    # groups for which we do not have data
    value_at_youngest_age_for_which_we_have_data = ang_copy.query("sex_id == 1").get_value(22.5, 'angina_prop')

    total_ang = pd.DataFrame()

    # the data is not year specific. we manually add year_id values here
    # TODO: Probably a more sophisticated way to do this
    for year in [1990, 1995, 2000, 2005, 2010, 2013, 2015]: 
        one_year = ang.copy()
        one_year['year_id'] = year
        total_ang = total_ang.append(one_year)    

    total_ang = total_ang[['year_id', 'sex_id', 'age', 'angina_prop']]

    total_ang = total_ang.apply(lambda x: x.fillna(value_at_youngest_age_for_which_we_have_data), axis=0)

    return total_ang


# 14. get_disability_weight


def get_disability_weight(draw_number, dis_weight_modelable_entity_id=None, healthstate_id=None):
    """Returns a dataframe with disability weight draws for a given healthstate id

    Parameters
    ----------
    draw_number: int
        GBD draw to pull data for

    dis_weight_modelable_entity_id : int

    Returns
    -------
    df with disability weight draws

    Notes
    -----
    Assumptions -- None

    Questions -- How can IHME create a more systematic way for access this data? The current way (looking in one csv prepared by central comp and then checking another if the draws are not in the first csv) is pretty disorganized. Since many disability weights are going to be updated in 2016, these files may move. I would propose that we ask central comp to store the disability weights in the database.

    Unit test in place? -- Yes
    """

    if healthstate_id is None:
        healthstate_id = get_healthstate_id(dis_weight_modelable_entity_id)

    with open_auxiliary_file('Disability Weights') as f:
        dws_look_here_first = pd.read_csv(f)

    with open_auxiliary_file('Combined Disability Weights') as f:
        dws_look_here_second = pd.read_csv(f)

    if healthstate_id in dws_look_here_first.healthstate_id.tolist():
        df = dws_look_here_first.query("healthstate_id == @healthstate_id").copy()
        df['modelable_entity_id'] = dis_weight_modelable_entity_id

    elif healthstate_id in dws_look_here_second.healthstate_id.tolist():
        df = dws_look_here_second.query("healthstate_id == @healthstate_id").copy()
        df['modelable_entity_id'] = dis_weight_modelable_entity_id

    # TODO: Need to confirm with someone on central comp that all 'asymptomatic' sequala get this healthstate_id
    elif healthstate_id == 799:
        df = pd.DataFrame({'healthstate_id':[799], 'healthstate': ['asymptomatic'], 'modelable_entity_id':[dis_weight_modelable_entity_id], 'draw{}'.format(draw_number) : [0]})
    else:
        raise ValueError("""the modelable entity id {m} has a healthstate_id of {h}. it looks like there 
        are no draws for this healthstate_id in the csvs that get_healthstate_id_draws checked.
        look in this folder for the draws for healthstate_id{h}: /home/j/WORK/04_epi/03_outputs/01_code/02_dw/03_custom.
        if you can't find draws there, talk w/ central comp""".format(m=dis_weight_modelable_entity_id, h=healthstate_id)) 

    return df['draw{}'.format(draw_number)].iloc[0]


# 15. get_asympt_ihd_proportions


def get_asympt_ihd_proportions(location_id, year_start, year_end, draw_number):
    """
    Gets the proportion of post-mi simulants that will get asymptomatic ihd.
    Proportion that will get asymptomatic ihd is equal to 1 - proportion of 
    mi 1 month survivors that get angina + proportion of mi 1 month survivors
    that get heart failure

    Parameters
    ----------
    Feed in parameters required by get_post_mi_heart_failure_proportion_draws and get_angina_proportion_draws

    Returns
    -------
    df with post-mi asymptomatic ihd proportions

    Notes
    -----
    Assumptions -- That all people who survive a heart attack then get one of asymptomatic ihd, heart failure, or angina

    Questions -- None

    Unit test in place? -- Yes
    """

    hf_prop_df = get_post_mi_heart_failure_proportion_draws(location_id, year_start, year_end, draw_number)

    angina_prop_df = get_angina_proportions()

    merged = pd.merge(hf_prop_df, angina_prop_df, on=['age', 'year_id', 'sex_id'])

    merged = merged.set_index(['year_id', 'sex_id', 'age'])

    hf_values = merged[['draw_{}'.format(i) for i in range(0, 1000)]].values
    angina_values = merged[['angina_prop']].values

    # TODO: RAISE AN ERROR IF PROPORTIONS ARE GREATER THAN 1 FOR NOW. MAY WANT TO DELETE
    # ERROR IN THE FUTURE AND SCALE DOWN TO 1 INSTEAD
    # assert all(hf_values + angina_values) <= 1, "post mi proportions cannot be gt 1"      

    asympt_prop_df = pd.DataFrame(1 - hf_values - angina_values, columns=['asympt_prop_{}'.format(i) for i in range(1000)], index=merged.index)

    keepcol = ['year_id', 'sex_id', 'age']
    keepcol.extend(('asympt_prop_{i}'.format(i=i) for i in range(0, 1000)))

    return asympt_prop_df.reset_index()[keepcol] 


def get_age_specific_fertility_rates(location_id, year_start, year_end):
    #TODO: I'm loading this from disk because central comp doesn't have a good
    # tool for ingesting covariates from python and I don't feel like writing
    # any more stata. They say there should be something in a couple of weeks
    # and we should switch to it asap. -Alec 11/01/2016
    with open_auxiliary_file('Age-Specific Fertility Rates') as f:
        asfr = pd.read_csv(f)

    asfr = asfr.query('location_id == @location_id and year_id >= @year_start and year_id <= @year_end')
    asfr = get_age_group_midpoint_from_age_group_id(asfr)

    return asfr


def get_etiology_pafs(location_id, year_start, year_end, risk_id, cause_id, gbd_round_id, draw_number):
    """
    Parameters
    ----------
    location_id : int
        location_id takes same location_id values as are used for GBD

    year_start : int, year
        year_start is the year in which you want to start the simulation

    year_end : int, end year
        year_end is the year in which you want to end the simulation

    risk_id: int, risk id
        risk_id takes same risk_id values as are used for GBD

    cause_id: int, cause id
        cause_id takes same cause_id values as are used for GBD

    gbd_round_id: int
        GBD round to pull data for

    draw_number: int
        GBD draw to pull data for

    -------
    Returns
        df with columns year_id, sex_id, age, val, upper, and lower

    """
    # For some of the diarrhea etiologies, PAFs are negative. Wouldn't make sense for the simulation to use negative pafs (i.e. incidence * PAF returns a negative incidence if PAF is negative), so we'll clip to 0. Guessing that any other diseases that deal with etiologies in the future won't need to be treated this way. --EM 12/13
    # uses get pafs, but then scales the negative pafs to 0. the diarrhea team has some pafs that are negative because they wanted to include full uncertainty. this seems implausible in the real world, unless one is arguing that some pathogens have a protective effect

    eti_pafs = get_pafs(location_id, year_start, year_end, risk_id, cause_id, gbd_round_id=gbd_round_id, draw_number=draw_number)

    # now make the negative etiology paf draws 0
    draws = eti_pafs._get_numeric_data()
    draws[draws < 0] = 0

    return eti_pafs


def get_etiology_probability(etiology_name, location_id, year_start, year_end, draw_number):
    """
    Gets the proportion of diarrhea cases that are associated with a specific etiology

    Parameters
    ----------
    etiology_name: str
        etiology_name is the name of the etiology of interest

    location_id: int
        Location to pull data fol

    year_start: int
       Initial year

    year_end: int
       Final year

    draw_number: int
       GBD draw to pull data from

    Returns
    -------
    """

    etiology_df = pd.DataFrame()

    # TODO: Ask Chris T. if this works for cholera and c diff, since they are modeled differently than the other etiologies
    # TODO: Will want to cache this data in the future instead of pulling it from Chris Troeger's J Temp file
    etiology_proportion_draws = pd.read_stata("/home/j/temp/ctroeger/Diarrhea/DALYs/Draws/diarrhea_{}_eti_draw_proportion.dta".format(etiology_name))

    etiology_proportion_draws = etiology_proportion_draws.query("location_id == {}".format(location_id))

    etiology_proportion_draws = get_age_from_age_group_id(etiology_proportion_draws)

    for sex in (1, 2):
        one_sex = etiology_proportion_draws.query("sex_id == @sex")
        # TODO: Figure out if we want to get info from the config in this script or elsewhere
        one_sex = set_age_year_index(one_sex, 'early neonatal', 3, year_start , year_end)

        etiology_df = etiology_df.append(one_sex)

    etiology_df.reset_index(level=['age', 'year_id'], inplace=True)

    keepcol = ['year_id', 'sex_id', 'age', 'draw_{i}'.format(i=draw_number)]

    return etiology_df[keepcol]


def get_etiology_specific_incidence(location_id, year_start, year_end, eti_risk_id, cause_id, me_id, gbd_round_id, draw_number):
    """
    Gets the paf of diarrhea cases that are associated with a specific etiology

    Parameters
    ----------
    location_id : int
        location_id takes same location_id values as are used for GBD

    year_start : int, year
        year_start is the year in which you want to start the simulation

    year_end : int, end year
        year_end is the year in which you want to end the simulation

    eti_risk_id: int, risk id
        eti_risk_id takes same rei id values as are used for GBD

    cause_id: int, cause id
        cause_id takes same cause_id values as are used for GBD

    me_id: int, modelable_entity_id
        me_id takes modelable entity id of a cause

    gbd_round_id: int
        GBD round to pull data for
    draw_number: int
        GBD draw to pull data for

    Returns
    -------
    A dataframe of etiology specific incidence draws.
        Column are age, sex_id, year_id, and {etiology_name}_incidence_{draw} (1k draws)
    """
    diarrhea_envelope_incidence = get_modelable_entity_draws(location_id, year_start, year_end,
                                                           measure=6, me_id=me_id) # measure=incidence, me_id=diarrhea envelope TODO: Make me_id an argument to be passed into the fucntion (i.e. make this function more flexible than just diarrhea)

    etiology_paf = get_etiology_pafs(location_id, year_start, year_end, eti_risk_id, cause_id, gbd_round_id, draw_number)

    # TODO: Figure out if the interpolation should happen before the merge or in the simulation
    # merge interpolated pafs and interpolated incidence
    etiology_specific_incidence= pd.merge(diarrhea_envelope_incidence, etiology_paf, on=['age', 'year_id', 'sex_id'],
                                          suffixes=('_envelope', '_pafs'))

    etiology_specific_incidence.set_index(['year_id', 'sex_id', 'age'], inplace=True)

    pafs = etiology_specific_incidence[['draw_{}_pafs'.format(i) for i in range(0, 1000)]].values
    envelope_incidence_draws = etiology_specific_incidence[['draw_{}_envelope'.format(i) for i in range(0, 1000)]].values
    output_df = pd.DataFrame(np.multiply(pafs, envelope_incidence_draws), columns=['draw_{}'.format(i) for i in range(0, 1000)], index=etiology_specific_incidence.index)

    return output_df.reset_index()


def get_etiology_specific_prevalence(location_id, year_start, year_end, eti_risk_id, cause_id, me_id, gbd_round_id, draw_number):
    """
    Gets draws of prevalence of diarrhea due to a specific specific etiology

    Parameters
    ----------
    location_id : int
        location_id takes same location_id values as are used for GBD

    year_start : int, year
        year_start is the year in which you want to start the simulation

    year_end : int, end year
        year_end is the year in which you want to end the simulation

    risk_id: int, risk id
        risk_id takes same risk_id values as are used for GBD

    cause_id: int, cause id
        cause_id takes same cause_id values as are used for GBD

    me_id: int, modelable_entity_id
        me_id takes modelable entity id of a cause

    gbd_round_id: int
        GBD round to pull data for

    draw_number: int
        GBD draw to pull data for

    Returns
    -------
    A dataframe of etiology specific prevalence draws. 
        Column are age, sex_id, year_id, and {etiology_name}_incidence_{draw} (1k draws)
    """
    diarrhea_envelope_prevalence = get_modelable_entity_draws(location_id, year_start, year_end,
                                                           measure=5, me_id=me_id) # measure=prevalence, me_id=diarrhea envelope

    etiology_paf = get_pafs(location_id, year_start, year_end, eti_risk_id, cause_id, gbd_round_id=gbd_round_id, draw_number=draw_number)

    etiology_specific_prevalence= pd.merge(diarrhea_envelope_prevalence, etiology_paf, on=['age', 'year_id', 'sex_id'], 
                                          suffixes=('_envelope', '_pafs'))

    etiology_specific_prevalence.set_index(['year_id', 'sex_id', 'age'], inplace=True)

    pafs = etiology_specific_prevalence[['draw_{}_pafs'.format(i) for i in range(0, 1000)]].values
    envelope_prevalence_draws = etiology_specific_prevalence[['draw_{}_envelope'.format(i) for i in range(0, 1000)]].values
    output_df = pd.DataFrame(np.multiply(pafs, envelope_prevalence_draws), columns=['draw_{}'.format(i) for i in range(0, 1000)], index=etiology_specific_prevalence.index)

    return output_df.reset_index()


# TODO: Figure out if we need to do anything to the remission rates. We have remission for all diarrhea.
# Do we need to split out remission to get remission from the different severity states?7
def get_diarrhea_severity_split_excess_mortality(excess_mortality_dataframe, severity_split):
    if severity_split == 'severe':
        # FIXME: Need to use severity split draws. Manually setting proportions for now
        severe_diarrhea_proportion = .14
        excess_mortality_dataframe['rate'] = excess_mortality_dataframe['rate'] / severe_diarrhea_proportion
    elif severity_split in ['mild', 'moderate']:
        # set the excess mortality rate to 0
        excess_mortality_dataframe['rate'] = 0
    else:
        raise ValueError("you supplied an invalid value for severity split argument. you wrote '{}'. acceptable severity splits are mild, moderate, or severe".format(severity_split))
    return excess_mortality_dataframe


# TODO: Write a SQL query for get_covariate_estimates that returns a covariate id instead of covariate short name, because names are subject to change but ids should stay the same
# TODO: Also link that covariate id to a publication id, if possible
def get_covariate_estimates(location_id, year_start, year_end, covariate_short_name):
    """
    Gets covariate estimates for a specified location. Processes data to put in correct format for CEAM (i.e. gets estimates for all years/ages/ and both sexes.

    Parameters
    ----------
    location_id : int
        location_id takes same location_id values as are used for GBD

    covariate_short_name: str
        the covariate_short_name for the covariate of interest.
        you can look up covariate_short_names here: http://cn307.ihme.washington.edu:9998/
        (check the covariate_metadata_tab in website above)

    Returns
    -------
    A dataframe of covariate_estimates.
        Column are age, sex_id, year_id, and {etiology_name}_incidence_{draw} (1k draws)
    """
    from db_queries import get_covariate_estimates # This import is not at global scope because I only want the dependency if cached data is unavailable

    covariate_estimates = get_covariate_estimates(covariate_short_name=covariate_short_name)

    covariate_estimates = covariate_estimates.query("location_id == @location_id")

    expanded_estimates = expand_ages_for_dfs_w_all_age_estimates(covariate_estimates)

    expanded_estimates = expanded_estimates.query("year_id >= @year_start and year_id <= @year_end")

    keepcols = ['location_id', 'year_id', 'sex_id', 'age', 'covariate_id', 'covariate_name_short', 'mean_value', 'lower_value', 'upper_value']

    return expanded_estimates[keepcols]


# FIXME: Won't need function below once ORS exposure and RR estimates are uploaded to the database
def get_ors_exposure(location_id, year_start, year_end, draw_number):
    covariate_estimates_input = pd.read_csv("/share/epi/risk/bmgf/draws/exp/diarrhea_ors.csv")

    covariate_estimates = covariate_estimates_input.query("location_id == {}".format(location_id)).copy()

    expanded = expand_ages_for_dfs_w_all_age_estimates(covariate_estimates)

    expanded_estimates = expanded.query("year_id >= {ys} and year_id <= {ye}".format(ys = year_start, ye = year_end)).copy()

    keepcols = ['year_id', 'sex_id', 'age', 'cat1', 'cat2']

    expanded_estimates.rename(columns={'draw_{}'.format(draw_number): 'cat1'}, inplace=True)

    expanded_estimates['cat2'] = 1 - expanded_estimates['cat1']

    expanded_estimates = expanded_estimates[keepcols]

    return normalize_for_simulation(expanded_estimates)<|MERGE_RESOLUTION|>--- conflicted
+++ resolved
@@ -594,11 +594,7 @@
     '''
 
     all_cause_mr = normalize_for_simulation(get_all_cause_mortality_rate(
-<<<<<<< HEAD
-        location_id, year_start, year_end, gbd_round_id))
-=======
         location_id, year_start, year_end, gbd_round_id=gbd_round_id))
->>>>>>> c0ebc226
     all_cause_mr = all_cause_mr[['age', 'sex', 'year', 'all_cause_mortality_rate_{}'.format(draw_number)]]
     all_cause_mr.columns = ['age', 'sex', 'year', 'all_cause_mortality_rate']
 

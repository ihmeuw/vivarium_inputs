"""Microsim functions
This notebook contains the functions that will be used to
re-format GBD data into a format that can be used for the cost-effectiveness
microsim. Wherever possible, these functions will leverage the existing
central comp functions (please see this link for more information on the
central computation functions
https://hub.ihme.washington.edu/display/GBD2016/Shared+functions
"""

# TODO: MAKE SURE NEW PYTHON FUNCTIONS ARE USING THE PUBLICATION IDS!!
# em 9/21: do we want to be converting from rates to probabilities in gbd_ms_functions.py?
# TODO: Yes bring in probabilities. BUT CONFIRM WITH ABIE THAT WE WANT TO BE USING ANNUAL RATES HERE

import os.path
import os
from multiprocessing.process import current_process

import numpy as np
import pandas as pd

try:
    from transmogrifier.draw_ops import get_draws
except ImportError:
    def get_draws(*args, **kwargs):
        raise ImportError("No module named 'transmogrifier' (you must install central_comp's transmogrifier package _or_ supply precached data)")

try:
    from hierarchies import dbtrees
except ImportError:
    def dbtrees(*args, **kwargs):
        raise ImportError("No module named 'hierarchies' (you must install central_comp's hierarchies package _or_ supply precached data)")

from ceam import config, CEAMError
from ceam.interpolation import Interpolation
from ceam.framework.randomness import choice
from ceam.framework.util import rate_to_probability

from ceam_inputs.util import get_cache_directory
from ceam_inputs.auxiliary_files import open_auxiliary_file, auxiliary_file_path
from ceam_inputs.gbd_ms_auxiliary_functions import (create_age_column, normalize_for_simulation,
                                                    get_all_cause_mortality_rate, get_healthstate_id,
                                                    expand_ages_for_dfs_w_all_age_estimates, expand_ages,
                                                    get_age_group_midpoint_from_age_group_id, get_populations,
                                                    create_sex_id_column)

from joblib import Memory
import logging

_log = logging.getLogger(__name__)
memory = Memory(cachedir=get_cache_directory(), verbose=1)


class CEAMDataIngestionError(CEAMError):
    pass


class UnhandledRiskError(CEAMDataIngestionError):
   pass


def get_model_versions():
    """Return a mapping from modelable_entity_id to the version of that entity 
    associated with the GBD publications currently configured.
    """
    return _cached_model_versions(config.input_data.gbd_publication_ids)

@memory.cache
def _cached_model_versions(publication_ids):
    from db_tools import ezfuncs # This import is not at global scope because I only want the dependency if cached data is unavailable

    mapping = ezfuncs.query('''
    SELECT modelable_entity_id, model_version_id
    FROM epi.publication_model_version
    JOIN epi.model_version USING (model_version_id)
    JOIN shared.publication USING (publication_id)
    WHERE publication_id in ({})
    '''.format(','.join([str(pid) for pid in publication_ids]))
    , conn_def='epi')

    mapping = dict(mapping[['modelable_entity_id', 'model_version_id']].values)

    return mapping


def get_modelable_entity_draws(location_id, year_start, year_end, measure, me_id):
    """Returns draws for a given measure and modelable entity
    
    Gives you incidence, prevalence, csmr, excess mortality, and 
    other metrics at draw level.

    Parameters
    ----------
    location_id : int
        location_id takes same location_id values as are used for GBD

    year_start : int, year
        year_start is the year in which you want to start the simulation

    year_end : int, end year
        year_end is the year in which you want to end the simulation

    measure : int, measure
        defines which measure (e.g. prevalence) you want to pull. Use central
        comp's get_ids functions to learn about which measures are available
        and what numbers correspond with each measure

    me_id: int, modelable entity id
        modelable_entity_id takes same me_id values as are used for GBD

    Returns
    -------
    df with year_id, sex_id, age and 1k draws

    Notes
    -----
    Used by -- get_cause_level_prevalence, sum_up_csmrs_for_all_causes_in_microsim, get_post_mi_heart_failure_proportion_draws, get_excess_mortality, get_incidence, get_continuous, get_proportion, get_prevalence

    Assumptions -- None

    Questions -- None

    Unit test in place? -- No. Don't think it's necessary, since this function merely pulls draws from the database and then filters a dataframe so that only one measure is included in the output and that only the years in b/w the simulation year start and year end are included in the df.
    """

    meid_version_map = get_model_versions()
    model_version = meid_version_map[me_id]

    draws = get_draws('modelable_entity_id', me_id, location_ids=location_id, source='dismod', sex_ids=[1,2], age_group_ids=list(range(2,22)), model_version_id=model_version)

    # draws = python_wrapper('get_modelable_entity_draws.py', 'draws_for_location{l}_for_meid{m}.csv'.format(m=me_id, l=location_id), location_id, me_id, model_version)

    draws = draws[draws.measure_id == measure]

    draws = draws.query('year_id>={ys} and year_id<={ye}'.format(
                         ys=year_start, ye=year_end))

    draws = get_age_group_midpoint_from_age_group_id(draws)

    keepcol = ['year_id', 'sex_id', 'age']
    keepcol.extend(('draw_{i}'.format(i=i) for i in range(0, 1000)))

    # assert an error to make sure data is dense (i.e. no missing data)
    assert draws.isnull().values.any() == False, "there are nulls in the dataframe that get_modelable_entity_draws just tried to output. check that the cache to make sure the data you're pulling is correct"

    # assert an error if there are duplicate rows
    assert draws.duplicated(['age', 'year_id', 'sex_id']).sum(
    ) == 0, "there are duplicates in the dataframe that get_modelable_entity_draws just tried to output. check the cache to make sure that the data you're pulling is correct"

    return draws[keepcol].sort_values(by=['year_id', 'age', 'sex_id'])


# 2. generate_ceam_population

# TODO: Think initial age is broken
# TODO: Write a test to make sure that getting a representative sample of people in a specific age group works
def generate_ceam_population(location_id, time, number_of_simulants, initial_age=None, pop_age_start=None, pop_age_end=None):
    """
    Returns a population of simulants to be fed into CEAM

    Parameters
    ----------
    location_id : int
        location_id takes same location_id values as are used for GBD

    time : datetime.datetime
        Reference time for the population generation

    number of simulants : int, number
        year_end is the year in which you want to end the simulation

    initial_age : int
        If not None simulants will all be set to this age otherwise their
        ages will come from the population distribution

    Returns
    -------
    df with columns simulant_id, age, sex_id, and columns to indicate if
    simulant has different diseases

    Notes
    -----
    Used by -- Creates a population in base_population.py

    Assumptions -- None

    Questions -- None

    Unit test in place? -- Yes

    TODO -- Need to smooth out initial ages (JIRA ticket - CE-213)

    """
    # Only need the year for the database call.
    year_start = time.year
    # Use auxilliary get_populations function to bring in the both sex
    # population
    # FIXME: IF/WHEN THE OTHER FUNCTIONS INCLUDE ESTIMATES FOR 5 YEAR AGE GROUPS OVER 80, CHANGE SUM_UP_80_PLUS TO = FALSE!!!!
    pop = get_populations(location_id, year_start, 3, sum_up_80_plus=True)

    if pop_age_start is not None:
        assert initial_age is None, "do not set values for initial age and pop_age_start/pop_age_end"
        assert pop_age_end is not None, "if you set pop_age_start, also supply pop_age_end"
        pop_age_start = float(pop_age_start)
        pop = pop.query("age >= @pop_age_start").copy()

    if pop_age_end is not None:
        assert initial_age is None, "do not set values for initial age and pop_age_start/pop_age_end"
        assert pop_age_start is not None, "if you set pop_age_end, also supply pop_age_start"
        pop_age_end = float(pop_age_end)
        pop = pop.query("age < @pop_age_end").copy()

    total_pop_value = pop.sum()['pop_scaled']

    # get proportion of total population in each age group
    pop['proportion_of_total_pop'] = pop['pop_scaled'] / total_pop_value

    # create a dataframe of 50k simulants
    simulants = pd.DataFrame({'simulant_id': range(0, number_of_simulants)})

    # TODO: If we're setting initial ages, we probably just want a 50/50 distribution of men/women too
    if initial_age is None:
        simulants = create_age_column(simulants, pop, number_of_simulants)
    else:
        assert pop_age_start is None, "do not set values for initial age and pop_age_start/pop_age_end"
        assert pop_age_end is None, "do not set values for initial age and pop_age_start/pop_age_end"
        simulants['age'] = initial_age

    simulants = create_sex_id_column(simulants, location_id, year_start)

    # Create location column
    simulants['location'] = location_id

    # TODO: Design and implement test that makes sure CEAM population looks
    # like population file pulled from GBD
    # TODO: Design and implement test that makes sure population has been
    # smoothed out-- JIRA TICKET CE-213

    # assert an error to make sure data is dense (i.e. no missing data)
    assert simulants.isnull().values.any() == False, "there are nulls in the dataframe that generate_ceam_population just tried to output. check the function and its auxiliary functions (get_populations and assign_sex_id)"

    # assert an error if there are duplicate rows
    assert simulants.duplicated(['simulant_id']).sum(
    ) == 0, "there are duplicates in the dataframe that generate_ceam_population just tried to output. check the function and its auxiliary functions (get_populations and assign_sex_id)"

    return simulants


@memory.cache
def assign_subregions(index, location_id, year):
    """
    Assigns a location to each simulant. If the location_id
    has sub regions in the hierarchy then the simulants will be
    distributed across them uniformly weighted by each region's population.
    Otherwise all simulants will be assigned location_id.

    Parameters
    ----------
    index : pandas.Index
        the simulants to assign
    location_id : int
        the location in the locations hierarchy to descend from
    year : int
        the year to use for population estimates

    Notes
    -----
    This ignores demographic details. So if there is some region that has a
    age or sex bias in it's population, that will not be captured.
    """
    region_ids = [c.id for c in dbtrees.loctree(None, location_set_id=2).get_node_by_id(location_id).children]

    if not region_ids:
        # The location has no sub regions
        return pd.Series(location_id, index=index)

    # Get the population of each subregion and calculate the ratio of it to the
    # total, which gives us the weights to use when distributing simulants
    populations = np.array([get_populations(region_id, year, 3).pop_scaled.sum() for region_id in region_ids])
    populations = populations / populations.sum()

    return choice('assign_subregions_{}'.format(year), index, region_ids, p=populations)


# 3. assign_cause_at_beginning_of_simulation


def get_cause_level_prevalence(states, year_start):
    """
    Takes all of the sequela in 'states' and adds them up to get a total prevalence for the cause

    Parameters
    ----------
    states : dict
        dict with keys = name of cause, values = modelable entity id of cause

    year_start: int
        year_start is the year in which the simulation will begin

    Returns
    -------
    df with 1k draws where draw values are the prevalence of the cause of interest

    Notes
    -----
    Used by -- assign_cause_at_beginning_of_simulation

    Assumptions -- That the sequela prevalences associated with a cause will add up to the cause level prevalence

    Questions -- Would it be better to just pull cause level prevalence? I'm a bit worried that the sequela prevalences won't add up

    Unit test in place? -- Yes

    """
    prevalence_df = pd.DataFrame()

    for key in states.keys():

        assert set(states[key].columns) == set(['year', 'age', 'prevalence', 'sex']), "the keys in the dict passed to get_cause_level_prevalence need to be dataframes with columns year, age, prevalence, and sex"
        # get prevalence for the start year only
        states[key] = states[key].query("year == {}".format(year_start))

        # keep only the columns we need (demographic identifiers and one draw)
        states[key] = states[key][['year', 'age', 'prevalence', 'sex']]
        prevalence_df = prevalence_df.append(states[key])

    cause_level_prevalence = prevalence_df.groupby(
        ['year', 'sex', 'age'], as_index=False)[['prevalence']].sum()

    return cause_level_prevalence, states


def determine_if_sim_has_cause(simulants_df, cause_level_prevalence):
    """
    returns a dataframe with new column 'condition_envelope' that will indicate whether the simulant has the cause or is healthy (healthy is where condition_envelope = NaN at this point)

    Parameters
    ----------
    simulants_df: df
        dataframe of simulants that is made by generate_ceam_population

    cause_level_prevalence: df
        dataframe of 1k prevalence draws

    Returns
    -------
    df with indication of whether or not simulant is healthy

    Notes
    -----
    Used by -- assign_cause_at_beginning_of_simulation

    Assumptions -- None

    Questions -- I sort the prevalence and simulants dataframes by simulant_id to make sure that the prevalence is being assigned correctly to each demographic group. Is there a better way to make sure that we're applying the correct prevalence rate to each simulant?

    Unit test in place? -- Yes
    """

    # TODO: Need to include Interpolation in this function for cause_level_prevalence. There are more age values for simulants df (older ages) than there are for cause_level_prevalence, hence why an interpolation function is needed. 

    #TODO: this is weird and not general but I don't think we should be doing this lookup here anyway
    assert len(set(cause_level_prevalence.year)) == 1
    cause_level_prevalence = cause_level_prevalence.copy()
    del cause_level_prevalence['year']
    #merged = pd.merge(simulants_df, cause_level_prevalence, on=['age', 'sex'])
    probability_of_disease = Interpolation(cause_level_prevalence, ['sex'], ['age'])(simulants_df[['age', 'sex']])

    probability_of_NOT_having_disease = 1 - probability_of_disease
    weights = np.array([probability_of_NOT_having_disease, probability_of_disease]).T

    results = simulants_df.copy()

    results = results.set_index('simulant_id') 

    # Need to sort results so that the simulants are in the same order as the weights
    results['condition_envelope'] = choice('determine_if_sim_has_cause', results.index, [False, True], weights)

    return results


def get_sequela_proportions(cause_level_prevalence, states):
    """
    Returns a dictionary with keys that are modelable entity ids and values are dataframes with proportion data

    Parameters
    ----------
    cause_level_prevalence: df
        dataframe of 1k prevalence draws

    states : dict
        dict with keys = name of cause, values = dataframe of prevalence draws

    Returns
    -------
    A dictionary of dataframes where each dataframe contains proportion of cause prevalence made up by a specific sequela

    Notes
    -----
    Used -- That the prevalence of a sequela can be divided by the prevalence of the cause associated with that sequela to get the proportional prevalence.

    Questions -- None

    Unit test in place? -- Yes
    """

    sequela_proportions = {}

    for key in states.keys():
        sequela_proportions[key] = \
            pd.merge(states[key], cause_level_prevalence, on=[
                'age', 'sex', 'year'], suffixes=('_single', '_total'))
        single = sequela_proportions[key][
            'prevalence_single']
        total = sequela_proportions[key][
            'prevalence_total']
        sequela_proportions[key]['scaled_prevalence'] = np.divide(single, total)

    return sequela_proportions


def determine_which_seq_diseased_sim_has(sequela_proportions, new_sim_file):
    """
    Parameters
    ----------
    sequela_proportions: dict
        a dictionary of dataframes where each dataframe contains proportion of cause prevalence made up by a specific sequela

    new_sim_file: df
        dataframe of simulants

    Returns
    -------
    dataframe of simulants with new column condition_state that indicates if simulant which sequela simulant has or indicates that they are healthy (i.e. they do not have the disease)

    Notes
    -----
    Used by -- assign_cause_at_beginning_of_simulation

    Assumptions -- None

    Questions -- None

    Unit test in place? -- Yes
    """
    sequela_proportions = [(key, Interpolation(data[['sex', 'age', 'scaled_prevalence']], ['sex'], ['age'])) for key, data in sequela_proportions.items()]
    sub_pop = new_sim_file.query('condition_envelope == 1')
    list_of_keys, list_of_weights = zip(*[(key,data(sub_pop)) for key, data in sequela_proportions])

    results = choice('determine_which_seq_diseased_sim_has', sub_pop.index, list_of_keys, np.array(list_of_weights).T)
    new_sim_file.loc[sub_pop.index, 'condition_state'] = results

    return new_sim_file


def assign_cause_at_beginning_of_simulation(simulants_df, location_id, year_start, states):
    """
    Function that assigns chronic ihd status to starting population of
    simulants

    Parameters
    ----------
    simulants_df : dataframe
        dataframe of simulants that is made by generate_ceam_population

    year_start : int, year
        year_start is the year in which you want to start the simulation

    states : dict
        dict with keys = name of cause, values = modelable entity id of cause

    Returns
    -------
    Creates a new column for a df of simulants with a column called chronic_ihd
        chronic_ihd takes values 0 or 1
            1 indicates that the simulant has chronic ihd
            0 indicates that the simulant does not have chronic ihd

    Notes
    -----
    Used by -- get_disease_states

    Assumptions -- None

    Questions -- None

    Unit test in place? -- I wrote code to produce graphs to make sure we're assigning prevalence correctly at the beginning of the simulation. I need to figure out how to allow randomness back into the assign_cause_at_beginning_of_simulation so that I can get a distribution of prevalences. @Alecwd I could use your help on this.

    TODO: Automate and allow randomness in the graph production code
    """

    cause_level_prevalence, prevalence_draws_dictionary = get_cause_level_prevalence(states, year_start) 

    # TODO: Should we be using groupby for these loops to ensure that we're
    # not looping over an age/sex combo that does not exist
    post_cause_assignment_population = determine_if_sim_has_cause(simulants_df, cause_level_prevalence)    

    sequela_proportions = get_sequela_proportions(cause_level_prevalence, states)

    post_sequela_assignmnet_population = determine_which_seq_diseased_sim_has(sequela_proportions, post_cause_assignment_population)

    post_sequela_assignmnet_population.condition_state = post_sequela_assignmnet_population.condition_state.fillna('healthy')

    # assert an error to make sure data is dense (i.e. no missing data)
    assert  post_sequela_assignmnet_population.isnull().values.any() == False, "there are nulls in the dataframe that assign_cause_at_beginning_of_simulation just tried to output. check that you've assigned the correct me_ids"

    # assert an error if there are duplicate rows
    # assert  post_sequela_assignmnet_population.duplicated(['simulant_id']).sum() == 0, "there are duplicates in the dataframe that assign_cause_at_beginning_of_simulation just tried to output. check that you've assigned the correct me_ids"

    return post_sequela_assignmnet_population


# 4. get_cause_deleted_mortality_rate


def sum_up_csmrs_for_all_causes_in_microsim(list_of_csmrs):
    '''
    returns dataframe with columns for age, sex, year, and 1k draws
    the draws contain the sum of all the csmrs all of the causes in
    the current simulation.

    Parameters
    ----------
    list_of_csmrs: list
        list of all of the CSMRs in current simulation

    Returns
    ----------
    df with columns year_id, sex_id, age, and draw_0 - draw_999

    Notes
    -----
    Used by -- get_cause_deleted_mortality_rate

    Assumptions -- That we can add together the csmrs for every cause in the microsim and then subtract from the all-cause mortality rate to get the cause-deleted mortality rate.

    Questions -- None

    Unit test in place? -- Yes
    '''

    df = pd.DataFrame()

    for csmr_draws in list_of_csmrs:
        df = df.append(csmr_draws)

    df = df.groupby(
        ['age', 'sex', 'year'], as_index=False).sum()

    return df


@memory.cache
<<<<<<< HEAD
def get_cause_deleted_mortality_rate(location_id, year_start, year_end,
                                     list_of_csmrs, gbd_round_id, draw_number):
=======
def get_cause_deleted_mortality_rate(location_id, year_start, year_end, list_of_csmrs, gbd_round_id, draw_number):
>>>>>>> 6d57fa26
    '''Returns the cause-delted mortality rate for a given time period and location

    Parameters
    ----------
    location_id : int
        location_id takes same location_id values as are used for GBD

    year_start : int, year
        year_start is the year in which you want to start the simulation

    year_end : int, end year
        year_end is the year in which you want to end the simulation

    draw_number: int
        GBD draw to get data for

    Returns
    -------
    df with columns age, year_id, sex_id, and 1k draws of cause deleted
        mortality rate

    Notes
    -----
    Used by -- Used in base_population.py

    Assumptions -- That we can subtract the csmrs for the causes we care about to get the cause-deleted mortality rate

    Questions -- None

    Unit test in place? -- Yes
    '''

<<<<<<< HEAD

    all_cause_mr = normalize_for_simulation(get_all_cause_mortality_rate(
        location_id, year_start, year_end, gbd_round_id=gbd_round_id))
=======
    all_cause_mr = normalize_for_simulation(get_all_cause_mortality_rate(
        location_id, year_start, year_end, gbd_round_id=gbd_round_id))
    all_cause_mr = all_cause_mr[['age', 'sex', 'year', 'all_cause_mortality_rate_{}'.format(draw_number)]]
    all_cause_mr.columns = ['age', 'sex', 'year', 'all_cause_mortality_rate']
>>>>>>> 6d57fa26

    all_cause_mr = all_cause_mr[['age', 'sex', 'year', 'all_cause_mortality_rate_{}'.format(draw_number)]]
    all_cause_mr.columns = ['age', 'sex', 'year', 'all_cause_mortality_rate']

    if list_of_csmrs:

        total_csmr = sum_up_csmrs_for_all_causes_in_microsim(list_of_csmrs)
        mort_rates = all_cause_mr.merge(total_csmr, on=['age', 'sex', 'year'])
        # get cause-deleted mortality rate by subtracting out all of the csmrs from
        # all-cause mortality rate
        mort_rates['cause_deleted_mortality_rate'] = (mort_rates.all_cause_mortality_rate
                                                      - mort_rates.rate)

        cause_del_mr = mort_rates[['age', 'sex', 'year', 'cause_deleted_mortality_rate']]

        # assert an error to make sure data is dense (i.e. no missing data)
        assert cause_del_mr.isnull().values.any() == False, "there are nulls in the dataframe that get_cause_deleted_mortality_rate just tried to output. check the function as well as get_all_cause_mortality_rate"

        # assert an error if there are duplicate rows
        assert cause_del_mr.duplicated(['age', 'year', 'sex']).sum(
        ) == 0, "there are duplicates in the dataframe that get_cause_deleted_mortality_rate just tried to output. check the function as well as get_all_cause_mortality_rate"

        # assert that non of the cause-deleted mortality rate values are less than or equal to 0
        assert np.all(cause_del_mr.cause_deleted_mortality_rate > 0), "something went wrong with the get_cause_deleted_mortality_rate calculation. cause-deleted mortality can't be <= 0"

        return cause_del_mr
    else:
        return all_cause_mr


# 5. get_post_mi_heart_failure_proportion_draws


def get_post_mi_heart_failure_proportion_draws(location_id, year_start, year_end, draw_number):
    # TODO: NEED TO WRITE TESTS TO MAKE SURE THAT POST_MI TRANSITIONS SCALE TO 1
    """
    Returns post-mi proportion draws for hf due to ihd

    Parameters
    ----------
    location_id : int
        location_id takes same location_id values as are used for GBD

    year_start : int
        year_start is the year in which you want to start the simulation

    year_end : int
        year_end is the year in which you want to end the 

    draw_number : int
        GBD draw to pull data for

    Returns
    -------
    df with year_id, sex_id, age and 1k draws

    Notes
    -----
    Used by -- Used in disease_models.py to determine how many people get heart failure following an mi.

    Assumptions -- That the proportional prevalence is a good enough estimation of the proportional incidence.

    Questions -- More of a general python question -- should I be using np.multiply for multiplication? Maybe it has to do with python's floating point issues, but I was getting different results when using A*B instead of np.multiply(A,B).

    Unit test in place? --  Yes
    """

    # read in heart failure envelope. specify measure of interest
    hf_envelope = get_modelable_entity_draws(
        location_id, year_start, year_end, 6, 2412)

    # read in proportion of the cause of heart failure of interest
    proportion_draws = get_modelable_entity_draws(
        location_id, year_start, year_end, 18, 2414)

    # merge and then multiply envelope draws by proportion draws
    cause_of_hf = pd.merge(hf_envelope, proportion_draws, on=[
                           'age', 'year_id', 'sex_id'], suffixes=('_env', '_prop'))

    envelope = cause_of_hf[['draw_{}_env'.format(i) for i in range(0,1000)]].values

    proportion = cause_of_hf[['draw_{}_prop'.format(i) for i in range(0,1000)]].values

    cause_of_hf.set_index(['year_id', 'sex_id', 'age'], inplace=True)

    # TODO: Manual calculation of the multiplication below gave a little bit different values. Should I be using np.multiply or somethig else to make sure python is handling these floats correctly?
    # TODO: Ensure rate_to_probability is calculating annual rates
    output_df = pd.DataFrame(rate_to_probability(np.multiply(envelope, proportion)), columns=['draw_{}'.format(i) for i in range(1000)], index=cause_of_hf.index)  

    output_df = output_df.reset_index()

    keepcol = ['year_id', 'sex_id', 'age']
    keepcol.extend(('draw_{i}'.format(i=i) for i in range(0, 1000)))

    # assert an error to make sure data is dense (i.e. no missing data)
    assert output_df.isnull().values.any() == False, "there are nulls in the dataframe that get_post_mi_heart_failure_proportion_draws just tried to output. check that the cache to make sure the data you're pulling is correct"

    # assert an error if there are duplicate rows
    assert output_df.duplicated(['age', 'year_id', 'sex_id']).sum(
    ) == 0, "there are duplicates in the dataframe that get_post_mi_heart_failure_proportion_draws just tried to output. check the cache to make sure that the data you're pulling is correct"

    # assert that none of the incidence rate values are greater than 1 (basically ensuring that the numerator and demoniator weren't flipped)
    assert output_df['draw_{}'.format(draw_number)].all() <= 1, "something went wrong with the get_post_mi_heart_failure_proportion_draws calculation. incidence rate can't be GT 1. Check to see if the numerator/denominator were flipped"

    return output_df[keepcol]


# 6. get_relative_risks

<<<<<<< HEAD
def get_relative_risks(location_id, year_start, year_end, risk_id, cause_id, gbd_round_id, draw_number, rr_type='morbidity'):
=======
def get_relative_risks(location_id, year_start, year_end, risk_id, cause_id, gbd_round_id, draw_number, rr_type):
>>>>>>> 6d57fa26
    """
    Parameters
    ----------
    location_id : int
        location_id takes same location_id values as are used for GBD

    year_start : int, year
        year_start is the year in which you want to start the simulation

    year_end : int, end year
        year_end is the year in which you want to end the simulation

    risk_id: int, risk id
        risk_id takes same risk_id values as are used for GBD

    cause_id: int, cause id
        cause_id takes same cause_id values as are used for GBD

    gbd_round_id: int
       GBD round to pull data for

    draw_number: int
       GBD draw to pull data for

    rr_type: str
        can specify morbidity if you want RRs for incidence or mortality if you want RRs for mortality

    Returns
    -------
    df with columns year_id, sex_id, age, 1k relative risk draws

    Notes
    -----
    Used by -- Used to pull relative risks which are then multiplied by incidence rates in continuous_exposure_effect and categorical_exposure_effect

    Assumptions -- Some risks in GBD (e.g. Zinc deficiency and high sbp) don't have estimates for all ages. I have set up the code so that each age group for which we don't have GBD estimates has an RR of 1 (i.e. no elevated risk).

    Questions -- Should we set the RR to 1 for age groups for which we do not have rr estimates?

    Unit test in place? -- Yes
    """

    # FIXME: Will want this pull to be linked to a publication id.
    rr = get_draws(gbd_id_field='rei_id', gbd_id=risk_id, location_ids=location_id, year_ids=range(year_start, year_end+1), sex_ids=[1,2], status='best', source='risk', draw_type='rr', gbd_round_id=gbd_round_id)

    # Not all rrs are updated every round. For those that aren't updated every round, we can pull the rrs from a previous gbd_round
    if np.all(rr.values == "error"):
        rr = get_draws(gbd_id_field='rei_id', gbd_id=risk_id, location_ids=location_id, year_ids=range(year_start, year_end+1), sex_ids=[1,2], status='best', source='risk', draw_type='rr', gbd_round_id=gbd_round_id - 1)
    elif np.any(rr.values == "error"):
        raise ValueError("Get draws failed for some rows but not all. It is unclear how to proceed so stopping")

    if rr_type == 'morbidity':
        rr = rr.query("morbidity == 1")
    elif rr_type == 'mortality':
        rr = rr.query("mortality == 1")
    else:
        raise ValueError('rr_type accepts one of two values, morbidity or mortality. you typed "{}" which is incorrect'.format(rr_type))

    rr = rr.query('cause_id == {}'.format(cause_id))

    if rr.empty:
        raise ValueError("No data for risk_id {} on cause_id {} for type {}".format(risk_id, cause_id, rr_type))

    rr = get_age_group_midpoint_from_age_group_id(rr)

    rr = expand_ages(rr)

    # need to calculate relative risks for current implementation of CEAM. Some risks (e.g Zinc deficiency and high sbp) don't have estimates for all ages (e.g. no estimates for people over age 5 for zinc).
    # TODO: Do we want to use an RR of 1 in the exposed groups? That's a pretty big assumption. It assumes that there is no risk of the risk factor on the exposure for those ages. If we don't have the data for the younger age groups, another alternative could be to backcast the relative risk of the youngest age group for which we do have data.
    rr[['rr_{}'.format(i) for i in range(0,1000)]] = rr[['rr_{}'.format(i) for i in range(0,1000)]].fillna(value=1)

    keepcol = ['year_id', 'sex_id', 'age', 'parameter']
    keepcol.extend(('rr_{i}'.format(i=i) for i in range(0, 1000)))

    # assert an error to make sure data is dense (i.e. no missing data)
    assert rr[keepcol].isnull().values.any() == False, "there are nulls in the dataframe that get_relative_risks just tried to output. check that the cache to make sure the data you're pulling is correct"

    # assert that none of the rr values are less than 1
    assert rr['rr_{}'.format(draw_number)].all() >= 1, "something went wrong with get_relative_risks. RR cannot be LT 1. Check the data that you are pulling in and the function. Sometimes, the database does not have\
RR estimates for every age, so check to see that the function is correctly assigning relative risks to the other ages"

    return rr[keepcol]


# 7. get_pafs

<<<<<<< HEAD

def get_pafs(location_id, year_start, year_end, risk_id, cause_id,
             gbd_round_id, draw_number, paf_type='morbidity'):
=======
def get_pafs(location_id, year_start, year_end, risk_id, cause_id, gbd_round_id, draw_number, paf_type):
>>>>>>> 6d57fa26
    """
    Parameters
    ----------
    location_id : int
        location_id takes same location_id values as are used for GBD

    year_start : int, year
        year_start is the year in which you want to start the simulation

    year_end : int, end year
        year_end is the year in which you want to end the simulation

    risk_id: int, risk id
        risk_id takes same risk_id values as are used for GBD

    cause_id: int, cause id
        cause_id takes same cause_id values as are used for GBD

    gbd_round_id: int
        GBD round to pull data for

    draw_number: int
        GBD draw to pull data for

    paf_type: str
        specify whether you want morbidity (YLDs) or mortality (Deaths) PAFs

    Returns
    -------
        df with columns year_id, sex_id, age, val, upper, and lower

    Notes
    -----
    Used by -- anytime a user adds a risk to a simulation

    Assumptions -- We should use PAFs for YLDs, since we use PAFs to affect incidence in CEAM. Some risks in GBD (e.g. Zinc deficiency and high sbp) don't have estimates for all ages. I have set up the code so that each age group for which we don't have GBD estimates has a PAF of 0

    Questions -- Should we set the PAF to 0 for age groups for which we do not have rr estimates? Need to submit an epihelp ticket to determine whether we should use get_draws or transmogrifier.risk.risk_draws.

    Unit test in place? -- Yes
    """
    if paf_type == 'morbidity':
        measure_id = 3
    elif paf_type == 'mortality':
        measure_id = 1
    else:
<<<<<<< HEAD
        raise ValueError('paf_type accepts one of two values, morbidity or mortality. you typed "{}" which is incorrect'.format(paf_type))

    age_groups = list(range(1,22))
    if current_process().daemon:
        # I'm cargo culting here. When the simulation is hosted by a dask worker,
        # we can't spawn sub-processes in the way that get_draws wants to
        # There are better ways of solving this but they involve understanding dask
        # better or working on shared function code, neither of
        # which I'm going to do right now. -Alec
        worker_count = 0
    else:
        worker_count = int((year_end - year_start)/5) # One worker per 5-year dalynator file
=======
        raise ValueError('paf_type accepts one of two values, morbidity or mortality. you typed "{}" which is incorrect'.format(rr_type))

    age_groups = list(range(1,22))
    worker_count = int((year_end - year_start)/5) # One worker per 5-year dalynator file
>>>>>>> 6d57fa26
    pafs = get_draws('cause_id', cause_id, location_ids=location_id, sex_ids=[1,2], year_ids=range(year_start, year_end+1), source='dalynator', age_group_ids=age_groups, measure_ids=measure_id, status='best', gbd_round_id=gbd_round_id, include_risks=True, num_workers=worker_count)

    keepcol = ['year_id', 'sex_id', 'age']
    keepcol.extend(('draw_{i}'.format(i=i) for i in range(0, 1000)))

    # only want one risk at a time and only metric id 2 (percentages or pafs)
    pafs = pafs.query("rei_id == @risk_id and metric_id == 2 and year_id >= @year_start and year_id <= @year_end")

     # FIXME: Why continue if pafs is empty??
    # if pafs.empty:
    #    continue

    pafs = get_age_group_midpoint_from_age_group_id(pafs)

    pafs = expand_ages(pafs)

    # TODO: Need to set age, year, sex index here again to make sure that we assign the correct value to points outside of the range
    # need to back calculate PAFS to earlier ages for risks that don't
    # start until a certain age
    pafs[['draw_{}'.format(i) for i in range(0,1000)]] = pafs[['draw_{}'.format(i) for i in range(0,1000)]].fillna(value=0)    

    # assert an error to make sure data is dense (i.e. no missing data)
    assert pafs[keepcol].isnull().values.any() == False, "there are nulls in the dataframe that get_pafs just tried to output. check that the cache to make sure the data you're pulling is correct"

    # assert an error if there are duplicate rows
    assert pafs.duplicated(['age', 'year_id', 'sex_id']).sum(
    ) == 0, "there are duplicates in the dataframe that get_pafs just tried to output. check the cache to make sure that the data you're pulling is correct"

    # assert that none of the paf values are greater than 1

    # FIXME: I don't think this test is actually working correctly
    assert pafs['draw_{}'.format(draw_number)].all() <= 1, "something went wrong with get_pafs. pafs cannot be GT 1. Check the data that you are pulling in and the function. Sometimes, a risk does not have paf estimates for every age, so check to see that the function is correctly assigning relative risks to the other ages"

    return pafs[keepcol]


# 8. get_exposures


def get_exposures(location_id, year_start, year_end, risk_id, gbd_round_id):
    """
    Parameters
    ----------
    location_id : int
        location_id takes same location_id values as are used for GBD

    year_start : int, year
        year_start is the year in which you want to start the simulation

    year_end : int, end year
        year_end is the year in which you want to end the simulation

    risk_id: int, risk id
        risk_id takes same risk_id values as are used for GBD

    gbd_round_id: int
        GBD round to pull

    Returns
    -------
    df with columns year_id, sex_id, age and 1k exposure draws

    Notes
    -----
    Used by -- anytime a user adds a risk to a simulation

    Assumptions -- Some risks in GBD (e.g. Zinc deficiency and high sbp) don't have estimates for all ages. I have set up the code so that each age group for which we don't have GBD estimates has an exposure of 0

    Questions -- Should we set the exposure to 0 for age groups for which we do not have rr estimates? Need to submit an epihelp ticket to determine whether we should use get_draws or transmogrifier.risk.risk_draws.

    Unit test in place? -- No. Just pulls exposures from the database and then does some light processing (e.g. gets age group midpoints)
    """
    age_groups = list(range(1,22))
    exposure = get_draws('rei_id', risk_id, 'risk', location_ids=location_id, year_ids=range(year_start, year_end+1), draw_type='exposure', age_group_ids=age_groups, gbd_round_id=gbd_round_id)

    # Not all exposures are updated every round. For those that aren't updated every round, we can pull the rrs from a previous gbd_round
    if np.all(exposure.values == "error"):
        exposure = get_draws('rei_id', risk_id, 'risk', location_ids=location_id, year_ids=range(year_start, year_end+1), draw_type='exposure', gbd_round_id=gbd_round_id - 1)
    elif np.any(exposure.values == "error"):
        raise ValueError("Get draws failed for some rows but not all. It is unclear how to proceed so stopping")

    exposure = exposure.query("year_id >= @year_start and year_id <= @year_end")

    exposure = get_age_group_midpoint_from_age_group_id(exposure)

    # there are 2 modelable entity ids for secondhand smoking, one for females and males under age 15, and then one for males over age 15. Because of this, we need to handle this risk separately from other risks. Apparently this should be fixed for the next round of GBD, but for now we need to deal with this annoying work around
    if risk_id == 100:
        male_old_exposure = exposure.query("sex_id == 1 and modelable_entity_id == 2512 and age >= 17.5").copy()
        male_young_exposure = exposure.query("sex_id == 2 and modelable_entity_id == 9419 and age < 17.5").copy()
        male_young_exposure['sex_id'] = 1
        female_exposure = exposure.query("sex_id == 2 and modelable_entity_id == 9419").copy()
        exposure = male_young_exposure.append([male_old_exposure, female_exposure])

        residual_exposure = exposure.copy()
        residual_exposure['parameter'] = 'cat2'
        residual_exposure = residual_exposure.set_index([c for c in residual_exposure.columns if 'draw_' not in c])
        residual_exposure = 1 - residual_exposure
        residual_exposure = residual_exposure.reset_index()
        exposure = exposure.append(residual_exposure)

    # unsafe sanitation (rei_id 84) and underweight (rei_id 94) both have different modelable entity ids for each different category. this is ok with us, so we don't want to generate the UnhandledRiskError
    elif risk_id in [84, 94, 241]:
        pass

    # TODO: Need to set age, year, sex index here again to make sure that we assign the correct value to points outside of the range
    # TODO: Confirm that we want to be using cat1 here. Cat1 seems really high for risk_id=238 (handwashing without soap) for Kenya
    # TODO: Do we want to set the exposure to 0 for the younger ages for which we don't have data? It's an exceptionally strong assumption. We could use the exposure for the youngest age for which we do have data, or do something else, if we wanted to. --EM 12/12
    else:
        list_of_meids = pd.unique(exposure.modelable_entity_id.values)
        # some risks have a few nulls in the modelable_entity_id column. this is ok, think it's just an artifact of how the risk is processed by central comp
        list_of_meids = [x for x in list_of_meids if str(x) != 'nan']
        if len(list_of_meids) > 1:
            raise UnhandledRiskError("the risk -- rei_id {} --that you are trying to pull has multiple modelable entity ids. are you sure you know how this risk is modeled? If not, go talk to the modeler. after talking to the modeler, you'll probably want to write some code to handle the risk, since it's modeled differently than most risks. you can override this error by adding a multiple_meids_override=True argument to your get_exposures query after you determine how to incorporate this risk into your simulation".format(risk_id))

        # FIXME: I'm almost positive this expand_ages should occur outside of this else statement (EM 5.9.2017)
        exposure = expand_ages(exposure)

    exposure[['draw_{}'.format(i) for i in range(0,1000)]] = exposure[['draw_{}'.format(i) for i in range(0,1000)]].fillna(value=0)

    keepcol = ['year_id', 'sex_id', 'age', 'parameter'] + ['draw_{i}'.format(i=i) for i in range(0, 1000)]

    # assert an error to make sure data is dense (i.e. no missing data)
    assert exposure[keepcol].isnull().values.any() == False, "there are nulls in the dataframe that get_exposures just tried to output. check that the cache to make sure the data you're pulling is correct"

    # assert an error if there are duplicate rows
    assert exposure.duplicated(['age', 'year_id', 'sex_id', 'parameter']).sum(
    ) == 0, "there are duplicates in the dataframe that get_exposures just tried to output. check the cache to make sure that the data you're pulling is correct"

    return exposure[keepcol]


# ### 9. TMREDs
# # TODO: Confirm that TMREDs are being calculated correct

# tmred_df = pd.read_excel('/snfs1/Project/Cost_Effectiveness/dev/data/gbd/risk_data/risk_variables.xlsx')

# # theoretical minimum risk exposure levels
# tmred_df = pd.read_excel('/snfs1/Project/Cost_Effectiveness/dev/data/gbd/risk_data/risk_variables.xlsx')

# # dictionary to hold TMREDs
# risk_tmred = {}

# # save max and min TMREDs to dictionary (distributions are all uniform)
# for risk in ['metab_sbp','smoking']:
#     risk_tmred[risk] = tmred_df.loc[tmred_df.risk==risk,['tmred_dist','tmred_para1','tmred_para2','rr_scalar','inv_exp']]

# risk_tmred['metab_sbp']

# risk_tmrel = {}

# # draw from uniform distribution for each risk factor
# for risk in ['metab_sbp']:
#     risk_tmrel[risk] = np.random.uniform(low=risk_tmred[risk]['tmred_para1'],high=risk_tmred[risk]['tmred_para2'],size=1)[0]
#     risk_tmrel[risk] = ((risk_tmred[risk]['tmred_para1'].values.astype(float)
#                          + risk_tmred[risk]['tmred_para2'].values.astype(float))/2)[0]

# risk_tmrel['metab_sbp']


# 10. load_data_from_cache


memory = Memory(cachedir=get_cache_directory(), verbose=1)


def load_data_from_cache(funct, col_name, *args, src_column=None, **kwargs):
    """
    load_data_from_cache is a functor that will
    check a cache to see if data exists in that cache.
    If the data does not exist in the cache,
    load_data_from_cache will run a function (funct)
    with arguments (args,kwargs)

    Parameters
    ----------
    funct : str
        function to run if data is not already loaded into the cache
        (e.g. get_cause_deleted_mortality_rate)

    col_name : str
        rename the draw column to whichever column_name you want

    args,kwargs : int
        input the arguments required by the function (funct)
        (e.g. location_id, year_start, year_end)

    Returns
    -------
    df with input data for CEAM
    """

    # This causes the files that the cache writes to be both readable and
    # writeable by other users
    old_umask = os.umask(0)

    memoized_function = memory.cache(funct)
    function_output = memoized_function(*args, **kwargs)

    os.umask(old_umask)

    draw = config.run_configuration.draw_number

    if col_name:
        if src_column is not None:
            if isinstance(src_column, str):
                column_map = {src_column.format(draw=draw): col_name}
            else:
                column_map = {src.format(draw=draw):dest for src, dest in zip(src_column, col_name)}
        else:
            column_map = {'draw_{draw}'.format(draw=draw): col_name}

        # if 'parameter' is in columns, then keep it, else do not keep it (need parameter for the relative risk estimations)
        if 'parameter' in function_output.columns:
            keepcol = ['year_id', 'age', 'sex_id', 'parameter'] + list(column_map.keys())
        else:
            keepcol = ['year_id', 'age', 'sex_id'] + list(column_map.keys())

        function_output = function_output[keepcol]
        function_output = function_output.rename(columns=column_map)

        return normalize_for_simulation(function_output)
    return function_output


# 12. get_sbp_mean_sd

def get_sbp_mean_sd(location_id, year_start, year_end):
    ''' Returns a dataframe of mean and sd of sbp in LOG SPACE

    Parameters
    ----------
    location_id : int

    year_start : int

    year_end : int

    Returns
    -------
    df with mean and sd values in LOG space

    Notes
    -----
    Assumptions -- That people under age 25 have the TMRED SBP

    Questions -- We have estimates starting in the age 25-29 age group. Should we be using the midpoint or age 25 as the starting point?

    Unit test in place? -- Yes

    TODO: Might want to change the TMRED. Need to catch up with Stan regarding calculating TMREDs + write a function that will allow us to calculate TMREDs for a given risk.
    '''

    output_df = pd.DataFrame()
    sbp_dir = os.path.join(get_cache_directory(), 'sbp')

    draws = pd.DataFrame()

    for sex_id in [1, 2]:
        for year_id in np.arange(year_start, year_end + 1, 5):
            path = auxiliary_file_path('Systolic Blood Pressure Distributions',
                                     location_id=location_id,
                                     year_id=year_id,
                                     sex_id=sex_id)
            one_year_file = pd.read_stata(path)
            one_year_file['year_id'] = year_id
            one_year_file['sex_id'] = sex_id
            draws = draws.append(one_year_file)

        #TODO: Need to rethink setting ages for this function. Since sbp estimates start for the age 25-29 group, it should start at age 25, not 27.5.
    draws = get_age_group_midpoint_from_age_group_id(draws)

    draws = expand_ages(draws)

    # set index
    draws.set_index(['year_id', 'sex_id', 'age'], inplace=True)

    # set nulls to be 1 to keep from messing up the math below. the nulls are the younger age groups (simulants less than 27.5 years old) and they'll get an sbp of 112 and an sd of .001 because we want them to be at the TMRED
    draws[['exp_mean_{}'.format(i) for i in range(0,1000)]] = draws[['exp_mean_{}'.format(i) for i in range(0,1000)]].fillna(value=1) 
    draws[['exp_sd_{}'.format(i) for i in range(0,1000)]] = draws[['exp_sd_{}'.format(i) for i in range(0,1000)]].fillna(value=1)

    # FIXME: This process does produce a df that has null values for simulants under 27.5 years old for the exp_mean and exp_sd cols. Dont think this will affect anything but may be worth fixing        
    exp_mean = draws[['exp_mean_{}'.format(i) for i in range(0,1000)]].values
    exp_sd = draws[['exp_sd_{}'.format(i) for i in range(0,1000)]].values

    mean_df = pd.DataFrame(np.log(exp_mean), columns=['log_mean_{}'.format(i) for i in range(1000)], index=draws.index)
    sd_df = pd.DataFrame(np.divide(exp_sd, exp_mean), columns=['log_sd_{}'.format(i) for i in range(1000)], index=draws.index)

    output_df = mean_df.join(sd_df)

    for i in range(0,1000):
        output_df.loc[pd.IndexSlice[output_df.index.levels[2] < 27.5], 'log_mean_{}'.format(i)] = np.log(112)
        output_df.loc[pd.IndexSlice[output_df.index.levels[2] < 27.5], 'log_sd_{}'.format(i)] = .001

    output_df = output_df.reset_index()

    # assert an error if there are duplicate rows
    assert output_df.duplicated(['age', 'year_id', 'sex_id']).sum(
    ) == 0, "there are duplicates in the dataframe that get_sbp_mean_sd just tried to output. make sure what youre pulling from /share/epi/risk/paf/metab_sbp_interm/ is correct"

    keepcol = ['year_id', 'sex_id', 'age']
    keepcol.extend(('log_mean_{i}'.format(i=i) for i in range(0, 1000)))
    keepcol.extend(('log_sd_{i}'.format(i=i) for i in range(0, 1000)))

    return output_df[keepcol].sort_values(by=['year_id', 'age', 'sex_id'])

# 13 get_angina_proportions


def get_angina_proportions():
    '''Format the angina proportions so that we can use them in CEAM.
    This is messy. The proportions were produced by Catherine Johnson.
    The proportion differs by age, but not by sex, location, or time.
    This will likely change post GBD-2016.

    Parameters
    ----------
    location_id : int
        location_id takes same location_id values as are used for GBD

    year_start : int
        year_start is the year in which you want to start the simulation


    Returns
    -------
    df with year_id, sex_id, age and 1k draws

    Notes
    -----
    Assumptions -- The file does not have estimates for people under age 20. I've set the proportions for people under age 20 to be the same as the proportion for people that are 20 years old. This shouldn't have much of an impact on anything, since we don't expect for people under age 20 to have heart attacks.

    Questions -- Is it valid to assign the angina proportion for 20 year olds to be the angina proportions for people under the age of 20? Who should we talk to about having these proportions stored in a better place (e.g. the database)? Who should we talk to about ensuring that this file doesn't move? How can we ensure that the file is updated if need be?

    Unit test in place? -- Yes
    '''

    # TODO: Need to figure out a way to check to see if this file is ever updated. Would be nice if we could think of a better way to make sure we're using the most up to date data.
    with open_auxiliary_file('Angina Proportions') as f:
        ang = pd.read_csv(f)

    # not sure why income is included in this file. estimates are the same for high and low income countries. we'll filter
    # on high income to get rid of the superfluous rows.
    ang = ang.query("income == 'high'")    

    ang = get_age_group_midpoint_from_age_group_id(ang)

    # we don't have estimates under age 22.5, so I'm filling all ages under
    # 20 with the same proportion that we have for 20 year olds
    # TODO: Should check this assumption w/ Abie
    # creating a copy of ang to use pd.get_value
    ang_copy = ang.set_index('age').copy()  

    # values are same for each sex, so we can grab the value 
    # for the lowest age from either sex to apply to the younger age 
    # groups for which we do not have data
    value_at_youngest_age_for_which_we_have_data = ang_copy.query("sex_id == 1").get_value(22.5, 'angina_prop')

    total_ang = pd.DataFrame()

    # the data is not year specific. we manually add year_id values here
    # TODO: Probably a more sophisticated way to do this
    for year in [1990, 1995, 2000, 2005, 2010, 2013, 2015]: 
        one_year = ang.copy()
        one_year['year_id'] = year
        total_ang = total_ang.append(one_year)    

    total_ang = total_ang[['year_id', 'sex_id', 'age', 'angina_prop']]

    total_ang = total_ang.apply(lambda x: x.fillna(value_at_youngest_age_for_which_we_have_data), axis=0)

    return total_ang


# 14. get_disability_weight

<<<<<<< HEAD

=======
# TODO: Figure out if sequela can have multiple healthstate ids and change this function if necessary
# TODO: Make a wrapper for this function in the __init__ file. We want this function output to be cached
>>>>>>> 6d57fa26
def get_disability_weight(draw_number, dis_weight_modelable_entity_id=None, healthstate_id=None):
    """Returns a dataframe with disability weight draws for a given healthstate id

    Parameters
    ----------
    draw_number: int
        GBD draw to pull data for

    dis_weight_modelable_entity_id : int

    Returns
    -------
    df with disability weight draws

    Notes
    -----
    Assumptions -- None

    Questions -- How can IHME create a more systematic way for access this data? The current way (looking in one csv prepared by central comp and then checking another if the draws are not in the first csv) is pretty disorganized. Since many disability weights are going to be updated in 2016, these files may move. I would propose that we ask central comp to store the disability weights in the database.

    Unit test in place? -- Yes
    """

    if healthstate_id is None:
        healthstate_id = get_healthstate_id(dis_weight_modelable_entity_id)

    with open_auxiliary_file('Disability Weights') as f:
        dws_look_here_first = pd.read_csv(f)

    with open_auxiliary_file('Combined Disability Weights') as f:
        dws_look_here_second = pd.read_csv(f)

    if healthstate_id in dws_look_here_first.healthstate_id.tolist():
        df = dws_look_here_first.query("healthstate_id == @healthstate_id").copy()
        df['modelable_entity_id'] = dis_weight_modelable_entity_id

    elif healthstate_id in dws_look_here_second.healthstate_id.tolist():
        df = dws_look_here_second.query("healthstate_id == @healthstate_id").copy()
        df['modelable_entity_id'] = dis_weight_modelable_entity_id

    # TODO: Need to confirm with someone on central comp that all 'asymptomatic' sequala get this healthstate_id
    elif healthstate_id == 799:
        df = pd.DataFrame({'healthstate_id':[799], 'healthstate': ['asymptomatic'], 'modelable_entity_id':[dis_weight_modelable_entity_id], 'draw{}'.format(draw_number) : [0]})
    else:
        raise ValueError("""the modelable entity id {m} has a healthstate_id of {h}. it looks like there 
        are no draws for this healthstate_id in the csvs that get_healthstate_id_draws checked.
        look in this folder for the draws for healthstate_id{h}: /home/j/WORK/04_epi/03_outputs/01_code/02_dw/03_custom.
        if you can't find draws there, talk w/ central comp""".format(m=dis_weight_modelable_entity_id, h=healthstate_id)) 

    return df['draw{}'.format(draw_number)].iloc[0]


# 15. get_asympt_ihd_proportions


def get_asympt_ihd_proportions(location_id, year_start, year_end, draw_number):
    """
    Gets the proportion of post-mi simulants that will get asymptomatic ihd.
    Proportion that will get asymptomatic ihd is equal to 1 - proportion of 
    mi 1 month survivors that get angina + proportion of mi 1 month survivors
    that get heart failure

    Parameters
    ----------
    Feed in parameters required by get_post_mi_heart_failure_proportion_draws and get_angina_proportion_draws

    Returns
    -------
    df with post-mi asymptomatic ihd proportions

    Notes
    -----
    Assumptions -- That all people who survive a heart attack then get one of asymptomatic ihd, heart failure, or angina

    Questions -- None

    Unit test in place? -- Yes
    """

    hf_prop_df = get_post_mi_heart_failure_proportion_draws(location_id, year_start, year_end, draw_number)

    angina_prop_df = get_angina_proportions()

    merged = pd.merge(hf_prop_df, angina_prop_df, on=['age', 'year_id', 'sex_id'])

    merged = merged.set_index(['year_id', 'sex_id', 'age'])

    hf_values = merged[['draw_{}'.format(i) for i in range(0, 1000)]].values
    angina_values = merged[['angina_prop']].values

    # TODO: RAISE AN ERROR IF PROPORTIONS ARE GREATER THAN 1 FOR NOW. MAY WANT TO DELETE
    # ERROR IN THE FUTURE AND SCALE DOWN TO 1 INSTEAD
    # assert all(hf_values + angina_values) <= 1, "post mi proportions cannot be gt 1"      

    asympt_prop_df = pd.DataFrame(1 - hf_values - angina_values, columns=['asympt_prop_{}'.format(i) for i in range(1000)], index=merged.index)

    keepcol = ['year_id', 'sex_id', 'age']
    keepcol.extend(('asympt_prop_{i}'.format(i=i) for i in range(0, 1000)))

    return asympt_prop_df.reset_index()[keepcol] 


def get_age_specific_fertility_rates(location_id, year_start, year_end):
    #TODO: I'm loading this from disk because central comp doesn't have a good
    # tool for ingesting covariates from python and I don't feel like writing
    # any more stata. They say there should be something in a couple of weeks
    # and we should switch to it asap. -Alec 11/01/2016
    with open_auxiliary_file('Age-Specific Fertility Rates') as f:
        asfr = pd.read_csv(f)

    asfr = asfr.query('location_id == @location_id and year_id >= @year_start and year_id <= @year_end')
    asfr = get_age_group_midpoint_from_age_group_id(asfr)

    return asfr

<<<<<<< HEAD

=======
# TODO: Need to add a test to make sure that unattributed burden is accurately captured
>>>>>>> 6d57fa26
def get_etiology_pafs(location_id, year_start, year_end, risk_id, cause_id, gbd_round_id, draw_number):
    """
    Parameters
    ----------
    location_id : int
        location_id takes same location_id values as are used for GBD

    year_start : int, year
        year_start is the year in which you want to start the simulation

    year_end : int, end year
        year_end is the year in which you want to end the simulation

    risk_id: int or str, risk id
        risk_id takes same risk_id values as are used for GBD or "unattributed"

    cause_id: int, cause id
        cause_id takes same cause_id values as are used for GBD

    gbd_round_id: int
        GBD round to pull data for

    draw_number: int
        GBD draw to pull data for

    -------
    Returns
        df with columns year_id, sex_id, age, val, upper, and lower

    """
    # For some of the diarrhea etiologies, PAFs are negative. Wouldn't make sense for the simulation to use negative pafs (i.e. incidence * PAF returns a negative incidence if PAF is negative), so we'll clip to 0. Guessing that any other diseases that deal with etiologies in the future won't need to be treated this way. --EM 12/13
    # uses get pafs, but then scales the negative pafs to 0. the diarrhea team has some pafs that are negative because they wanted to include full uncertainty. this seems implausible in the real world, unless one is arguing that some pathogens have a protective effect
<<<<<<< HEAD

    eti_pafs = get_pafs(location_id, year_start, year_end, risk_id, cause_id, gbd_round_id=gbd_round_id, draw_number=draw_number)
=======
    if risk_id != 'unattributed':
        eti_pafs = get_pafs(location_id, year_start, year_end, risk_id, cause_id, gbd_round_id, draw_number, 'morbidity')
 
    elif risk_id == 'unattributed':
        dict_of_etiologies_and_eti_risks = {'cholera': 173, 
                                     'other_salmonella': 174, 
                                     'shigellosis': 175, 
                                     'EPEC': 176, 
                                     'ETEC': 177, 
                                     'campylobacter': 178, 
                                     'amoebiasis': 179, 
                                     'cryptosporidiosis': 180, 
                                     'rotaviral_entiritis': 181, 
                                     'aeromonas': 182, 
                                     'clostridium_difficile': 183, 
                                     'norovirus': 184, 
                                     'adenovirus': 185}

        all_dfs = pd.DataFrame()
        for value in dict_of_etiologies_and_eti_risks.values():
            # FIXME: Is it correct to have this function call itself? Seems strange
            df = get_etiology_pafs(location_id, year_start, year_end, value, cause_id, gbd_round_id, draw_number)
            all_dfs = all_dfs.append(df)

        grouped = all_dfs.groupby(['age', 'sex_id', 'year_id']).sum()

        pafs = grouped[['draw_{}'.format(i) for i in range(0, 1000)]].values
        eti_pafs = pd.DataFrame(1-pafs, columns=['draw_{}'.format(i) for i in range(0, 1000)], index=grouped.index)
        eti_pafs.reset_index(inplace=True)
    else:
        raise ValueError("get_etiology_pafs can take either a valid etiology_risk_id or 'unattributed'. the risk id that you supplied -- {} -- is invalid".format(risk_id))
>>>>>>> 6d57fa26

    # now make the negative etiology paf draws 0
    draws = eti_pafs._get_numeric_data()
    draws[draws < 0] = 0

    return eti_pafs


<<<<<<< HEAD
=======
def get_etiology_probability(etiology_name, location_id, year_start, year_end, draw_number):
    """
    Gets the proportion of diarrhea cases that are associated with a specific etiology

    Parameters
    ----------
    etiology_name: str
        etiology_name is the name of the etiology of interest

    location_id: int
        Location to pull data fol

    year_start: int
       Initial year

    year_end: int
       Final year

    draw_number: int
       GBD draw to pull data from

    Returns
    -------
    """

    etiology_df = pd.DataFrame()

    # TODO: Ask Chris T. if this works for cholera and c diff, since they are modeled differently than the other etiologies
    # TODO: Will want to cache this data in the future instead of pulling it from Chris Troeger's J Temp file
    etiology_proportion_draws = pd.read_stata("/home/j/temp/ctroeger/Diarrhea/DALYs/Draws/diarrhea_{}_eti_draw_proportion.dta".format(etiology_name))

    etiology_proportion_draws = etiology_proportion_draws.query("location_id == {}".format(location_id))

    etiology_proportion_draws = get_age_from_age_group_id(etiology_proportion_draws)

    for sex in (1, 2):
        one_sex = etiology_proportion_draws.query("sex_id == @sex")
        # TODO: Figure out if we want to get info from the config in this script or elsewhere
        one_sex = set_age_year_index(one_sex, 'early neonatal', 3, year_start , year_end)

        etiology_df = etiology_df.append(one_sex)

    etiology_df.reset_index(level=['age', 'year_id'], inplace=True)

    keepcol = ['year_id', 'sex_id', 'age', 'draw_{i}'.format(i=draw_number)]

    return etiology_df[keepcol]


>>>>>>> 6d57fa26
def get_etiology_specific_incidence(location_id, year_start, year_end, eti_risk_id, cause_id, me_id, gbd_round_id, draw_number):
    """
    Gets the paf of diarrhea cases that are associated with a specific etiology

    Parameters
    ----------
    location_id : int
        location_id takes same location_id values as are used for GBD

    year_start : int, year
        year_start is the year in which you want to start the simulation

    year_end : int, end year
        year_end is the year in which you want to end the simulation

    eti_risk_id: int, risk id
        eti_risk_id takes same rei id values as are used for GBD

    cause_id: int, cause id
        cause_id takes same cause_id values as are used for GBD

    me_id: int, modelable_entity_id
        me_id takes modelable entity id of a cause

    gbd_round_id: int
        GBD round to pull data for
    draw_number: int
        GBD draw to pull data for

    Returns
    -------
    A dataframe of etiology specific incidence draws.
        Column are age, sex_id, year_id, and {etiology_name}_incidence_{draw} (1k draws)
    """
    diarrhea_envelope_incidence = get_modelable_entity_draws(location_id, year_start, year_end,
                                                           measure=6, me_id=me_id) # measure=incidence, me_id=diarrhea envelope TODO: Make me_id an argument to be passed into the fucntion (i.e. make this function more flexible than just diarrhea)

    etiology_paf = get_etiology_pafs(location_id, year_start, year_end, eti_risk_id, cause_id, gbd_round_id, draw_number)

    # TODO: Figure out if the interpolation should happen before the merge or in the simulation
    # merge interpolated pafs and interpolated incidence
    etiology_specific_incidence= pd.merge(diarrhea_envelope_incidence, etiology_paf, on=['age', 'year_id', 'sex_id'],
                                          suffixes=('_envelope', '_pafs'))

    etiology_specific_incidence.set_index(['year_id', 'sex_id', 'age'], inplace=True)

    pafs = etiology_specific_incidence[['draw_{}_pafs'.format(i) for i in range(0, 1000)]].values
    envelope_incidence_draws = etiology_specific_incidence[['draw_{}_envelope'.format(i) for i in range(0, 1000)]].values
    output_df = pd.DataFrame(np.multiply(pafs, envelope_incidence_draws), columns=['draw_{}'.format(i) for i in range(0, 1000)], index=etiology_specific_incidence.index)

    return output_df.reset_index()


def get_etiology_specific_prevalence(location_id, year_start, year_end, eti_risk_id, cause_id, me_id, gbd_round_id, draw_number):
    """
    Gets draws of prevalence of diarrhea due to a specific specific etiology

    Parameters
    ----------
    location_id : int
        location_id takes same location_id values as are used for GBD

    year_start : int, year
        year_start is the year in which you want to start the simulation

    year_end : int, end year
        year_end is the year in which you want to end the simulation

    risk_id: int, risk id
        risk_id takes same risk_id values as are used for GBD

    cause_id: int, cause id
        cause_id takes same cause_id values as are used for GBD

    me_id: int, modelable_entity_id
        me_id takes modelable entity id of a cause

    gbd_round_id: int
        GBD round to pull data for

    draw_number: int
        GBD draw to pull data for

    Returns
    -------
    A dataframe of etiology specific prevalence draws. 
        Column are age, sex_id, year_id, and {etiology_name}_incidence_{draw} (1k draws)
    """
    diarrhea_envelope_prevalence = get_modelable_entity_draws(location_id, year_start, year_end,
                                                           measure=5, me_id=me_id) # measure=prevalence, me_id=diarrhea envelope

<<<<<<< HEAD
    etiology_paf = get_pafs(location_id, year_start, year_end, eti_risk_id, cause_id, gbd_round_id=gbd_round_id, draw_number=draw_number)
=======
    etiology_paf = get_etiology_pafs(location_id, year_start, year_end, eti_risk_id, cause_id, gbd_round_id=gbd_round_id, draw_number=draw_number)
>>>>>>> 6d57fa26

    etiology_specific_prevalence= pd.merge(diarrhea_envelope_prevalence, etiology_paf, on=['age', 'year_id', 'sex_id'], 
                                          suffixes=('_envelope', '_pafs'))

    etiology_specific_prevalence.set_index(['year_id', 'sex_id', 'age'], inplace=True)

    pafs = etiology_specific_prevalence[['draw_{}_pafs'.format(i) for i in range(0, 1000)]].values
    envelope_prevalence_draws = etiology_specific_prevalence[['draw_{}_envelope'.format(i) for i in range(0, 1000)]].values
    output_df = pd.DataFrame(np.multiply(pafs, envelope_prevalence_draws), columns=['draw_{}'.format(i) for i in range(0, 1000)], index=etiology_specific_prevalence.index)

    return output_df.reset_index()


# TODO: Write a test for this function
def get_severe_diarrhea_excess_mortality(excess_mortality_dataframe, severe_diarrhea_proportion):
    """
    Returns an excess mortality rate for severe diarrhea

    Parameters
    ----------
    excess_mortality_dataframe: pd.DataFrame
        excess mortality estimates for diarrhea from GBD

    draw_number: int
        specific draw number
    """
    excess_mortality_dataframe['rate'] = excess_mortality_dataframe['rate'] / severe_diarrhea_proportion
    return excess_mortality_dataframe


# TODO: Write a SQL query for get_covariate_estimates that returns a covariate id instead of covariate short name, because names are subject to change but ids should stay the same
# TODO: Also link that covariate id to a publication id, if possible
<<<<<<< HEAD
def get_covariate_estimates(covariate_name_short=None, location_id=-1, year_id=-1, sex_id=-1):
=======
def get_covariate_estimates(location_id, year_start, year_end, covariate_name_short):
>>>>>>> 6d57fa26
    """
    Gets covariate estimates for a specified location. Processes data to put in correct format for CEAM (i.e. gets estimates for all years/ages/ and both sexes.

    Parameters
    ----------
    location_id : int
        location_id takes same location_id values as are used for GBD

    covariate_short_name: str
        the covariate_short_name for the covariate of interest.
        you can look up covariate_short_names here: http://cn307.ihme.washington.edu:9998/
        (check the covariate_metadata_tab in website above)

    Returns
    -------
    A dataframe of covariate_estimates.
        Column are age, sex_id, year_id, and {etiology_name}_incidence_{draw} (1k draws)
    """
<<<<<<< HEAD
    # This import is not at global scope because I only want the dependency if cached data is unavailable
    from db_queries import get_covariate_estimates

    covariate_estimates = get_covariate_estimates(covariate_name_short=covariate_name_short,
                                                  covariate_id=None,
                                                  location_id=location_id,
                                                  year_id=year_id,
                                                  sex_id=sex_id,
                                                  age_group_id=-1,
                                                  model_version_id=None)
    return covariate_estimates
=======
    from db_queries import get_covariate_estimates # This import is not at global scope because I only want the dependency if cached data is unavailable

    covariate_estimates = get_covariate_estimates(covariate_name_short=covariate_name_short)

    covariate_estimates = covariate_estimates.query("location_id == @location_id")

    expanded_estimates = expand_ages_for_dfs_w_all_age_estimates(covariate_estimates)

    expanded_estimates = expanded_estimates.query("year_id >= @year_start and year_id <= @year_end")

    keepcols = ['location_id', 'year_id', 'sex_id', 'age', 'covariate_id', 'covariate_name_short', 'mean_value', 'lower_value', 'upper_value']

    return expanded_estimates[keepcols]
>>>>>>> 6d57fa26


# FIXME: Won't need function below once ORS exposure and RR estimates are uploaded to the database
def get_ors_exposure(location_id, year_start, year_end, draw_number):
    covariate_estimates_input = pd.read_csv("/share/epi/risk/bmgf/draws/exp/diarrhea_ors.csv")

    covariate_estimates = covariate_estimates_input.query("location_id == {}".format(location_id)).copy()

    expanded = expand_ages_for_dfs_w_all_age_estimates(covariate_estimates)

    expanded_estimates = expanded.query("year_id >= {ys} and year_id <= {ye}".format(ys = year_start, ye = year_end)).copy()

    keepcols = ['year_id', 'sex_id', 'age', 'cat1', 'cat2']

    expanded_estimates.rename(columns={'draw_{}'.format(draw_number): 'cat1'}, inplace=True)

    expanded_estimates['cat2'] = 1 - expanded_estimates['cat1']

    expanded_estimates = expanded_estimates[keepcols]

    return normalize_for_simulation(expanded_estimates)


def get_severity_splits(parent_meid, child_meid, draw_number):
    """
    Returns a severity split proportion for a given cause
    
    parent_meid: int, modelable_entity_id
        the modelable entity id for the severity split
    
    child_meid: int, modelable_entity_id
        the modelable entity id for the severity split
    
    draw_number: int
        specific draw number
        
    See also
    --------
    To determine parent and child meids, see here: http://dev-tomflem.ihme.washington.edu/sevsplits/editor
    If the severity splits that you are require are no in the filepath below, email central comp to ask them to create the splits
    """
    splits = pd.read_hdf("/share/epi/split_prop_draws_2016/{}/prop_draws.h5".format(parent_meid))

    # the splits don't always add up exactly to one, so I get the sum of the splits and then divide each split by the total to scale to 1
    total = splits[['draw_{}'.format(draw_number)]].sum()
    splits['scaled'] = splits['draw_{}'.format(draw_number)] / total.values
    
    splits = splits.query("child_meid == {}".format(child_meid))
    # TODO: Use get_value in line below
    return splits[["scaled"]].values.item(0)


# TODO: Write a test for get_rota_vaccine_coverage. Make sure values make sense for year/age in test, similar to get_relative_risk tests
def get_rota_vaccine_coverage(location_id, year_start, year_end, gbd_round_id):
    draws = get_draws('modelable_entity_id', 10596, location_ids=location_id, source='dismod', sex_ids=[1,2], age_group_ids=list(range(2,6)), gbd_round_id=gbd_round_id)

    draws = draws.query('year_id>={ys} and year_id<={ye}'.format(
                         ys=year_start, ye=year_end))

    draws = get_age_group_midpoint_from_age_group_id(draws)

    draws = expand_ages(draws)

    draws[['draw_{}'.format(i) for i in range(0,1000)]] = draws[['draw_{}'.format(i) for i in range(0,1000)]].fillna(value=0)

    keepcol = ['year_id', 'sex_id', 'age']
    keepcol.extend(('draw_{i}'.format(i=i) for i in range(0, 1000)))

    draws = draws[keepcol]

    # assert an error to make sure data is dense (i.e. no missing data)
    assert draws.isnull().values.any() == False, "there are nulls in the dataframe that get_rota_vaccine_coverage just tried to output. check that the cache to make sure the data you're pulling is correct"

    # assert an error if there are duplicate rows
    assert draws.duplicated(['age', 'year_id', 'sex_id']).sum(
    ) == 0, "there are duplicates in the dataframe that get_rota_vaccine_coverage just tried to output. check the cache to make sure that the data you're pulling is correct"

    return draws.sort_values(by=['year_id', 'age', 'sex_id'])
<|MERGE_RESOLUTION|>--- conflicted
+++ resolved
@@ -550,12 +550,8 @@
 
 
 @memory.cache
-<<<<<<< HEAD
 def get_cause_deleted_mortality_rate(location_id, year_start, year_end,
                                      list_of_csmrs, gbd_round_id, draw_number):
-=======
-def get_cause_deleted_mortality_rate(location_id, year_start, year_end, list_of_csmrs, gbd_round_id, draw_number):
->>>>>>> 6d57fa26
     '''Returns the cause-delted mortality rate for a given time period and location
 
     Parameters
@@ -588,16 +584,8 @@
     Unit test in place? -- Yes
     '''
 
-<<<<<<< HEAD
-
     all_cause_mr = normalize_for_simulation(get_all_cause_mortality_rate(
         location_id, year_start, year_end, gbd_round_id=gbd_round_id))
-=======
-    all_cause_mr = normalize_for_simulation(get_all_cause_mortality_rate(
-        location_id, year_start, year_end, gbd_round_id=gbd_round_id))
-    all_cause_mr = all_cause_mr[['age', 'sex', 'year', 'all_cause_mortality_rate_{}'.format(draw_number)]]
-    all_cause_mr.columns = ['age', 'sex', 'year', 'all_cause_mortality_rate']
->>>>>>> 6d57fa26
 
     all_cause_mr = all_cause_mr[['age', 'sex', 'year', 'all_cause_mortality_rate_{}'.format(draw_number)]]
     all_cause_mr.columns = ['age', 'sex', 'year', 'all_cause_mortality_rate']
@@ -704,14 +692,7 @@
 
     return output_df[keepcol]
 
-
-# 6. get_relative_risks
-
-<<<<<<< HEAD
 def get_relative_risks(location_id, year_start, year_end, risk_id, cause_id, gbd_round_id, draw_number, rr_type='morbidity'):
-=======
-def get_relative_risks(location_id, year_start, year_end, risk_id, cause_id, gbd_round_id, draw_number, rr_type):
->>>>>>> 6d57fa26
     """
     Parameters
     ----------
@@ -798,13 +779,8 @@
 
 # 7. get_pafs
 
-<<<<<<< HEAD
-
 def get_pafs(location_id, year_start, year_end, risk_id, cause_id,
              gbd_round_id, draw_number, paf_type='morbidity'):
-=======
-def get_pafs(location_id, year_start, year_end, risk_id, cause_id, gbd_round_id, draw_number, paf_type):
->>>>>>> 6d57fa26
     """
     Parameters
     ----------
@@ -851,7 +827,6 @@
     elif paf_type == 'mortality':
         measure_id = 1
     else:
-<<<<<<< HEAD
         raise ValueError('paf_type accepts one of two values, morbidity or mortality. you typed "{}" which is incorrect'.format(paf_type))
 
     age_groups = list(range(1,22))
@@ -864,12 +839,7 @@
         worker_count = 0
     else:
         worker_count = int((year_end - year_start)/5) # One worker per 5-year dalynator file
-=======
-        raise ValueError('paf_type accepts one of two values, morbidity or mortality. you typed "{}" which is incorrect'.format(rr_type))
-
-    age_groups = list(range(1,22))
-    worker_count = int((year_end - year_start)/5) # One worker per 5-year dalynator file
->>>>>>> 6d57fa26
+
     pafs = get_draws('cause_id', cause_id, location_ids=location_id, sex_ids=[1,2], year_ids=range(year_start, year_end+1), source='dalynator', age_group_ids=age_groups, measure_ids=measure_id, status='best', gbd_round_id=gbd_round_id, include_risks=True, num_workers=worker_count)
 
     keepcol = ['year_id', 'sex_id', 'age']
@@ -1245,12 +1215,8 @@
 
 # 14. get_disability_weight
 
-<<<<<<< HEAD
-
-=======
 # TODO: Figure out if sequela can have multiple healthstate ids and change this function if necessary
 # TODO: Make a wrapper for this function in the __init__ file. We want this function output to be cached
->>>>>>> 6d57fa26
 def get_disability_weight(draw_number, dis_weight_modelable_entity_id=None, healthstate_id=None):
     """Returns a dataframe with disability weight draws for a given healthstate id
 
@@ -1366,11 +1332,8 @@
 
     return asfr
 
-<<<<<<< HEAD
-
-=======
+
 # TODO: Need to add a test to make sure that unattributed burden is accurately captured
->>>>>>> 6d57fa26
 def get_etiology_pafs(location_id, year_start, year_end, risk_id, cause_id, gbd_round_id, draw_number):
     """
     Parameters
@@ -1403,10 +1366,6 @@
     """
     # For some of the diarrhea etiologies, PAFs are negative. Wouldn't make sense for the simulation to use negative pafs (i.e. incidence * PAF returns a negative incidence if PAF is negative), so we'll clip to 0. Guessing that any other diseases that deal with etiologies in the future won't need to be treated this way. --EM 12/13
     # uses get pafs, but then scales the negative pafs to 0. the diarrhea team has some pafs that are negative because they wanted to include full uncertainty. this seems implausible in the real world, unless one is arguing that some pathogens have a protective effect
-<<<<<<< HEAD
-
-    eti_pafs = get_pafs(location_id, year_start, year_end, risk_id, cause_id, gbd_round_id=gbd_round_id, draw_number=draw_number)
-=======
     if risk_id != 'unattributed':
         eti_pafs = get_pafs(location_id, year_start, year_end, risk_id, cause_id, gbd_round_id, draw_number, 'morbidity')
  
@@ -1438,7 +1397,7 @@
         eti_pafs.reset_index(inplace=True)
     else:
         raise ValueError("get_etiology_pafs can take either a valid etiology_risk_id or 'unattributed'. the risk id that you supplied -- {} -- is invalid".format(risk_id))
->>>>>>> 6d57fa26
+
 
     # now make the negative etiology paf draws 0
     draws = eti_pafs._get_numeric_data()
@@ -1447,58 +1406,6 @@
     return eti_pafs
 
 
-<<<<<<< HEAD
-=======
-def get_etiology_probability(etiology_name, location_id, year_start, year_end, draw_number):
-    """
-    Gets the proportion of diarrhea cases that are associated with a specific etiology
-
-    Parameters
-    ----------
-    etiology_name: str
-        etiology_name is the name of the etiology of interest
-
-    location_id: int
-        Location to pull data fol
-
-    year_start: int
-       Initial year
-
-    year_end: int
-       Final year
-
-    draw_number: int
-       GBD draw to pull data from
-
-    Returns
-    -------
-    """
-
-    etiology_df = pd.DataFrame()
-
-    # TODO: Ask Chris T. if this works for cholera and c diff, since they are modeled differently than the other etiologies
-    # TODO: Will want to cache this data in the future instead of pulling it from Chris Troeger's J Temp file
-    etiology_proportion_draws = pd.read_stata("/home/j/temp/ctroeger/Diarrhea/DALYs/Draws/diarrhea_{}_eti_draw_proportion.dta".format(etiology_name))
-
-    etiology_proportion_draws = etiology_proportion_draws.query("location_id == {}".format(location_id))
-
-    etiology_proportion_draws = get_age_from_age_group_id(etiology_proportion_draws)
-
-    for sex in (1, 2):
-        one_sex = etiology_proportion_draws.query("sex_id == @sex")
-        # TODO: Figure out if we want to get info from the config in this script or elsewhere
-        one_sex = set_age_year_index(one_sex, 'early neonatal', 3, year_start , year_end)
-
-        etiology_df = etiology_df.append(one_sex)
-
-    etiology_df.reset_index(level=['age', 'year_id'], inplace=True)
-
-    keepcol = ['year_id', 'sex_id', 'age', 'draw_{i}'.format(i=draw_number)]
-
-    return etiology_df[keepcol]
-
-
->>>>>>> 6d57fa26
 def get_etiology_specific_incidence(location_id, year_start, year_end, eti_risk_id, cause_id, me_id, gbd_round_id, draw_number):
     """
     Gets the paf of diarrhea cases that are associated with a specific etiology
@@ -1590,11 +1497,8 @@
     diarrhea_envelope_prevalence = get_modelable_entity_draws(location_id, year_start, year_end,
                                                            measure=5, me_id=me_id) # measure=prevalence, me_id=diarrhea envelope
 
-<<<<<<< HEAD
-    etiology_paf = get_pafs(location_id, year_start, year_end, eti_risk_id, cause_id, gbd_round_id=gbd_round_id, draw_number=draw_number)
-=======
     etiology_paf = get_etiology_pafs(location_id, year_start, year_end, eti_risk_id, cause_id, gbd_round_id=gbd_round_id, draw_number=draw_number)
->>>>>>> 6d57fa26
+
 
     etiology_specific_prevalence= pd.merge(diarrhea_envelope_prevalence, etiology_paf, on=['age', 'year_id', 'sex_id'], 
                                           suffixes=('_envelope', '_pafs'))
@@ -1627,11 +1531,9 @@
 
 # TODO: Write a SQL query for get_covariate_estimates that returns a covariate id instead of covariate short name, because names are subject to change but ids should stay the same
 # TODO: Also link that covariate id to a publication id, if possible
-<<<<<<< HEAD
+
 def get_covariate_estimates(covariate_name_short=None, location_id=-1, year_id=-1, sex_id=-1):
-=======
-def get_covariate_estimates(location_id, year_start, year_end, covariate_name_short):
->>>>>>> 6d57fa26
+
     """
     Gets covariate estimates for a specified location. Processes data to put in correct format for CEAM (i.e. gets estimates for all years/ages/ and both sexes.
 
@@ -1650,7 +1552,6 @@
     A dataframe of covariate_estimates.
         Column are age, sex_id, year_id, and {etiology_name}_incidence_{draw} (1k draws)
     """
-<<<<<<< HEAD
     # This import is not at global scope because I only want the dependency if cached data is unavailable
     from db_queries import get_covariate_estimates
 
@@ -1662,21 +1563,6 @@
                                                   age_group_id=-1,
                                                   model_version_id=None)
     return covariate_estimates
-=======
-    from db_queries import get_covariate_estimates # This import is not at global scope because I only want the dependency if cached data is unavailable
-
-    covariate_estimates = get_covariate_estimates(covariate_name_short=covariate_name_short)
-
-    covariate_estimates = covariate_estimates.query("location_id == @location_id")
-
-    expanded_estimates = expand_ages_for_dfs_w_all_age_estimates(covariate_estimates)
-
-    expanded_estimates = expanded_estimates.query("year_id >= @year_start and year_id <= @year_end")
-
-    keepcols = ['location_id', 'year_id', 'sex_id', 'age', 'covariate_id', 'covariate_name_short', 'mean_value', 'lower_value', 'upper_value']
-
-    return expanded_estimates[keepcols]
->>>>>>> 6d57fa26
 
 
 # FIXME: Won't need function below once ORS exposure and RR estimates are uploaded to the database

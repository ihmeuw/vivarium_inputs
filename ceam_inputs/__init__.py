--- conflicted
+++ resolved
@@ -289,20 +289,14 @@
     return output
 
 
-<<<<<<< HEAD
-def get_pafs(risk_id, cause_id):
-=======
 def get_pafs(risk_id, cause_id, paf_type='morbidity'):
->>>>>>> 6d57fa26
     location_id = config.simulation_parameters.location_id
     year_start, year_end = gbd_year_range()
     gbd_round_id = config.simulation_parameters.gbd_round_id
     draw_number = config.run_configuration.draw_number
-<<<<<<< HEAD
-    df = functions.load_data_from_cache(functions.get_pafs, col_name='PAF', location_id=location_id, year_start=year_start, year_end=year_end, risk_id=risk_id, cause_id=cause_id, gbd_round_id=gbd_round_id, draw_number=draw_number)
-=======
+
     df = functions.load_data_from_cache(functions.get_pafs, col_name='PAF', location_id=location_id, year_start=year_start, year_end=year_end, risk_id=risk_id, cause_id=cause_id, gbd_round_id=gbd_round_id, draw_number=draw_number, paf_type=paf_type)
->>>>>>> 6d57fa26
+
     df.metadata = {'risk_id': risk_id, 'cause_id': cause_id}
     return df
 
@@ -346,16 +340,6 @@
     return functions.load_data_from_cache(functions.get_age_specific_fertility_rates, col_name=['mean_value', 'lower_value', 'upper_value'], src_column=['mean_value', 'lower_value', 'upper_value'], location_id=location_id, year_start=year_start, year_end=year_end)
 
 
-<<<<<<< HEAD
-=======
-def get_etiology_probability(etiology_name):
-    location_id = config.simulation_parameters.location_id
-    year_start, year_end = gbd_year_range()
-    draw_number = config.run_configuration.draw_number
-    return functions.load_data_from_cache(functions.get_etiology_probability, etiology_name=etiology_name, location_id=location_id, year_start=year_start, year_end=year_end, draw_number=draw_number)
-
-
->>>>>>> 6d57fa26
 def get_etiology_specific_prevalence(eti_risk_id, cause_id, me_id):
     location_id = config.simulation_parameters.location_id
     year_start, year_end = gbd_year_range()
@@ -451,8 +435,6 @@
 def get_diarrhea_severity_split_excess_mortality(excess_mortality_dataframe, severity_split):
     return functions.get_diarrhea_severity_split_excess_mortality(excess_mortality_dataframe, severity_split)
 
-<<<<<<< HEAD
-
 def get_annual_live_births(location_id, year, sex_id=3):
     data = functions.load_data_from_cache(functions.get_covariate_estimates,
                                           covariate_name_short='live_births_by_sex',
@@ -461,6 +443,7 @@
                                           sex_id=sex_id,
                                           col_name=None)
     return data['mean_value']
+
 
 
 def get_ors_exposure():
@@ -558,19 +541,6 @@
 def assign_cause_at_beginning_of_simulation(population, location_id, year, states={}):
     return functions.assign_cause_at_beginning_of_simulation(population, location_id,
                                                              year, states=states)
-=======
-def get_covariate_estimates(covariate_name_short):
-    location_id = config.simulation_parameters.location_id
-    year_start, year_end = gbd_year_range()
-
-    return functions.load_data_from_cache(functions.get_covariate_estimates, location_id=location_id, year_start=year_start, year_end=year_end, covariate_name_short=covariate_name_short, col_name=None) 
-
-def get_ors_exposure():
-    location_id = config.simulation_parameters.location_id
-    year_start, year_end = gbd_year_range()
-    draw_number = config.run_configuration.draw_number
-
-    return functions.load_data_from_cache(functions.get_ors_exposure, location_id=location_id, year_start=year_start, year_end=year_end, draw_number=draw_number, col_name=None)
 
 
 def get_severity_splits(parent_meid, child_meid):
@@ -669,4 +639,3 @@
             gbd_round_id=gbd_round_id
         )
     return df
->>>>>>> 6d57fa26

--- conflicted
+++ resolved
@@ -293,14 +293,8 @@
 
 def get_pafs(risk_id, cause_id, paf_type='morbidity'):
     location_id = config.getint('simulation_parameters', 'location_id')
-<<<<<<< HEAD
-    year_start = config.getint('simulation_parameters', 'year_start')
-    year_end = config.getint('simulation_parameters', 'year_end')
+    year_start, year_end = gbd_year_range()
     df = functions.load_data_from_cache(functions.get_pafs, col_name='PAF', location_id=location_id, year_start=year_start, year_end=year_end, risk_id=risk_id, cause_id=cause_id, gbd_round_id=gbd_round_id, paf_type=paf_type)
-=======
-    year_start, year_end = gbd_year_range()
-    df = functions.load_data_from_cache(functions.get_pafs, col_name='PAF', location_id=location_id, year_start=year_start, year_end=year_end, risk_id=risk_id, cause_id=cause_id)
->>>>>>> 30524053
     df.metadata = {'risk_id': risk_id, 'cause_id': cause_id}
     return df
 

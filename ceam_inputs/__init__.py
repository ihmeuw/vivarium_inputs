from vivarium.config_tree import ConfigTree  # Just for typing info.

# Make these top level imports until external references can be removed.
from ceam_inputs.gbd_mapping import *

from ceam_inputs import core, gbd_ms_auxiliary_functions as aux, gbd_ms_functions as functions
from ceam_inputs.util import get_input_config


def _clean_and_filter_data(data, draw_number, column_name):
    key_cols = [c for c in data.columns if 'draw' not in c]
    data = data[key_cols + [f'draw_{draw_number}']]
    data = aux.get_age_group_midpoint_from_age_group_id(data)
    return functions.select_draw_data(data, draw_number, column_name)


####################################
# Measures for cause like entities #
####################################

def get_prevalence(entity, override_config=None):
    config = get_input_config(override_config)
<<<<<<< HEAD
    data = core.get_prevalences([entity.gbd_id], [config.input_data.location_id])
    return _clean_and_filter_data(data, config.input_data.draw_number, 'prevalence')
=======
    return functions.get_cause_specific_mortality(cause_id=cause.gbd_id,
                                                  location_id=config.input_data.location_id,
                                                  gbd_round_id=config.input_data.gbd_round_id,
                                                  draw_number=config.run_configuration.input_draw_number)


def get_remission(cause, override_config=None):
    """Get remission rates for a modelable entity.

    Parameters
    ----------
    cause :  ceam_inputs.gbd_mapping.CauseLike
        A mapping of the GBD ids for a modelable entity onto its various measures.
    override_config :
        Any overrides to the input data configuration.

    Returns
    -------
    pandas.DataFrame
        Table with 'age', 'sex', 'year' and 'rate' columns
    """
    config = get_input_config(override_config)
    return _get_gbd_draws(modelable_entity=cause, measure='remission', column_name='remission', config=config)


# FIXME: Duration is not an actual gbd parameter, it's computed from remission.
# We should probably actually use the remission data.
def get_duration(cause, override_config=None):
    """Get duration times for a modelable entity.

    Parameters
    ----------
    cause :  ceam_inputs.gbd_mapping.CauseLike
        A mapping of the GBD ids for a modelable entity onto its various measures.
    override_config :
        Any overrides to the input data configuration.

    Returns
    -------
    pandas.DataFrame
        Table with 'age', 'sex', 'year' and 'duration' columns
    """
    _ = get_input_config(override_config)
    if cause.duration is UNKNOWN:
        raise UnknownEntityError('No mapping exists for cause {} and measure {}'.format(cause.name, 'duration'))
    else:
        return pd.Timedelta(days=cause.duration)


def get_proportion(modelable_entity, override_config=None):
    """Get proportion data for a modelable entity. This is used for entities that represent
    outcome splits like severities of heart failure after an infarction.

    Parameters
    ----------
    modelable_entity : ceam_inputs.gbd_mapping.CauseLike
        A mapping of the GBD ids for a modelable entity onto its various measures.
    override_config :
        Any overrides to the input data configuration.

    Returns
    -------
    pandas.DataFrame
        Table with 'age', 'sex', 'year' and 'proportion' columns
    """
    config = get_input_config(override_config)
    return _get_gbd_draws(modelable_entity=modelable_entity,  measure='proportion',
                          column_name='proportion', config=config)

>>>>>>> c04e0261


def get_incidence(entity, override_config: ConfigTree=None):
    config = get_input_config(override_config)
    data = core.get_incidences([entity.gbd_id], [config.input_data.location_id])
    return _clean_and_filter_data(data, config.input_data.draw_number, 'rate')


def get_remission(cause, override_config=None):
    config = get_input_config(override_config)
    data = core.get_remissions([cause], [config.input_data.location_id])
    return _clean_and_filter_data(data, config.input_data.draw_number, 'rate')


def get_cause_specific_mortality(cause, override_config=None):
    config = get_input_config(override_config)
    data = core.get_cause_specific_mortalities([cause], [config.input_data.location_id])
    return _clean_and_filter_data(data, config.input_data.draw_number, 'rate')


def get_excess_mortality(cause, override_config: ConfigTree=None):
    config = get_input_config(override_config)
    data = core.get_excess_mortalities([cause], [config.input_data.location_id])
    return _clean_and_filter_data(data, config.input_data.draw_number, 'rate')


# FIXME: This function almost certainly will not work.
def get_disability_weight(sequela, override_config=None):
    config = get_input_config(override_config)
    data = core.get_disability_weights([sequela], [config.input_data.location_id])
    return _clean_and_filter_data(data, config.input_data.draw_number, 'disability_weight')


####################################
# Measures for risk like entities  #
####################################


def get_relative_risks(entity, cause, override_config=None):
    config = get_input_config(override_config)
    data = core.get_relative_risks([entity], [config.input_data.location_id])
    data = data[data['cause_id'] == cause.gbd_id]
    return _clean_and_filter_data(data, config.input_data.draw_number, 'relative_risk')


def get_exposure_mean(risk, override_config=None):
    config = get_input_config(override_config)
    data = core.get_exposure_means([risk], [config.input_data.location_id])
    return _clean_and_filter_data(data, config.input_data.draw_number, 'exposure_mean')


def get_exposure_standard_deviation(risk, override_config=None):
    config = get_input_config(override_config)
<<<<<<< HEAD
    data = core.get_exposure_standard_deviations([risk], [config.input_data.location_id])
    return _clean_and_filter_data(data, config.input_data.draw_number, 'exposure_standard_deviation')
=======
    return functions.get_post_mi_heart_failure_proportion_draws(location_id=config.input_data.location_id,
                                                                gbd_round_id=config.input_data.gbd_round_id,
                                                                draw_number=config.run_configuration.input_draw_number)

>>>>>>> c04e0261


def get_population_attributable_fraction(entity, cause, override_config=None):
    config = get_input_config(override_config)
    data = core.get_population_attributable_fractions([entity], [config.input_data.location_id])
    data = data[data['cause_id'] == cause.gbd_id]
    return _clean_and_filter_data(data, config.input_data.draw_number, 'population_attributable_fraction')


def get_ensemble_weights(risk, override_config=None):
    config = get_input_config(override_config)
<<<<<<< HEAD
    return core.get_ensemble_weights([risk], [config.input_data.location_id])
=======
    return functions.get_asympt_ihd_proportions(location_id=config.input_data.location_id,
                                                gbd_round_id=config.input_data.gbd_round_id,
                                                draw_number=config.run_configuration.input_draw_number)


# FIXME: The access pattern is incorrect here.  No one should be explicitly passing in location ids.
# It's a bit bigger to fix than I want to deal with right now.  -J.C. 09/20/17
def get_subregions(location_id, override_config=None):
    """Gets a list of subregions associated with the given location.

    Parameters
    ----------
    location_id: int
    override_config :
        Any overrides to the input data configuration.

    Returns
    -------
    [int]
        Subregions of the given location.
    """
    _ = get_input_config(override_config)
    return gbd.get_subregions(location_id)


def get_severity_splits(parent, child, override_config=None):
    """Gets the proportion of the parent cause cases represented by the child cause.

    Parameters
    ----------
    parent: ceam_inputs.gbd_mapping.Cause
    child: ceam_inputs.gbd_mapping.CauseLike
    override_config :
        Any overrides to the input data configuration.

    Returns
    -------
    pandas.DataFrame
    """
    config = get_input_config(override_config)
    return functions.get_severity_splits(parent_meid=parent.incidence,
                                         child_meid=child.proportion,
                                         gbd_round_id=config.input_data.gbd_round_id,
                                         draw_number=config.run_configuration.input_draw_number)

>>>>>>> c04e0261


def get_mediation_factors(risk, cause, override_config=None):
    config = get_input_config(override_config)
    data = core.get_mediation_factors([risk], [config.input_data.location_id])
    return data[data['cause_id'] == cause.gbd_id]


def get_risk_correlation_matrices(override_config=None):
    config = get_input_config(override_config)
    return core.get_risk_correlation_matrices([config.input_data.location_id])

#######################
# Other kinds of data #
#######################


def get_populations(override_config=None):
    config = get_input_config(override_config)
    return core.get_populations([config.input_data.location_id])


def get_age_bins():
    return core.get_age_bins()


def get_life_table(override_config=None):
    config = get_input_config(override_config)
    return core.get_life_tables([config.input_data.location_id])


def get_subregions(override_config=None):
    config = get_input_config(override_config)
    return core.get_subregions([config.input_data.location_id])


def get_outpatient_visit_costs(override_config=None):
    config = get_input_config(override_config)
    return core.get_costs([healthcare_entities.outpatient_visits], [config.input_data.location_id])


def get_inpatient_visit_costs(override_config=None):
    config = get_input_config(override_config)
    return core.get_costs([healthcare_entities.inpatient_visits], [config.input_data.location_id])


def get_hypertension_drug_costs(override_config=None):
    config = get_input_config(override_config)
    return core.get_costs([treatment_technologies.hypertension_drugs], [config.input_data.location_id])


def get_age_specific_fertility_rates(override_config=None):
    config = get_input_config(override_config)
    return core.get_covariate_estimates([covariates.age_specific_fertility_rate], [config.input_data.location_id])


def get_live_births_by_sex(override_config=None):
    config = get_input_config(override_config)
    return core.get_covariate_estimates([covariates.live_births_by_sex], [config.input_data.location_id])


def get_dtp3_coverage(override_config=None):
    config = get_input_config(override_config)
    return core.get_covariate_estimates([covariates.dtp3_coverage_proportion], [config.input_data.location_id])


def get_protection(treatment_technology, override_config=None):
    config = get_input_config(override_config)
    data = core.get_protection([treatment_technology], [config.input_data.location_id])
    data = data[['location_id', 'measure', 'treatment_technology', f'draw_{config.input_data.draw_number}']]
    return data.rename(columns={f'draw_{config.input_data.draw_number}': 'protection'})


def get_healthcare_annual_visits(healthcare_entity, ovverride_config=None):
    config = get_input_config(override_config)
    data = core.get_healthcare_annual_visits([healthcare_entity], [config.inupt_data.location_id])
    return _clean_and_filter_data(data, config.input_data.draw_number, 'annual_visits')<|MERGE_RESOLUTION|>--- conflicted
+++ resolved
@@ -20,80 +20,9 @@
 
 def get_prevalence(entity, override_config=None):
     config = get_input_config(override_config)
-<<<<<<< HEAD
     data = core.get_prevalences([entity.gbd_id], [config.input_data.location_id])
     return _clean_and_filter_data(data, config.input_data.draw_number, 'prevalence')
-=======
-    return functions.get_cause_specific_mortality(cause_id=cause.gbd_id,
-                                                  location_id=config.input_data.location_id,
-                                                  gbd_round_id=config.input_data.gbd_round_id,
-                                                  draw_number=config.run_configuration.input_draw_number)
 
-
-def get_remission(cause, override_config=None):
-    """Get remission rates for a modelable entity.
-
-    Parameters
-    ----------
-    cause :  ceam_inputs.gbd_mapping.CauseLike
-        A mapping of the GBD ids for a modelable entity onto its various measures.
-    override_config :
-        Any overrides to the input data configuration.
-
-    Returns
-    -------
-    pandas.DataFrame
-        Table with 'age', 'sex', 'year' and 'rate' columns
-    """
-    config = get_input_config(override_config)
-    return _get_gbd_draws(modelable_entity=cause, measure='remission', column_name='remission', config=config)
-
-
-# FIXME: Duration is not an actual gbd parameter, it's computed from remission.
-# We should probably actually use the remission data.
-def get_duration(cause, override_config=None):
-    """Get duration times for a modelable entity.
-
-    Parameters
-    ----------
-    cause :  ceam_inputs.gbd_mapping.CauseLike
-        A mapping of the GBD ids for a modelable entity onto its various measures.
-    override_config :
-        Any overrides to the input data configuration.
-
-    Returns
-    -------
-    pandas.DataFrame
-        Table with 'age', 'sex', 'year' and 'duration' columns
-    """
-    _ = get_input_config(override_config)
-    if cause.duration is UNKNOWN:
-        raise UnknownEntityError('No mapping exists for cause {} and measure {}'.format(cause.name, 'duration'))
-    else:
-        return pd.Timedelta(days=cause.duration)
-
-
-def get_proportion(modelable_entity, override_config=None):
-    """Get proportion data for a modelable entity. This is used for entities that represent
-    outcome splits like severities of heart failure after an infarction.
-
-    Parameters
-    ----------
-    modelable_entity : ceam_inputs.gbd_mapping.CauseLike
-        A mapping of the GBD ids for a modelable entity onto its various measures.
-    override_config :
-        Any overrides to the input data configuration.
-
-    Returns
-    -------
-    pandas.DataFrame
-        Table with 'age', 'sex', 'year' and 'proportion' columns
-    """
-    config = get_input_config(override_config)
-    return _get_gbd_draws(modelable_entity=modelable_entity,  measure='proportion',
-                          column_name='proportion', config=config)
-
->>>>>>> c04e0261
 
 
 def get_incidence(entity, override_config: ConfigTree=None):
@@ -147,15 +76,9 @@
 
 def get_exposure_standard_deviation(risk, override_config=None):
     config = get_input_config(override_config)
-<<<<<<< HEAD
     data = core.get_exposure_standard_deviations([risk], [config.input_data.location_id])
     return _clean_and_filter_data(data, config.input_data.draw_number, 'exposure_standard_deviation')
-=======
-    return functions.get_post_mi_heart_failure_proportion_draws(location_id=config.input_data.location_id,
-                                                                gbd_round_id=config.input_data.gbd_round_id,
-                                                                draw_number=config.run_configuration.input_draw_number)
 
->>>>>>> c04e0261
 
 
 def get_population_attributable_fraction(entity, cause, override_config=None):
@@ -167,55 +90,7 @@
 
 def get_ensemble_weights(risk, override_config=None):
     config = get_input_config(override_config)
-<<<<<<< HEAD
     return core.get_ensemble_weights([risk], [config.input_data.location_id])
-=======
-    return functions.get_asympt_ihd_proportions(location_id=config.input_data.location_id,
-                                                gbd_round_id=config.input_data.gbd_round_id,
-                                                draw_number=config.run_configuration.input_draw_number)
-
-
-# FIXME: The access pattern is incorrect here.  No one should be explicitly passing in location ids.
-# It's a bit bigger to fix than I want to deal with right now.  -J.C. 09/20/17
-def get_subregions(location_id, override_config=None):
-    """Gets a list of subregions associated with the given location.
-
-    Parameters
-    ----------
-    location_id: int
-    override_config :
-        Any overrides to the input data configuration.
-
-    Returns
-    -------
-    [int]
-        Subregions of the given location.
-    """
-    _ = get_input_config(override_config)
-    return gbd.get_subregions(location_id)
-
-
-def get_severity_splits(parent, child, override_config=None):
-    """Gets the proportion of the parent cause cases represented by the child cause.
-
-    Parameters
-    ----------
-    parent: ceam_inputs.gbd_mapping.Cause
-    child: ceam_inputs.gbd_mapping.CauseLike
-    override_config :
-        Any overrides to the input data configuration.
-
-    Returns
-    -------
-    pandas.DataFrame
-    """
-    config = get_input_config(override_config)
-    return functions.get_severity_splits(parent_meid=parent.incidence,
-                                         child_meid=child.proportion,
-                                         gbd_round_id=config.input_data.gbd_round_id,
-                                         draw_number=config.run_configuration.input_draw_number)
-
->>>>>>> c04e0261
 
 
 def get_mediation_factors(risk, cause, override_config=None):
@@ -289,7 +164,7 @@
     return data.rename(columns={f'draw_{config.input_data.draw_number}': 'protection'})
 
 
-def get_healthcare_annual_visits(healthcare_entity, ovverride_config=None):
+def get_healthcare_annual_visits(healthcare_entity, override_config=None):
     config = get_input_config(override_config)
     data = core.get_healthcare_annual_visits([healthcare_entity], [config.inupt_data.location_id])
     return _clean_and_filter_data(data, config.input_data.draw_number, 'annual_visits')
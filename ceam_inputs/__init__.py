import os

from ceam import config
_config_path = os.path.join(os.path.abspath(os.path.dirname(__file__)), 'gbd_config.yaml')
config.load(_config_path, layer='base', source=_config_path)

import joblib
from joblib import Memory

import pandas as pd
from datetime import datetime

from ceam_inputs import gbd_ms_functions as functions
from ceam_inputs import distributions
from ceam_inputs.util import get_cache_directory, gbd_year_range
from ceam_inputs.gbd_mapping import meid

memory = Memory(cachedir=get_cache_directory(), verbose=1)

from ceam_public_health.util.risk import RiskEffect



def get_excess_mortality(modelable_entity_id):
    """Get excess mortality associated with a modelable entity.

    Parameters
    ----------
    modelable_entity_id : int
                          The entity to retrieve

    Returns
    -------
    pandas.DataFrame
        Table with 'age', 'sex', 'year' and 'rate' columns
    """
    year_start, year_end = gbd_year_range()

    df = functions.load_data_from_cache(
            functions.get_modelable_entity_draws,
            'rate',
            location_id=config.simulation_parameters.location_id,
            year_start=year_start,
            year_end=year_end,
            measure=9,
            me_id=modelable_entity_id
        )
    df.metadata = {'modelable_entity_id': modelable_entity_id}
    return df

def get_incidence(modelable_entity_id):
    """Get incidence rates for a modelable entity.

    Parameters
    ----------
    modelable_entity_id : int
                          The entity to retrieve

    Returns
    -------
    pandas.DataFrame
        Table with 'age', 'sex', 'year' and 'rate' columns
    """
    year_start, year_end = gbd_year_range()

    df = functions.load_data_from_cache(
            functions.get_modelable_entity_draws,
            'rate',
            location_id=config.simulation_parameters.location_id,
            year_start=year_start,
            year_end=year_end,
            measure=6,
            me_id=modelable_entity_id
        )
    df.metadata = {'modelable_entity_id': modelable_entity_id}
    return df


def get_cause_specific_mortality(modelable_entity_id):
    """Get excess mortality associated with a modelable entity.

    Parameters
    ----------
    modelable_entity_id : int
                          The entity to retrieve

    Returns
    -------
    pandas.DataFrame
        Table with 'age', 'sex', 'year' and 'rate' columns
    """
    year_start, year_end = gbd_year_range()

    df = functions.load_data_from_cache(
            functions.get_modelable_entity_draws, 'rate',
            location_id=config.simulation_parameters.location_id,
            year_start=year_start,
            year_end=year_end,
            measure=15,
            me_id=modelable_entity_id
        )
    df.metadata = {'modelable_entity_id': modelable_entity_id}
    return df


def get_remission(modelable_entity_id):
    """Get remission rates for a modelable entity.

    Parameters
    ----------
    modelable_entity_id : int
                          The entity to retrieve

    Returns
    -------
    pandas.DataFrame
        Table with 'age', 'sex', 'year' and 'rate' columns
    """
    year_start, year_end = gbd_year_range()

    df = functions.load_data_from_cache(
            functions.get_modelable_entity_draws, 'remission',
            location_id=config.simulation_parameters.location_id,
            year_start=year_start,
            year_end=year_end,
            measure=7,
            me_id=modelable_entity_id
        )
    df.metadata = {'modelable_entity_id': modelable_entity_id}
    return df


def get_duration_in_days(modelable_entity_id):
    """Get duration of disease for a modelable entity in days.

    Parameters
    ----------
    modelable_entity_id : int
                          The entity to retrieve

    Returns
    -------
    pandas.DataFrame
        Table with 'age', 'sex', 'year' and 'duration' columns
    """

    remission = get_remission(modelable_entity_id)

    duration = remission.copy()

    duration['duration'] = (1 / duration['remission']) *365

    duration.metadata = {'modelable_entity_id': modelable_entity_id}

    return duration[['year', 'age', 'duration', 'sex']]


def get_continuous(modelable_entity_id):
    """Get the continuous measure from a modelable entity. This measure is used
    for things like the distribution of BMI in a population.

    Parameters
    ----------
    modelable_entity_id : int
                          The entity to retrieve

    Returns
    -------
    pandas.DataFrame
        Table with 'age', 'sex', 'year' and 'value' columns
    """
    year_start, year_end = gbd_year_range()

    df = functions.load_data_from_cache(
            functions.get_modelable_entity_draws,
            'value',
            location_id=config.simulation_parameters.location_id,
            year_start=year_start,
            year_end=year_end,
            measure=19,
            me_id=modelable_entity_id
        )
    df.metadata = {'modelable_entity_id': modelable_entity_id}
    return df


def get_proportion(modelable_entity_id):
    """Get proportion data for a modelable entity. This is used for entities that represent
    outcome splits like severities of heart failure after an infarction.

    Parameters
    ----------
    modelable_entity_id : int
                          The entity to retrieve

    Returns
    -------
    pandas.DataFrame
        Table with 'age', 'sex', 'year' and 'proportion' columns
    """
    year_start, year_end = gbd_year_range()

    df = functions.load_data_from_cache(
            functions.get_modelable_entity_draws,
            'proportion',
            location_id=config.simulation_parameters.location_id,
            year_start=year_start,
            year_end=year_end,
            measure=18,
            me_id=modelable_entity_id
        )
    df.metadata = {'modelable_entity_id': modelable_entity_id}
    return df

@memory.cache
def get_age_bins():
    from db_tools import ezfuncs # This import is here to make the dependency on db_tools optional if the data is available from cache
    return ezfuncs.query('''select age_group_id, age_group_years_start, age_group_years_end, age_group_name from age_group''', conn_def='shared')

def get_prevalence(modelable_entity_id):
    """Get prevalence data for a modelable entity.

    Parameters
    ----------
    modelable_entity_id : int
                          The entity to retrieve

    Returns
    -------
    pandas.DataFrame
        Table with 'age', 'sex', 'year' and 'prevalence' columns
    """
    year_start, year_end = gbd_year_range()

    df = functions.load_data_from_cache(
            functions.get_modelable_entity_draws,
            'prevalence',
            location_id=config.simulation_parameters.location_id,
            year_start=year_start,
            year_end=year_end,
            measure=5,
            me_id=modelable_entity_id
        )
    df.metadata = {'modelable_entity_id': modelable_entity_id}
    return df


def get_disease_states(population, states):
    location_id = config.simulation_parameters.location_id
    year_start = config.simulation_parameters.year_start

    population = population.reset_index()
    population['simulant_id'] = population['index']
    condition_column = functions.load_data_from_cache(functions.assign_cause_at_beginning_of_simulation, col_name=None, simulants_df=population[['simulant_id', 'age', 'sex']], year_start=year_start, states=states)

    return condition_column


def get_cause_deleted_mortality_rate(list_of_csmrs):
    # This sort is a because we don't want the cache to invalidate when
    # the csmrs come in in different orders but they aren't hashable by
    # standard python so we can't put them in a set.
    list_of_csmrs = sorted(list_of_csmrs, key=lambda x: joblib.hash(x))
    location_id = config.simulation_parameters.location_id
    year_start, year_end = gbd_year_range()
    gbd_round_id = config.simulation_parameters.gbd_round_id
    draw_number = config.run_configuration.draw_number
    return functions.get_cause_deleted_mortality_rate(location_id=location_id, year_start=year_start, year_end=year_end, list_of_csmrs=list_of_csmrs, gbd_round_id=gbd_round_id, draw_number=draw_number)


def get_relative_risks(risk_id, cause_id, rr_type='morbidity'):
    location_id = config.simulation_parameters.location_id
    year_start, year_end = gbd_year_range()
    gbd_round_id = config.simulation_parameters.gbd_round_id
    draw_number = config.run_configuration.draw_number
    funct_output = functions.load_data_from_cache(functions.get_relative_risks, col_name='rr', src_column='rr_{draw}', location_id=location_id, year_start=year_start, year_end=year_end, risk_id=risk_id, cause_id=cause_id, gbd_round_id=gbd_round_id, draw_number=draw_number, rr_type=rr_type)

    # need to reshape the funct output since there can be multiple categories
    output = funct_output.pivot_table(index=['age', 'year', 'sex'], columns=[funct_output.parameter.values], values=['rr'])
    output.columns = output.columns.droplevel()
    output.reset_index(inplace=True)

    output.metadata = {'risk_id': risk_id, 'cause_id': cause_id}
    return output


def get_pafs(risk_id, cause_id):
    location_id = config.simulation_parameters.location_id
    year_start, year_end = gbd_year_range()
    gbd_round_id = config.simulation_parameters.gbd_round_id
    draw_number = config.run_configuration.draw_number
    df = functions.load_data_from_cache(functions.get_pafs, col_name='PAF', location_id=location_id, year_start=year_start, year_end=year_end, risk_id=risk_id, cause_id=cause_id, gbd_round_id=gbd_round_id, draw_number=draw_number)
    df.metadata = {'risk_id': risk_id, 'cause_id': cause_id}
    return df


def get_exposures(risk_id):
    location_id = config.simulation_parameters.location_id
    year_start, year_end = gbd_year_range()
    gbd_round_id = config.simulation_parameters.gbd_round_id

    funct_output = functions.load_data_from_cache(functions.get_exposures, col_name='exposure', location_id=location_id, year_start=year_start, year_end=year_end, risk_id=risk_id, gbd_round_id=gbd_round_id)

    # need to reshape the funct output since there can be multiple categories
    output = funct_output.pivot_table(index=['age', 'year', 'sex'], columns=[funct_output.parameter.values], values=['exposure'])
    output.columns = output.columns.droplevel()
    output.reset_index(inplace=True)

    output.metadata = {'risk_id': risk_id}
    return output


def generate_ceam_population(number_of_simulants, initial_age=None, time=None):
    location_id = config.simulation_parameters.location_id
    pop_age_start = config.simulation_parameters.pop_age_start
    pop_age_end = config.simulation_parameters.pop_age_end
    if time is None:
        year_start, year_end = gbd_year_range()
        time = datetime(year_start, 1, 1)
    population = functions.load_data_from_cache(functions.generate_ceam_population, col_name=None,
                                                location_id=location_id, time=time,
                                                number_of_simulants=number_of_simulants, initial_age=initial_age,
                                                pop_age_start=pop_age_start, pop_age_end=pop_age_end)
    population['sex'] = population['sex_id'].map(
        {1: 'Male', 2: 'Female'}).astype('category', categories=['Male', 'Female'])
    population['alive'] = True
    return population


def get_age_specific_fertility_rates():
    location_id = config.simulation_parameters.location_id
    year_start, year_end = gbd_year_range()
    return functions.load_data_from_cache(functions.get_age_specific_fertility_rates, col_name=['mean_value', 'lower_value', 'upper_value'], src_column=['mean_value', 'lower_value', 'upper_value'], location_id=location_id, year_start=year_start, year_end=year_end)


def get_etiology_probability(etiology_name):
    location_id = config.simulation_parameters.location_id
    year_start, year_end = gbd_year_range()
    draw_number = config.run_configuration.draw_number
    return functions.load_data_from_cache(functions.get_etiology_probability, etiology_name=etiology_name, location_id=location_id, year_start=year_start, year_end=year_end, draw_number=draw_number)


def get_etiology_specific_prevalence(eti_risk_id, cause_id, me_id):
    location_id = config.simulation_parameters.location_id
    year_start, year_end = gbd_year_range()
    gbd_round_id = config.simulation_parameters.gbd_round_id
    draw_number = config.run_configuration.draw_number
    return functions.load_data_from_cache(functions.get_etiology_specific_prevalence, location_id=location_id,
                                          year_start=year_start, year_end=year_end, eti_risk_id=eti_risk_id,
                                          cause_id=cause_id, me_id=me_id, gbd_round_id=gbd_round_id, draw_number=draw_number, col_name='prevalence')



def get_etiology_specific_incidence(eti_risk_id, cause_id, me_id):
    location_id = config.simulation_parameters.location_id
    year_start, year_end = gbd_year_range()
    gbd_round_id = config.simulation_parameters.gbd_round_id
    draw_number = config.run_configuration.draw_number
    return functions.load_data_from_cache(functions.get_etiology_specific_incidence, location_id=location_id,
                                          year_start=year_start, year_end=year_end, eti_risk_id=eti_risk_id,
                                          cause_id=cause_id, me_id=me_id, gbd_round_id=gbd_round_id, draw_number=draw_number, col_name='eti_inc')




def get_bmi_distributions():
    location_id = config.simulation_parameters.location_id
    year_start, year_end = gbd_year_range()
    draw = config.run_configuration.draw_number

    return distributions.get_bmi_distributions(location_id, year_start, year_end, draw)

def get_fpg_distributions():
    location_id = config.simulation_parameters.location_id
    year_start, year_end = gbd_year_range()
    draw = config.run_configuration.draw_number

    return distributions.get_fpg_distributions(location_id, year_start, year_end, draw)


def make_gbd_risk_effects(risk_id, causes, effect_function):
    return [RiskEffect(
        get_relative_risks(risk_id=risk_id, cause_id=cause_id),
        get_pafs(risk_id=risk_id, cause_id=cause_id),
        cause_name,
        effect_function)
        for cause_id, cause_name in causes]

def make_gbd_disease_state(cause, dwell_time=0, side_effect_function=None):
    from ceam_public_health.components.disease import ExcessMortalityState
    if 'mortality' in cause:
        if isinstance(cause.mortality, meid):
            csmr = get_cause_specific_mortality(cause.mortality)
        else:
            csmr = cause.mortality
    else:
        csmr = pd.DataFrame()

    if 'disability_weight' in cause:
        draw = config.run_configuration.draw_number
        if isinstance(cause.disability_weight, meid):
            disability_weight = functions.get_disability_weight(draw, cause.disability_weight)
        else:
            disability_weight = cause.disability_weight
    else:
        disability_weight = 0.0

    if 'excess_mortality' in cause:
        if isinstance(cause.excess_mortality, meid):
            excess_mortality = get_excess_mortality(cause.excess_mortality)
        else:
            excess_mortality = cause.excess_mortality
    else:
        excess_mortality = 0.0

    if 'prevalence' in cause:
        if isinstance(cause.prevalence, meid):
            prevalence = get_prevalence(cause.prevalence)
        else:
            prevalence = cause.prevalence
    else:
        prevalence = 0.0

    return ExcessMortalityState(
            cause.name,
            dwell_time=dwell_time,
            disability_weight=disability_weight,
            excess_mortality_data=excess_mortality,
            prevalence_data=prevalence,
            csmr_data=csmr,
            side_effect_function=side_effect_function
        )


def get_diarrhea_severity_split_excess_mortality(excess_mortality_dataframe, severity_split):
    return functions.get_diarrhea_severity_split_excess_mortality(excess_mortality_dataframe, severity_split)


def get_annual_live_births(location_id, year, sex_id=3):
    data = functions.load_data_from_cache(functions.get_covariate_estimates,
                                          covariate_name_short='live_births_by_sex',
                                          location_id=location_id,
                                          year_id=year,
                                          sex_id=sex_id,
                                          col_name=None)
    return data['mean_value']
<<<<<<< HEAD
=======



>>>>>>> ff217ff6

def get_ors_exposure():
    location_id = config.simulation_parameters.location_id
    year_start, year_end = gbd_year_range()
    draw_number = config.run_configuration.draw_number

    return functions.load_data_from_cache(functions.get_ors_exposure,
                                          location_id=location_id,
                                          year_start=year_start,
                                          year_end=year_end,
<<<<<<< HEAD
                                          draw_number=draw_number, col_name=None)


def get_sbp_distribution():
    location_id = config.simulation_parameters.location_id
    year_start, year_end = gbd_year_range()

    return functions.load_data_from_cache(functions.get_sbp_mean_sd,
                                          col_name=['log_mean', 'log_sd'],
                                          src_column=['log_mean_{draw}', 'log_sd_{draw}'],
                                          location_id=location_id,
                                          year_start=year_start,
                                          year_end=year_end)


def get_post_mi_heart_failure_proportion_draws():
    location_id = config.simulation_parameters.location_id
    year_start, year_end = gbd_year_range()
    draw = config.run_configuration.draw_number

    return functions.load_data_from_cache(functions.get_post_mi_heart_failure_proportion_draws,
                                          col_name='proportion',
                                          src_column='draw_{draw}',
                                          location_id=location_id,
                                          year_start=year_start,
                                          year_end=year_end,
                                          draw_number=draw)


def get_angina_proportions():
    return functions.load_data_from_cache(get_angina_proportions,
                                          col_name='proportion',
                                          src_column='angina_prop')


def get_asympt_ihd_proportions():
    location_id = config.simulation_parameters.location_id
    year_start, year_end = gbd_year_range()
    draw = config.run_configuration.draw_number
    return functions.load_data_from_cache(functions.get_asympt_ihd_proportions,
                                          col_name='proportion',
                                          src_column='asympt_prop_{draw}',
                                          location_id=location_id,
                                          year_start=year_start,
                                          year_end=year_end,
                                          draw_number=draw)

def get_utilization_proportion():
    year_start, year_end = gbd_year_range()
    location_id = config.simulation_parameters.location_id
    # me_id 9458 is 'out patient visits'
    # measure 18 is 'Proportion'
    # TODO: Currently this is monthly, not anually
    return functions.load_data_from_cache(functions.get_modelable_entity_draws,
                                          col_name='utilization_proportion',
                                          year_start=year_start,
                                          year_end=year_end,
                                          location_id=location_id,
                                          measure=18,
                                          me_id=9458)
=======
                                          draw_number=draw_number, col_name=None)
>>>>>>> ff217ff6
<|MERGE_RESOLUTION|>--- conflicted
+++ resolved
@@ -444,12 +444,7 @@
                                           sex_id=sex_id,
                                           col_name=None)
     return data['mean_value']
-<<<<<<< HEAD
-=======
-
-
-
->>>>>>> ff217ff6
+
 
 def get_ors_exposure():
     location_id = config.simulation_parameters.location_id
@@ -460,7 +455,6 @@
                                           location_id=location_id,
                                           year_start=year_start,
                                           year_end=year_end,
-<<<<<<< HEAD
                                           draw_number=draw_number, col_name=None)
 
 
@@ -521,6 +515,3 @@
                                           location_id=location_id,
                                           measure=18,
                                           me_id=9458)
-=======
-                                          draw_number=draw_number, col_name=None)
->>>>>>> ff217ff6

--- conflicted
+++ resolved
@@ -146,16 +146,14 @@
 PROBLEMATIC_RISKS = {risk_factors.zinc_deficiency.name:
                          "zinc deficiency relative risk data breaks central comp interpolation."}
 
-<<<<<<< HEAD
 NON_MAX_TMREL = {risk_factors.low_birth_weight_and_short_gestation.name: 'cat56'}
-=======
+
 # residual cat is added by get_draws but all cats modeled for lbwsg so
 # has to be removed
 EXTRA_RESIDUAL_CATEGORY = {risk_factors.low_birth_weight_and_short_gestation.name: 'cat124'}
 
 # LBWSG paf has data outside neonatal preterm birth age restrictions (but is all 1.0) - K.W. 4/2/19
 PAF_OUTSIDE_AGE_RESTRICTIONS = {risk_factors.low_birth_weight_and_short_gestation.name: [causes.neonatal_preterm_birth]}
->>>>>>> a4d931c2
 
 
 class Population(ModelableEntity):

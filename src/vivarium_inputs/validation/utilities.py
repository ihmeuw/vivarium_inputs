import operator
from typing import Union, List
import warnings

import pandas as pd
import numpy as np

from vivarium_inputs.globals import (DRAW_COLUMNS, METRICS, MEASURES,
<<<<<<< HEAD
                                     DataAbnormalError, DataNotExistError, VivariumInputsError,
                                     gbd)
from gbd_mapping import RiskFactor
=======
                                     DataAbnormalError, DataNotExistError, gbd)
from gbd_mapping import RiskFactor, Cause
>>>>>>> 3d8f0270


def check_years(data: pd.DataFrame, year_type: str, error: bool = True):
    """Check that years in passed data match expected range based on type.

    Parameters
    ----------
    data
        Dataframe containing 'year_id' column.
    year_type
        String 'annual' or 'binned' indicating expected year range.
    error
        Boolean indicating whether to raise an error if expected years are not
        found.

    Returns
    -------
    bool
        True if years in `data` match expected `year_type`, false otherwise.

    Raises
    ------
    DataAbnormalError
        If `error` is turned on and any expected years are not found in data or
        any extra years found and `year_type` is 'binned'.

    """
    gbd_years = gbd.get_estimation_years()
    years = {'annual': list(range(min(gbd_years), max(gbd_years)+1)), 'binned': gbd_years}
    expected_years = years[year_type]
    if set(data.year_id.unique()) < set(expected_years):
        if error:
            raise DataAbnormalError(f'Data has missing years: {set(expected_years).difference(set(data.year_id))}.')
        return False
    # if it's annual, we expect to have extra years from some sources (e.g., codcorrect/covariate)
    if year_type == 'binned' and set(data.year_id.unique()) > set(expected_years):
        if error:
            raise DataAbnormalError(f'Data has extra years: {set(data.year_id).difference(set(expected_years))}.')
        return False
    return True


def check_location(data: pd.DataFrame, location_id: int):
    """Check that data contains only a single unique location id and that that
    location id matches either the global location id or the
    requested `location_id`.

    Parameters
    ----------
    data
        Dataframe containing a 'location_id' column.
    location_id
        The requested location_id.

    Raises
    ------
    DataAbnormalError
        If data contains multiple location ids or a location id other than the
        global or requested location id.

    """
    if len(data['location_id'].unique()) > 1:
        raise DataAbnormalError(f'Data contains multiple location ids.')
    data_location_id = data['location_id'].unique()[0]
    global_loc_id = 1
    if data_location_id not in [global_loc_id, location_id]:
        raise DataAbnormalError(f'Data pulled for {location_id} actually has location id {data_location_id}.')


def check_columns(expected_cols: List, existing_cols: List):
    """Verify that the passed lists of columns match.

    Parameters
    ----------
    expected_cols
        List of column names expected.
    existing_cols
        List of column names actually found in data.

    Raises
    ------
    DataAbnormalError
        If `expected_cols` does not match `existing_cols`.

    """
    if set(existing_cols) < set(expected_cols):
        raise DataAbnormalError(f'Data is missing columns: {set(expected_cols).difference(set(existing_cols))}.')
    elif set(existing_cols) > set(expected_cols):
        raise DataAbnormalError(f'Data returned extra columns: {set(existing_cols).difference(set(expected_cols))}.')


def check_data_exist(data: pd.DataFrame, zeros_missing: bool,
                     value_columns: list = DRAW_COLUMNS, error: bool = True) -> bool:
    """Check that values in data exist and none are missing and, if
    `zeros_missing` is turned on, not all zero.

    Parameters
    ----------
    data
        Dataframe containing `value_columns`.
    zeros_missing
        Boolean indicating whether to treat all zeros in `value_columns` as
        missing or not.
    value_columns
        List of columns in `data` to check for missing values.
    error
        Boolean indicating whether or not to error if data is missing.

    Returns
    -------
    bool
        True if non-missing, non-infinite, non-zero (if zeros_missing) values
        exist in data, False otherwise.

    Raises
    -------
    DataNotExistError
        If error flag is set to true and data is empty or contains any NaN
        values in `value_columns`, or contains all zeros in `value_columns` and
        zeros_missing is True.

    """
    if (data.empty or np.any(pd.isnull(data[value_columns]))
            or (zeros_missing and np.all(data[value_columns] == 0)) or np.any(np.isinf(data[value_columns]))):
        if error:
            raise DataNotExistError(f'Data contains no non-missing{", non-zero" if zeros_missing else ""} values.')
        return False
    return True


def get_restriction_age_ids(start_id: Union[float, None], end_id: Union[float, None]) -> list:
    """Get the start/end age group id and return the list of GBD age_group_ids
    in-between.
    """
    if start_id is None:
        return []

    gbd_age_ids = gbd.get_age_group_id()
    start_index = gbd_age_ids.index(start_id)
    end_index = gbd_age_ids.index(end_id)

    return gbd_age_ids[start_index:end_index+1]


def _check_continuity(data_ages: set, all_ages: set):
    """Make sure data_ages is contiguous block in all_ages."""
    data_ages = list(data_ages)
    all_ages = list(all_ages)
    all_ages.sort()
    data_ages.sort()
    if all_ages[all_ages.index(data_ages[0]):all_ages.index(data_ages[-1])+1] != data_ages:
        raise DataAbnormalError(f'Data contains a non-contiguous age groups: {data_ages}.')


def check_age_group_ids(data: pd.DataFrame, restriction_start: float = None, restriction_end: float = None):
    """Check the set of age_group_ids included in data pulled from GBD for
    the following conditions:

        - if data ages contain invalid age group ids, error.
        - if data ages are equal to the set of all GBD age groups or the set of
        age groups within restriction bounds (if restrictions apply), pass.
        - if data ages are not a contiguous block of GBD age groups, error.
        - if data ages are a proper subset of the set of restriction age groups
        or the restriction age groups are a proper subset of the data ages,
        warn.


    Parameters
    ----------
    data
        Dataframe pulled containing age_group_id column.
    restriction_start
        Age group id representing the start of the restriction range
        if applicable.
    restriction_end
        Age group id representing the end of the restriction range
        if applicable.

    Raises
    ------
    DataAbnormalError
        If age group ids contained in data aren't all valid GBD age group ids
        or they don't make up a contiguous block.

    """
    all_ages = set(gbd.get_age_group_id())
    restriction_ages = set(get_restriction_age_ids(restriction_start, restriction_end))
    data_ages = set(data.age_group_id)

    invalid_ages = data_ages.difference(all_ages)
    if invalid_ages:
        raise DataAbnormalError(f'Data contains invalid age group ids: {invalid_ages}.')

    _check_continuity(data_ages, all_ages)

    if data_ages < restriction_ages:
        warnings.warn('Data does not contain all age groups in restriction range.')
    elif restriction_ages and restriction_ages < data_ages:
        warnings.warn('Data contains additional age groups beyond those specified by restriction range.')
    else:  # data_ages == restriction_ages
        pass


def check_sex_ids(data: pd.DataFrame, male_expected: bool = True, female_expected: bool = True,
                  combined_expected: bool = False):
    """Check whether the data contains valid GBD sex ids and whether the set of
    sex ids in the data matches the expected set.

    Parameters
    ----------
    data
        Dataframe containing a sex_id column.
    male_expected
        Boolean indicating whether the male sex id is expected in this data.
        For some data pulling tools, this may correspond to whether the entity
        the data describes has a male_only sex restriction.
    female_expected
        Boolean indicating whether the female sex id is expected in this data.
        For some data pulling tools, this may correspond to whether the entity
        the data describes has a female_only sex restriction.
    combined_expected
        Boolean indicating whether data is expected to include the
        combined sex id.

    Raises
    ------
    DataAbnormalError
        If data contains any sex ids that aren't valid GBD sex ids.

    """
    valid_sex_ids = gbd.MALE + gbd.FEMALE + gbd.COMBINED  # these are single-item lists
    gbd_sex_ids = set(np.array(valid_sex_ids)[[male_expected, female_expected, combined_expected]])
    data_sex_ids = set(data.sex_id)

    invalid_sex_ids = data_sex_ids.difference(set(valid_sex_ids))
    if invalid_sex_ids:
        raise DataAbnormalError(f'Data contains invalid sex ids: {invalid_sex_ids}.')

    extra_sex_ids = data_sex_ids.difference(gbd_sex_ids)
    if extra_sex_ids:
        warnings.warn(f'Data contains the following extra sex ids {extra_sex_ids}.')

    missing_sex_ids = set(gbd_sex_ids).difference(data_sex_ids)
    if missing_sex_ids:
        warnings.warn(f'Data is missing the following expected sex ids: {missing_sex_ids}.')


def check_age_restrictions(data: pd.DataFrame, age_group_id_start: int, age_group_id_end: int,
                           value_columns: list = DRAW_COLUMNS):
    """Check that all expected age groups between age_group_id_start and
    age_group_id_end, inclusive, and only those age groups, appear in data with
    non-missing values in `value_columns`.

    Parameters
    ----------
    data
        Dataframe containing an age_group_id column.
    age_group_id_start
        Lower boundary of age group ids expected in data, inclusive.
    age_group_id_end
        Upper boundary of age group ids expected in data, exclusive.
    value_columns
        List of columns to verify values are non-missing for expected age
        groups and missing for not expected age groups.

    Raises
    ------
    DataAbnormalError
        If any age group ids in the range
        [`age_group_id_start`, `age_group_id_end`] don't appear in the data or
        if any additional age group ids (with the exception of 235) appear in
        the data.

    """
    expected_gbd_age_ids = get_restriction_age_ids(age_group_id_start, age_group_id_end)

    # age groups we expected in data but that are not
    missing_age_groups = set(expected_gbd_age_ids).difference(set(data.age_group_id))
    extra_age_groups = set(data.age_group_id).difference(set(expected_gbd_age_ids))

    if missing_age_groups:
        raise DataAbnormalError(f'Data was expected to contain all age groups between ids '
                                f'{age_group_id_start} and {age_group_id_end}, '
                                f'but was missing the following: {missing_age_groups}.')
    if extra_age_groups:
        # we treat all 0s as missing in accordance with gbd so if extra age groups have all 0 data, that's fine
        should_be_zero = data[data.age_group_id.isin(extra_age_groups)]
        if check_data_exist(should_be_zero, zeros_missing=True, value_columns=value_columns, error=False):
            warnings.warn(f'Data was only expected to contain values for age groups between ids '
                          f'{age_group_id_start} and {age_group_id_end} (with the possible addition of 235), '
                          f'but also included values for age groups {extra_age_groups}.')

    # make sure we're not missing data for all ages in restrictions
    if not check_data_exist(data[data.age_group_id.isin(expected_gbd_age_ids)], zeros_missing=True,
                            value_columns=value_columns, error=False):
        raise DataAbnormalError(f'Data is missing for all age groups within restriction range.')


def check_value_columns_boundary(data: pd.DataFrame, boundary_value: Union[float, pd.Series], boundary_type: str,
                                 value_columns: list = DRAW_COLUMNS, inclusive: bool = True,
                                 error: Union[VivariumInputsError, ValueError] = None):
    """Check that all values in DRAW_COLUMNS in data are above or below given
    boundary_value.

    Parameters
    ----------
    data
        Dataframe containing `value_columns`.
    boundary_value
        Value against which `value_columns` values will be checked. May be a
        series of values with a matching index to data.
    boundary_type
        String 'upper' or 'lower' indicating whether `boundary_value` is upper
        or lower limit on `value_columns`.
    value_columns
        List of column names in `data`, the values of which should be checked
        against `boundary_value`.
    inclusive
        Boolean indicating whether `boundary_value` is inclusive or not.
    error
        Exception class indicating what error should be raised if values are
        found outside `boundary_value`. If none, warn instead of raising error.

    Raises
    -------
    DataAbnormalError
        If any values in `value_columns` are above/below `boundary_value`,
        depending on `boundary_type`, if `error` is turned on.
    """
    msg = f'Data contains values {"below" if boundary_type == "lower" else "above"} ' \
        f'{"or equal to " if not inclusive else ""}the expected boundary ' \
        f'value{"s" if isinstance(boundary_value, pd.Series) else f" ({boundary_value})"}.'

    if boundary_type == "lower":
        op = operator.ge if inclusive else operator.gt
        data_values = data[value_columns].min(axis=1)
    else:
        op = operator.le if inclusive else operator.lt
        data_values = data[value_columns].max(axis=1)

    if isinstance(boundary_value, pd.Series):
        data_values = data_values.sort_index()
        boundary_value = boundary_value.sort_index()

    if not np.all(op(data_values, boundary_value)):
        if error is not None:
            raise error(msg)
        else:
            warnings.warn(msg)


def check_sex_restrictions(data: pd.DataFrame, male_only: bool, female_only: bool,
                           value_columns: list = DRAW_COLUMNS):
    """Check that all expected sex ids based on restrictions, and only those
    sex ids, appear in data with non-missing values in `value_columns`.

    Parameters
    ----------
    data
        Dataframe contained sex_id column.
    male_only
        Boolean indicating whether data is restricted to male only estimates.
    female_only
        Boolean indicating whether data is restricted to female only estimates.
    value_columns
        List of columns to verify values are non-missing for expected sex
        ids and missing for not expected sex ids.

    Raises
    -------
    DataAbnormalError
        If data violates passed sex restrictions.
    """
    female, male, combined = gbd.FEMALE[0], gbd.MALE[0], gbd.COMBINED[0]

    if male_only:
        if not check_data_exist(data[data.sex_id == male], zeros_missing=True,
                                value_columns=value_columns, error=False):
            raise DataAbnormalError('Data is restricted to male only, but is missing data values for males.')

        if (set(data.sex_id) != {male} and
                check_data_exist(data[data.sex_id != male], zeros_missing=True,
                                 value_columns=value_columns, error=False)):
           warnings.warn('Data is restricted to male only, but contains '
                         'non-male sex ids for which data values are not all 0.')

    if female_only:
        if not check_data_exist(data[data.sex_id == female], zeros_missing=True,
                                value_columns=value_columns, error=False):
            raise DataAbnormalError('Data is restricted to female only, but is missing data values for females.')

        if (set(data.sex_id) != {female} and
                check_data_exist(data[data.sex_id != female], zeros_missing=True, 
                                 value_columns=value_columns, error=False)):
            warnings.warn('Data is restricted to female only, but contains '
                          'non-female sex ids for which data values are not all 0.')

    if not male_only and not female_only:
        if {male, female}.issubset(set(data.sex_id)):
            if (not check_data_exist(data[data.sex_id == male], zeros_missing=True,
                                     value_columns=value_columns, error=False) or
               not check_data_exist(data[data.sex_id == female], zeros_missing=True,
                                    value_columns=value_columns, error=False)):
                raise DataAbnormalError('Data has no sex restrictions, but does not contain non-zero '
                                        'values for both males and females.')
        else:  # check combined sex id
            if not check_data_exist(data[data.sex_id == combined], zeros_missing=True,
                                    value_columns=value_columns, error=False):
                raise DataAbnormalError('Data has no sex restrictions, but does not contain non-zero '
                                        'values for both males and females.')


def check_measure_id(data: pd.DataFrame, allowable_measures: List[str], single_only: bool = True):
    """Check that data contains a measure id that is one of the allowed
    measure ids.

    Parameters
    ----------
    data
        Dataframe containing 'measure_id' column.
    allowable_measures
        List of strings dictating the possible values for measure id when
        mapped via MEASURES.
    single_only
        Boolean indicating whether a single measure id is expected in the data
        or whether multiple are allowable.

    Raises
    ------
    DataAbnormalError
        If data contains either multiple measure ids and `single_only` is True
        or a non-permissible measure id.
    """
    if single_only and len(set(data.measure_id)) > 1:
        raise DataAbnormalError(f'Data has multiple measure ids: {set(data.measure_id)}.')
    if not set(data.measure_id).issubset(set([MEASURES[m] for m in allowable_measures])):
        raise DataAbnormalError(f'Data includes a measure id not in the expected measure ids for this measure.')


def check_metric_id(data: pd.DataFrame, expected_metric: str):
    """Check that data contains only a single metric id and that it matches the
    expected metric.

    Parameters
    ----------
    data
        Dataframe containing 'metric_id' column.
    expected_metric
        String dictating the expected metric, the id of which can be found via
        METRICS.

    Raises
    ------
    DataAbnormalError
        If data contains any metric id other than the expected.

    """
    if set(data.metric_id) != {METRICS[expected_metric.capitalize()]}:
        raise DataAbnormalError(f'Data includes metrics beyond the expected {expected_metric.lower()} '
                                f'(metric_id {METRICS[expected_metric.capitalize()]}')


def get_restriction_age_boundary(entity: Union[RiskFactor, Cause], boundary: str, reverse=False):
    """Find the minimum/maximum age restriction (if both 'yll' and 'yld'
    restrictions exist) for a RiskFactor.

    Parameters
    ----------
    entity
        RiskFactor or Cause for which to find the minimum/maximum age restriction.
    boundary
        String 'start' or 'end' indicating whether to return the minimum(maximum)
        start age restriction or maximum(minimum) end age restriction.
    reverse
        if reverse is True, return the maximum of start age restriction
        and minimum of end age restriction.

    Returns
    -------
        The age group id corresponding to the minimum or maximum start or end
        age restriction, depending on `boundary`, if both 'yll' and 'yld'
        restrictions exist. Otherwise, returns whichever restriction exists.
    """
    yld_age = entity.restrictions[f'yld_age_group_id_{boundary}']
    yll_age = entity.restrictions[f'yld_age_group_id_{boundary}']
    if yld_age is None:
        age = yll_age
    elif yll_age is None:
        age = yld_age
    else:
        start_op = max if reverse else min
        end_op = min if reverse else max
        age = end_op(yld_age, yll_age) if boundary == 'start' else start_op(yld_age, yll_age)
    return age
<|MERGE_RESOLUTION|>--- conflicted
+++ resolved
@@ -6,14 +6,10 @@
 import numpy as np
 
 from vivarium_inputs.globals import (DRAW_COLUMNS, METRICS, MEASURES,
-<<<<<<< HEAD
                                      DataAbnormalError, DataNotExistError, VivariumInputsError,
                                      gbd)
-from gbd_mapping import RiskFactor
-=======
-                                     DataAbnormalError, DataNotExistError, gbd)
 from gbd_mapping import RiskFactor, Cause
->>>>>>> 3d8f0270
+
 
 
 def check_years(data: pd.DataFrame, year_type: str, error: bool = True):

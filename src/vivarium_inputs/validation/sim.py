--- conflicted
+++ resolved
@@ -280,12 +280,7 @@
         raise NotImplementedError()
 
     validation_utilities.check_value_columns_boundary(data, boundary_value=VALID_RELATIVE_RISK_RANGE[0],
-<<<<<<< HEAD
                                                       boundary_type='lower', value_columns=['value'])
-=======
-                                                      boundary_type='lower', value_columns=['value'],
-                                                      error=DataTransformationError)
->>>>>>> fbe9393b
     validation_utilities.check_value_columns_boundary(data, boundary_value=VALID_RELATIVE_RISK_RANGE[1][range_kwd],
                                                       boundary_type='upper', value_columns=['value'],
                                                       error=DataTransformationError)

from typing import Union, Dict, List

import numpy as np
import pandas as pd

from gbd_mapping import ModelableEntity, Cause, Sequela, RiskFactor, CoverageGap, Etiology, Covariate, causes
from vivarium_inputs import utilities, utility_data
from vivarium_inputs.globals import (DataTransformationError, Population,
                                     PROTECTIVE_CAUSE_RISK_PAIRS, BOUNDARY_SPECIAL_CASES)
from vivarium_inputs.mapping_extension import HealthcareEntity, HealthTechnology, AlternativeRiskFactor
from vivarium_inputs.validation.shared import check_value_columns_boundary


VALID_INCIDENCE_RANGE = (0.0, 50.0)
VALID_PREVALENCE_RANGE = (0.0, 1.0)
VALID_BIRTH_PREVALENCE_RANGE = (0.0, 1.0)
VALID_DISABILITY_WEIGHT_RANGE = (0.0, 1.0)
VALID_REMISSION_RANGE = (0.0, 120.0)  # James' head
# FIXME: bumping csmr max to 3 because of age group scaling 2/8/19 - K.W.
VALID_CAUSE_SPECIFIC_MORTALITY_RANGE = (0.0, 6)  # used mortality viz, picked worst country 15q45, mul by ~1.25
VALID_EXCESS_MORT_RANGE = (0.0, 120.0)  # James' head
VALID_EXPOSURE_RANGE = (0.0, {'continuous': 10_000.0, 'categorical': 1.0})
VALID_EXPOSURE_SD_RANGE = (0.0, 1000.0)  # James' brain
VALID_EXPOSURE_DIST_WEIGHTS_RANGE = (0.0, 1.0)
VALID_RELATIVE_RISK_RANGE = (1.0, {'continuous': 10.0, 'categorical': 350.0})
VALID_PAF_RANGE = (0.0, 1.0)
VALID_PROTECTIVE_PAF_MIN = -1.0
VALID_COST_RANGE = (0, {'healthcare_entity': 30_000, 'health_technology': 50})
VALID_UTILIZATION_RANGE = (0, 50)
VALID_POPULATION_RANGE = (0, 75_000_000)
VALID_LIFE_EXP_RANGE = (0, 90)

SCRUBBED_DEMOGRAPHIC_COLUMNS = ['location', 'sex', 'age_group_start', 'age_group_end', 'year_start', 'year_end']


class SimulationValidationContext:

    def __init__(self, location, **additional_data):
        self.context_data = {'location': location}
        self.context_data.update(additional_data)

        if 'years' not in self.context_data:
            self.context_data['years'] = utility_data.get_year_block()
        if 'age_bins' not in self.context_data:
            self.context_data['age_bins'] = utility_data.get_age_bins()

    def __getitem__(self, key):
        return self.context_data[key]

    def __setitem__(self, key, value):
        self.context_data[key] = value


def validate_for_simulation(data: pd.DataFrame, entity: ModelableEntity,
                            measure: str, location: str, **context_args) -> None:
    """Validate data conforms to the format that is expected by the simulation
    and conforms to normal expectations for a measure.

    Data coming in to the simulation is expected to have a full demographic set
    in most instances, as well non-missing, non-infinite, reasonable data. This
    function enforces column names, the demographic extents, and expected
    ranges and relationships of measure data. All columns with the exception of
    a possible 'value' column should be in the index.

    The following standard checks are applied:
    1. Validate standard columns and indices:
        For all demographic columns, ensure that the column and index names are
        correct and only 'value' is still a column - all others should be
        indices. Check the values in the columns/indices match the expected set
        contained in the given context.
    2. Validate value columns:
        Ensure that the column name is correct and check that all values within
        the column fall in the expected range.
    3. Validate age/sex restrictions if applicable:
        Ensure that the data matches any age or sex restrictions of the entity.

    Parameters
    ----------
    data
        Data to be validated.
    entity
        The GBD Entity to which the data pertain.
    measure
        The measure to which the data pertain.
    location
        The location to which the data pertain.
    context_args
        Any data or information needed to construct the SimulationContext used
        by the individual entity-measure validator functions.

    Raises
    -------
    DataTransformationError
        If any columns are mis-formatted or assumptions about the data are
        violated.
    """
    validators = {
        # Cause-like measures
        'incidence': validate_incidence,
        'prevalence': validate_prevalence,
        'birth_prevalence': validate_birth_prevalence,
        'disability_weight': validate_disability_weight,
        'remission': validate_remission,
        'cause_specific_mortality': validate_cause_specific_mortality,
        'excess_mortality': validate_excess_mortality,
        # Risk-like measures
        'exposure': validate_exposure,
        'exposure_standard_deviation': validate_exposure_standard_deviation,
        'exposure_distribution_weights': validate_exposure_distribution_weights,
        'relative_risk': validate_relative_risk,
        'population_attributable_fraction': validate_population_attributable_fraction,
        'mediation_factors': validate_mediation_factors,
        # Covariate measures
        'estimate': validate_estimate,
        # Health system measures
        'cost': validate_cost,
        'utilization': validate_utilization,
        # Population measures
        'structure': validate_structure,
        'theoretical_minimum_risk_life_expectancy': validate_theoretical_minimum_risk_life_expectancy,
        'age_bins': validate_age_bins,
        'demographic_dimensions': validate_demographic_dimensions,
    }

    if measure not in validators:
        raise NotImplementedError()

    context = SimulationValidationContext(location, **context_args)
    validators[measure](data, entity, context)


#########################################################
#   VALIDATE SIM DATA ENTITY-MEASURE SPECIFIC METHODS   #
# ----------------------------------------------------- #
#   Signatures to match as used in validate_sim_data    #
#########################################################


def validate_incidence(data: pd.DataFrame, entity: Union[Cause, Sequela], context: SimulationValidationContext) -> None:
    """Check the standard set of validations on simulation-prepped incidence
    data.

    Parameters
    ----------
    data
        Simulation-prepped incidence data to validate.
    entity
        Entity to which the data pertain.
    context
        Wrapper for additional data used in the validation process.

    Raises
    ------
    DataTransformationError
        If any standard columns are incorrectly named or contain invalid values,
        if yld age or sex restrictions are violated, or data falls outside the
        expected boundary values.

    """
    expected_index_names = SCRUBBED_DEMOGRAPHIC_COLUMNS + ['draw']
    validate_expected_index_and_columns(expected_index_names, data.index.names, ['value'], data.columns)

    validate_standard_columns(data, context)

    check_value_columns_boundary(data, boundary_value=VALID_INCIDENCE_RANGE[0],
                                 boundary_type='lower', value_columns=['value'],
                                 error=DataTransformationError)
    check_value_columns_boundary(data, boundary_value=VALID_INCIDENCE_RANGE[1],
                                 boundary_type='upper', value_columns=['value'],
                                 error=DataTransformationError)

    restrictions_entity = [c for c in causes if entity in c.sequelae][0] if entity.kind == 'sequela' else entity
    check_age_restrictions(data, restrictions_entity, rest_type='yld', fill_value=0.0, context=context)
    check_sex_restrictions(data, restrictions_entity.restrictions.male_only,
                           restrictions_entity.restrictions.female_only, fill_value=0.0)


def validate_prevalence(data: pd.DataFrame, entity: Union[Cause, Sequela],
                        context: SimulationValidationContext) -> None:
    """Check the standard set of validations on simulation-prepped prevalence
    data.

    Parameters
    ----------
    data
        Simulation-prepped prevalence data to validate.
    entity
        Entity to which the data pertain.
    context
        Wrapper for additional data used in the validation process.

    Raises
    ------
    DataTransformationError
        If any standard columns are incorrectly named or contain invalid values,
        if yld age or sex restrictions are violated, or data falls outside the
        expected boundary values.

    """
    expected_index_names = SCRUBBED_DEMOGRAPHIC_COLUMNS + ['draw']
    validate_expected_index_and_columns(expected_index_names, data.index.names, ['value'], data.columns)

    validate_standard_columns(data, context)

    check_value_columns_boundary(data, boundary_value=VALID_PREVALENCE_RANGE[0],
                                 boundary_type='lower', value_columns=['value'],
                                 error=DataTransformationError)
    check_value_columns_boundary(data, boundary_value=VALID_PREVALENCE_RANGE[1],
                                 boundary_type='upper', value_columns=['value'],
                                 error=DataTransformationError)

    restrictions_entity = [c for c in causes if entity in c.sequelae][0] if entity.kind == 'sequela' else entity
    check_age_restrictions(data, restrictions_entity, rest_type='yld', fill_value=0.0, context=context)
    check_sex_restrictions(data, restrictions_entity.restrictions.male_only,
                           restrictions_entity.restrictions.female_only, fill_value=0.0)


def validate_birth_prevalence(data: pd.DataFrame, entity: Union[Cause, Sequela],
                              context: SimulationValidationContext) -> None:
    """Check the standard set of validations on simulation-prepped birth
    prevalence data, skipping the check on age columns since birth prevalence
    is not age-specific.

    Parameters
    ----------
    data
        Simulation-prepped birth prevalence data to validate.
    entity
        Entity to which the data pertain.
    context
        Wrapper for additional data used in the validation process.

    Raises
    ------
    DataTransformationError
        If any standard columns are incorrectly named or contain invalid values,
        if sex restrictions are violated, or data falls outside the expected
        boundary values.

    """
    expected_index_names = ['draw', 'location', 'sex', 'year_start', 'year_end']
    validate_expected_index_and_columns(expected_index_names, data.index.names, ['value'], data.columns)

    validate_location_column(data, context)
    validate_sex_column(data)
    validate_year_columns(data, context)
    validate_draw_column(data)
    validate_value_column(data)

    check_value_columns_boundary(data, boundary_value=VALID_BIRTH_PREVALENCE_RANGE[0],
                                 boundary_type='lower', value_columns=['value'],
                                 error=DataTransformationError)
    check_value_columns_boundary(data, boundary_value=VALID_BIRTH_PREVALENCE_RANGE[1],
                                 boundary_type='upper', value_columns=['value'],
                                 error=DataTransformationError)

    restrictions_entity = [c for c in causes if entity in c.sequelae][0] if entity.kind == 'sequela' else entity
    check_sex_restrictions(data, restrictions_entity.restrictions.male_only,
                           restrictions_entity.restrictions.female_only, fill_value=0.0)


def validate_disability_weight(data: pd.DataFrame, entity: Union[Cause, Sequela],
                               context: SimulationValidationContext) -> None:
    """Check the standard set of validations on simulation-prepped disability
    weight data.

    Parameters
    ----------
    data
        Simulation-prepped disability weight data to validate.
    entity
        Entity to which the data pertain.
    context
        Wrapper for additional data used in the validation process.

    Raises
    ------
    DataTransformationError
        If any standard columns are incorrectly named or contain invalid values,
        if yld age or sex restrictions are violated, or data falls outside the
        expected boundary values.

    """
    expected_index_names = SCRUBBED_DEMOGRAPHIC_COLUMNS + ['draw']
    validate_expected_index_and_columns(expected_index_names, data.index.names, ['value'], data.columns)

    validate_standard_columns(data, context)
    check_value_columns_boundary(data, boundary_value=VALID_DISABILITY_WEIGHT_RANGE[0],
                                 boundary_type='lower', value_columns=['value'],
                                 error=DataTransformationError)
    check_value_columns_boundary(data, boundary_value=VALID_DISABILITY_WEIGHT_RANGE[1],
                                 boundary_type='upper', value_columns=['value'],
                                 error=DataTransformationError)

    restrictions_entity = [c for c in causes if entity in c.sequelae][0] if entity.kind == 'sequela' else entity
    check_age_restrictions(data, restrictions_entity, rest_type='yld', fill_value=0.0, context=context)
    check_sex_restrictions(data, restrictions_entity.restrictions.male_only,
                           restrictions_entity.restrictions.female_only, fill_value=0.0)


def validate_remission(data: pd.DataFrame, entity: Cause, context: SimulationValidationContext) -> None:
    """Check the standard set of validations on simulation-prepped remission
    data.

    Parameters
    ----------
    data
        Simulation-prepped remission data to validate.
    entity
        Entity to which the data pertain.
    context
        Wrapper for additional data used in the validation process.

    Raises
    ------
    DataTransformationError
        If any standard columns are incorrectly named or contain invalid values,
        if yld age or sex restrictions are violated, or data falls outside the
        expected boundary values.

    """
    expected_index_names = SCRUBBED_DEMOGRAPHIC_COLUMNS + ['draw']
    validate_expected_index_and_columns(expected_index_names, data.index.names, ['value'], data.columns)

    validate_standard_columns(data, context)

    check_value_columns_boundary(data, boundary_value=VALID_REMISSION_RANGE[0],
                                 boundary_type='lower', value_columns=['value'],
                                 error=DataTransformationError)
    check_value_columns_boundary(data, boundary_value=VALID_REMISSION_RANGE[1],
                                 boundary_type='upper', value_columns=['value'],
                                 error=DataTransformationError)

    check_age_restrictions(data, entity, rest_type='yld', fill_value=0.0, context=context)
    check_sex_restrictions(data, entity.restrictions.male_only, entity.restrictions.female_only, fill_value=0.0)


def validate_cause_specific_mortality(data: pd.DataFrame, entity: Cause, context: SimulationValidationContext) -> None:
    """Check the standard set of validations on simulation-prepped cause
    specific mortality data.

    Parameters
    ----------
    data
        Simulation-prepped cause specific mortality data to validate.
    entity
        Entity to which the data pertain.
    context
        Wrapper for additional data used in the validation process.

    Raises
    ------
    DataTransformationError
        If any standard columns are incorrectly named or contain invalid values,
        if yll age or sex restrictions are violated, or data falls outside the
        expected boundary values.

    """
    expected_index_names = SCRUBBED_DEMOGRAPHIC_COLUMNS + ['draw']
    validate_expected_index_and_columns(expected_index_names, data.index.names, ['value'], data.columns)

    validate_standard_columns(data, context)

    check_value_columns_boundary(data, boundary_value=VALID_CAUSE_SPECIFIC_MORTALITY_RANGE[0],
                                 boundary_type='lower', value_columns=['value'],
                                 error=DataTransformationError)
    check_value_columns_boundary(data, boundary_value=VALID_CAUSE_SPECIFIC_MORTALITY_RANGE[1],
                                 boundary_type='upper', value_columns=['value'],
                                 error=DataTransformationError)

    check_age_restrictions(data, entity, rest_type='yll', fill_value=0.0, context=context)
    check_sex_restrictions(data, entity.restrictions.male_only, entity.restrictions.female_only, fill_value=0.0)


def validate_excess_mortality(data: pd.DataFrame, entity: Cause, context: SimulationValidationContext) -> None:
    """Check the standard set of validations on simulation-prepped excess
    mortality data.

    Parameters
    ----------
    data
        Simulation-prepped excess mortality data to validate.
    entity
        Entity to which the data pertain.
    context
        Wrapper for additional data used in the validation process.

    Raises
    ------
    DataTransformationError
        If any standard columns are incorrectly named or contain invalid values,
        if yll age or sex restrictions are violated, or data falls outside the
        expected boundary values.

    """
    expected_index_names = SCRUBBED_DEMOGRAPHIC_COLUMNS + ['draw']
    validate_expected_index_and_columns(expected_index_names, data.index.names, ['value'], data.columns)

    validate_standard_columns(data, context)

    check_value_columns_boundary(data, boundary_value=VALID_EXCESS_MORT_RANGE[0],
                                 boundary_type='lower', value_columns=['value'],
                                 error=DataTransformationError)

    if entity.name in BOUNDARY_SPECIAL_CASES['excess_mortality'].get(context['location'], {}):
        max_val = BOUNDARY_SPECIAL_CASES['excess_mortality'][context['location']][entity.name]
    else:
        max_val = VALID_EXCESS_MORT_RANGE[1]
    check_value_columns_boundary(data, boundary_value=max_val, boundary_type='upper', value_columns=['value'],
                                 error=DataTransformationError)

    check_age_restrictions(data, entity, rest_type='yll', fill_value=0.0, context=context)
    check_sex_restrictions(data, entity.restrictions.male_only, entity.restrictions.female_only, fill_value=0.0)


def validate_exposure(data: pd.DataFrame, entity: Union[RiskFactor, CoverageGap, AlternativeRiskFactor],
                      context: SimulationValidationContext) -> None:
    """Check the standard set of validations on simulation-prepped exposure
    data, with the upper boundary of values determined by the distribution type.
    The broadest age range determined by yll and yld age restrictions is used
    in the restriction check. For categorical risks, because exposure is filled
    with two values outside the restriction boundaries (one for the TMREL
    category and one for all other categories), check that only these two
    values are found outside restrictions and that they are matched to the
    right categories.

    Additionally, check that the parameter column contains either only
    'continuous' for an entity with a continuous distribution or the full set
    of categories for an entity with a categorical distribution. For entities
    with categorical distributions, further check that exposure values sum to
    one across categories for all demographic groups.

    Parameters
    ----------
    data
        Simulation-prepped exposure data to validate.
    entity
        Entity to which the data pertain.
    context
        Wrapper for additional data used in the validation process.

    Raises
    ------
    DataTransformationError
        If any standard columns are incorrectly named or contain invalid values,
        if the broadest age or sex restrictions are violated, data falls
        outside the expected boundary values, the parameter column does not
        contain the expected values based on the entity's distribution type, or
        exposure values do not sum to 1 for entities with a categorical
        distribution.

    """
    expected_index_names = SCRUBBED_DEMOGRAPHIC_COLUMNS + ['parameter', 'draw']
    validate_expected_index_and_columns(expected_index_names, data.index.names, ['value'], data.columns)

    is_continuous = entity.distribution in ['normal', 'lognormal', 'ensemble']
    is_categorical = entity.distribution in ['dichotomous', 'ordered_polytomous', 'unordered_polytomous']

    if is_continuous:
        if set(data.index.unique('parameter')) != {"continuous"}:
            raise DataTransformationError("Continuous exposure data should contain "
                                          "'continuous' in the parameter column.")
        valid_kwd = 'continuous'
    elif is_categorical:
        if set(data.index.unique('parameter')) != set(entity.categories.to_dict()):  # to_dict removes None
            raise DataTransformationError("Categorical exposure data does not contain all "
                                          "categories in the parameter column.")
        valid_kwd = 'categorical'
    else:
        raise NotImplementedError()

    check_value_columns_boundary(data, boundary_value=VALID_EXPOSURE_RANGE[0],
                                 boundary_type='lower', value_columns=['value'],
                                 error=DataTransformationError)
    check_value_columns_boundary(data, boundary_value=VALID_EXPOSURE_RANGE[1][valid_kwd],
                                 boundary_type='upper', value_columns=['value'],
                                 error=DataTransformationError)

    cats = data.groupby('parameter')
    cats.apply(validate_standard_columns, context)

    if is_categorical:
        non_categorical_columns = list(set(data.index.names).difference({'parameter'}))
        if not np.allclose(data.groupby(non_categorical_columns)['value'].sum(), 1.0):
            raise DataTransformationError("Categorical exposures do not sum to one across categories.")

    if entity.kind in ['risk_factor', 'alternative_risk_factor']:
        fill_value = {'exposed': 0.0, 'unexposed': 1.0} if is_categorical else 0.0
        check_age_restrictions(data, entity, rest_type='outer', fill_value=fill_value,
                               context=context)
        check_sex_restrictions(data, entity.restrictions.male_only, entity.restrictions.female_only,
                               fill_value=fill_value, entity=entity)


def validate_exposure_standard_deviation(data: pd.DataFrame, entity: Union[RiskFactor, AlternativeRiskFactor],
                                         context: SimulationValidationContext) -> None:
    """Check the standard set of validations on simulation-prepped exposure
    standard deviation data, using the broadest age range determined by yll and
    yld age restrictions in the restriction check.

    Parameters
    ----------
    data
        Simulation-prepped exposure standard deviation data to validate.
    entity
        Entity to which the data pertain.
    context
        Wrapper for additional data used in the validation process.

    Raises
    ------
    DataTransformationError
        If any standard columns are incorrectly named or contain invalid values,
        if the broadest age or sex restrictions are violated, or data falls
        outside the expected boundary values.

    """
    expected_index_names = SCRUBBED_DEMOGRAPHIC_COLUMNS + ['draw']
    validate_expected_index_and_columns(expected_index_names, data.index.names, ['value'], data.columns)

    validate_standard_columns(data, context)

    check_value_columns_boundary(data, boundary_value=VALID_EXPOSURE_SD_RANGE[0],
                                 boundary_type='lower', value_columns=['value'],
                                 error=DataTransformationError)
    check_value_columns_boundary(data, boundary_value=VALID_EXPOSURE_SD_RANGE[1],
                                 boundary_type='upper', value_columns=['value'],
                                 error=DataTransformationError)

    check_age_restrictions(data, entity, rest_type='outer', fill_value=0.0, context=context)
    check_sex_restrictions(data, entity.restrictions.male_only, entity.restrictions.female_only, fill_value=0.0)


def validate_exposure_distribution_weights(data: pd.DataFrame, entity: Union[RiskFactor, AlternativeRiskFactor],
                                           context: SimulationValidationContext) -> None:
    """Check the standard set of validations on simulation-prepped exposure
    distribution weights data, skipping the check on draw columns since weights
    data is not by draw and using the broadest age range determined by yll
    and yld age restrictions in the restriction check.

    Additionally, ensure that weights sum to 1 in all demographic groups
    expected to have valid weights (i.e., all age groups included in
    corresponding exposure data) and to 0 in all other demographic groups.

    Parameters
    ----------
    data
        Simulation-prepped exposure distribution weights data to validate.
    entity
        Entity to which the data pertain.
    context
        Wrapper for additional data used in the validation process.

    Raises
    ------
    DataTransformationError
        If any standard columns are incorrectly named or contain invalid values,
        if the broadest age or sex restrictions are violated, data falls
        outside the expected boundary values, or weights don't sum to 1 or 0.

    """
    expected_index_names = SCRUBBED_DEMOGRAPHIC_COLUMNS + ['parameter']
    validate_expected_index_and_columns(expected_index_names, data.index.names, ['value'], data.columns)

    validate_demographic_columns(data, context)
    validate_value_column(data)

    check_value_columns_boundary(data, boundary_value=VALID_EXPOSURE_DIST_WEIGHTS_RANGE[0],
                                 boundary_type='lower', value_columns=['value'],
                                 error=DataTransformationError)
    check_value_columns_boundary(data, boundary_value=VALID_EXPOSURE_DIST_WEIGHTS_RANGE[1],
                                 boundary_type='upper', value_columns=['value'],
                                 error=DataTransformationError)

    non_weight_columns = SCRUBBED_DEMOGRAPHIC_COLUMNS
    weights_sum = data.groupby(non_weight_columns)['value'].sum()
    if not weights_sum.apply(lambda s: np.isclose(s, 1.0) or np.isclose(s, 0.0)).all():
        raise DataTransformationError("Exposure weights do not sum to one across demographics.")

    check_age_restrictions(data, entity, rest_type='outer', fill_value=0.0, context=context)
    check_sex_restrictions(data, entity.restrictions.male_only, entity.restrictions.female_only, fill_value=0.0)


def validate_relative_risk(data: pd.DataFrame, entity: Union[RiskFactor, CoverageGap],
                           context: SimulationValidationContext) -> None:
    """Check the standard set of validations on simulation-prepped relative risk
    data, with the upper boundary of values determined by the distribution type.
    Because some RRs may be protective, allow the lower boundary to be 0 for
    those special cases. Otherwise, check a lower boundary of 1. Use the
    affected_measure to determine which set of age restrictions to check:
    using yll for excess mortality and the narrowest range for incidence rate.

    Additionally, for entities with categorical distributions, check that the
    theoretical minimum risk exposure level (TMREL) category contains exposure
    values of only 1.

    Parameters
    ----------
    data
        Simulation-prepped relative risk data to validate.
    entity
        Entity to which the data pertain.
    context
        Wrapper for additional data used in the validation process.

    Raises
    ------
    DataTransformationError
        If any standard columns are incorrectly named or contain invalid values,
        if the age or sex restrictions are violated, data falls
        outside the expected boundary values, or TMREL values are not all 1 for
        entities with categorical distributions.

    """
    expected_index_names = SCRUBBED_DEMOGRAPHIC_COLUMNS + ['affected_entity', 'affected_measure', 'parameter', 'draw']
    validate_expected_index_and_columns(expected_index_names, data.index.names, ['value'], data.columns)

    risk_relationship = data.groupby(['affected_entity', 'affected_measure', 'parameter'])
    risk_relationship.apply(validate_standard_columns, context)

    is_continuous = entity.distribution in ['normal', 'lognormal', 'ensemble']
    is_categorical = entity.distribution in ['dichotomous', 'ordered_polytomous', 'unordered_polytomous']

    if is_categorical:
        range_kwd = 'categorical'
    elif is_continuous:
        range_kwd = 'continuous'
    else:
        raise NotImplementedError()

    protective_causes = [c.name for c in PROTECTIVE_CAUSE_RISK_PAIRS.get(entity.name, [])]
    protective = data.loc[data.index.isin(protective_causes, 'affected_entity')]
    non_protective = data.loc[~data.index.isin(protective_causes, 'affected_entity')]

    if not protective.empty:
        check_value_columns_boundary(protective, boundary_value=0, boundary_type='lower',
                                     value_columns=['value'], inclusive=False,
                                     error=DataTransformationError)
        check_value_columns_boundary(protective, boundary_value=VALID_RELATIVE_RISK_RANGE[0],
                                     boundary_type='upper', value_columns=['value'])
    if not non_protective.empty:
        check_value_columns_boundary(non_protective, boundary_value=VALID_RELATIVE_RISK_RANGE[0],
                                     boundary_type='lower', value_columns=['value'])

    check_value_columns_boundary(non_protective, boundary_value=VALID_RELATIVE_RISK_RANGE[1][range_kwd], boundary_type='upper',
                                 value_columns=['value'], error=DataTransformationError)

    if is_categorical:
<<<<<<< HEAD
        tmrel_cat = utility_data.get_tmrel_category(entity)
        if not (data.loc[data.parameter == tmrel_cat, 'value'] == 1.0).all():
=======
        tmrel_cat = sorted(list(entity.categories.to_dict()), key=lambda x: int(x[3:]))[-1]  # chop 'cat' and sort
        if not (data.loc[data.index.isin([tmrel_cat], 'parameter')].value == 1.0).all():
>>>>>>> 2c6ab70d
            raise DataTransformationError(f"The TMREL category {tmrel_cat} contains values other than 1.0.")

    if entity.kind in ['risk_factor', 'alternative_risk_factor']:
        if (data.index.unique('affected_measure') == 'incidence_rate').all():
            check_age_restrictions(data, entity, rest_type='inner', fill_value=1.0, context=context)
        else:
            check_age_restrictions(data, entity, rest_type='yll', fill_value=1.0, context=context)
        check_sex_restrictions(data, entity.restrictions.male_only, entity.restrictions.female_only, fill_value=1.0)


def validate_population_attributable_fraction(data: pd.DataFrame, entity: Union[RiskFactor, Etiology],
                                              context: SimulationValidationContext) -> None:
    """Check the standard set of validations on simulation-prepped population
    attributable fraction data. For protective cause-risk pairs: check a hard
    lower boundary of -1, a soft upper bound of 0 and a hard upper bound of 1.
    For non-protective cause-risk pairs: check a hard lower bound of 0 and a
    hard upper bound of 1. Check age and sex restrictions based on the affected
    entity and measure.

    Parameters
    ----------
    data
        Simulation-prepped population attributable fraction data to validate.
    entity
        Entity to which the data pertain.
    context
        Wrapper for additional data used in the validation process.

    Raises
    ------
    DataTransformationError
        If any standard columns are incorrectly named or contain invalid values,
        if the age or sex restrictions are violated, or data falls
        outside the expected boundary values.

    """
    expected_index_names = SCRUBBED_DEMOGRAPHIC_COLUMNS + ['affected_entity', 'affected_measure', 'draw']
    validate_expected_index_and_columns(expected_index_names, data.index.names, ['value'], data.columns)

    risk_relationship = data.groupby(['affected_entity', 'affected_measure'])
    risk_relationship.apply(validate_standard_columns, context)

    protective_causes = [c.name for c in PROTECTIVE_CAUSE_RISK_PAIRS.get(entity.name, [])]
    protective = data.loc[data.index.isin(protective_causes, 'affected_entity')]
    non_protective = data.loc[~data.index.isin(protective_causes, 'affected_entity')]

    if not protective.empty:
        check_value_columns_boundary(protective, boundary_value=VALID_PROTECTIVE_PAF_MIN, boundary_type='lower',
                                     value_columns=['value'], error=DataTransformationError)
        check_value_columns_boundary(protective, boundary_value=VALID_PAF_RANGE[0], boundary_type='upper',
                                     value_columns=['value'])
        check_value_columns_boundary(protective, boundary_value=VALID_PAF_RANGE[1], boundary_type='upper',
                                     value_columns=['value'], error=DataTransformationError)
    if not non_protective.empty:
        check_value_columns_boundary(non_protective, boundary_value=VALID_PAF_RANGE[0],
                                     boundary_type='lower', value_columns=['value'],
                                     error=DataTransformationError)
        check_value_columns_boundary(non_protective, boundary_value=VALID_PAF_RANGE[1],
                                     boundary_type='upper', value_columns=['value'],
                                     error=DataTransformationError)

    for (c_name, measure), g in risk_relationship:
        cause = [c for c in causes if c.name == c_name][0]
        if measure == 'incidence_rate':
            check_age_restrictions(g, cause, rest_type='yld', fill_value=0.0, context=context)
        else:  # excess mortality
            check_age_restrictions(g, cause, rest_type='yll', fill_value=0.0, context=context)
        check_sex_restrictions(g, cause.restrictions.male_only, cause.restrictions.female_only, fill_value=0.0)


def validate_mediation_factors(data: pd.DataFrame, entity: RiskFactor, context: SimulationValidationContext) -> None:
    raise NotImplementedError()


def validate_estimate(data: pd.DataFrame, entity: Covariate, context: SimulationValidationContext) -> None:
    """Check the standard set of validations on simulation-prepped covariate
    estimate data, adjusting as needed for covariates that are not by age or
    by sex to skip those column checks. Check that the lower, mean, and upper
    values for each demographic group are either all 0 or lower < mean < upper.

    Parameters
    ----------
    data
        Simulation-prepped covariate estimate data to validate.
    entity
        Entity to which the data pertain.
    context
        Wrapper for additional data used in the validation process.

    Raises
    ------
    DataTransformationError
        If any standard columns are incorrectly named or contain invalid values,
        if yld age or sex restrictions are violated, or data does not satisfy
        lower = mean = upper = 0 or lower < mean < upper for each demographic
        group.

    """
    expected_index_names = ['location', 'year_start', 'year_end', 'parameter']
    if entity.by_sex:
        expected_index_names += ['sex']
    if entity.by_age:
        expected_index_names += ['age_group_start', 'age_group_end']
    validate_expected_index_and_columns(expected_index_names, data.index.names, ['value'], data.columns)

    validate_location_column(data, context)
    if entity.by_sex:
        validate_sex_column(data)
    if entity.by_age:
        validate_age_columns(data, context=context)
    validate_year_columns(data, context)
    validate_value_column(data)

    cols = list(set(expected_index_names).difference({'parameter', 'value'}))
    data.groupby(cols).apply(check_covariate_values)


def validate_cost(data: pd.DataFrame, entity: Union[HealthTechnology, HealthcareEntity],
                  context: SimulationValidationContext) -> None:
    """Check the standard set of validations on simulation-prepped cost data.

    Parameters
    ----------
    data
        Simulation-prepped cost data to validate.
    entity
        Entity to which the data pertain.
    context
        Wrapper for additional data used in the validation process.

    Raises
    ------
    DataTransformationError
        If any standard columns are incorrectly named or contain invalid values,
        if yld age or sex restrictions are violated, or data falls outside the
        expected boundary values.

    """
    expected_index_names = SCRUBBED_DEMOGRAPHIC_COLUMNS + ['draw', entity.kind]
    validate_expected_index_and_columns(expected_index_names, data.index.names, ['value'], data.columns)

    validate_standard_columns(data, context)
    check_value_columns_boundary(data, VALID_COST_RANGE[0], 'lower',
                                 value_columns=['value'], inclusive=True,
                                 error=DataTransformationError)
    check_value_columns_boundary(data, VALID_COST_RANGE[1][entity.kind], 'upper',
                                 value_columns=['value'], inclusive=True,
                                 error=DataTransformationError)


def validate_utilization(data: pd.DataFrame, entity: HealthcareEntity, context: SimulationValidationContext) -> None:
    """Check the standard set of validations on simulation-prepped utilization
    data.

    Parameters
    ----------
    data
        Simulation-prepped cost utilization to validate.
    entity
        Entity to which the data pertain.
    context
        Wrapper for additional data used in the validation process.

    Raises
    ------
    DataTransformationError
        If any standard columns are incorrectly named or contain invalid values,
        if yld age or sex restrictions are violated, or data falls outside the
        expected boundary values.

    """
    expected_index_names = SCRUBBED_DEMOGRAPHIC_COLUMNS + ['draw']
    validate_expected_index_and_columns(expected_index_names, data.index.names, ['value'], data.columns)

    validate_standard_columns(data, context)
    check_value_columns_boundary(data, VALID_UTILIZATION_RANGE[0], 'lower',
                                 value_columns=['value'], inclusive=True,
                                 error=DataTransformationError)
    check_value_columns_boundary(data, VALID_UTILIZATION_RANGE[1], 'upper',
                                 value_columns=['value'], inclusive=True,
                                 error=DataTransformationError)


def validate_structure(data: pd.DataFrame, entity: Population, context: SimulationValidationContext) -> None:
    """Check the standard set of validations on simulation-prepped population
    structure data, skipping the check on the draw column since structure data
    isn't by draw.

    Parameters
    ----------
    data
        Simulation-prepped population structure data to validate.
    entity
        Entity to which the data pertain.
    context
        Wrapper for additional data used in the validation process.

    Raises
    ------
    DataTransformationError
        If any standard columns are incorrectly named or contain invalid values,
        if yld age or sex restrictions are violated, or data falls outside the
        expected boundary values.

    """
    validate_expected_index_and_columns(SCRUBBED_DEMOGRAPHIC_COLUMNS, data.index.names, ['value'], data.columns)

    validate_demographic_columns(data, context)
    validate_value_column(data)

    check_value_columns_boundary(data, VALID_POPULATION_RANGE[0], 'lower',
                                 value_columns=['value'], inclusive=True,
                                 error=DataTransformationError)
    check_value_columns_boundary(data, VALID_POPULATION_RANGE[1], 'upper',
                                 value_columns=['value'], inclusive=True,
                                 error=DataTransformationError)


def validate_theoretical_minimum_risk_life_expectancy(data: pd.DataFrame, entity: Population,
                                                      context: SimulationValidationContext) -> None:
    """ Because the structure of life expectancy data is somewhat different,
    containing a custom age column that doesn't match the standard GBD age
    groups, this validator doesn't use the standard column checks. Instead, it
    verifies that the data has the correct age columns and that ages range from
    0 to 110 years. It checks that all life expectancy values are within the
    expected range and ensures that life expectancy is monotonically decreasing
    by age.

    Parameters
    ----------
    data
        Simulation-prepped theoretical minimum risk life expectancy data.
    entity
        Entity to which the data pertain.
    context
        Wrapper for additional data used in the validation process.

    Raises
    ------
    DataTransformationError
        If age columns are incorrectly named or contain invalid values or if
        any life expectancy values are outside the expected range or not
        monotonically decreasing over age.

    """
    expected_index_names = ['age_group_start', 'age_group_end']
    validate_expected_index_and_columns(expected_index_names, data.index.names, ['value'], data.columns)

    age_min, age_max = 0, 110
    if data.index.unique('age_group_start').min() > age_min or data.index.unique('age_group_start').max() < age_max:
        raise DataTransformationError(f'Life expectancy data does not span the '
                                      f'entire age range [{age_min}, {age_max}].')

    check_value_columns_boundary(data, VALID_LIFE_EXP_RANGE[0], 'lower',
                                 value_columns=['value'], inclusive=False,
                                 error=DataTransformationError)
    check_value_columns_boundary(data, VALID_LIFE_EXP_RANGE[1], 'upper',
                                 value_columns=['value'], inclusive=False,
                                 error=DataTransformationError)

    if not data.sort_values(by='age_group_start', ascending=False).value.is_monotonic:
        raise DataTransformationError('Life expectancy data is not monotonically decreasing over age.')


def validate_age_bins(data: pd.DataFrame, entity: Population, context: SimulationValidationContext) -> None:
    """With only age columns in this data, the validator is an abbreviated
    version employing only the standard column check on ages.

    Parameters
    ----------
    data
        Simulation-prepped age bin data to validate.
    entity
        Entity to which the data pertain.
    context
        Wrapper for additional data used in the validation process.

    Raises
    ------
    DataTransformationError
        If any age columns are incorrectly named or contain invalid values.

    """
    expected_index_names = ['age_group_start', 'age_group_end', 'age_group_name']
    validate_expected_index_and_columns(expected_index_names, data.index.names, [], data.columns)

    validate_age_columns(data, context=context)


def validate_demographic_dimensions(data: pd.DataFrame, entity: Population,
                                    context: SimulationValidationContext) -> None:
    """With only demographic columns in this data, the validator is an
    abbreviated version employing only the standard demographic column checks.

    Parameters
    ----------
    data
        Simulation-prepped demographic dimensions data to validate.
    entity
        Entity to which the data pertain.
    context
        Wrapper for additional data used in the validation process.

    Raises
    ------
    DataTransformationError
        If any demographic columns are incorrectly named or contain invalid
        values.

    """
    validate_expected_index_and_columns(SCRUBBED_DEMOGRAPHIC_COLUMNS, data.index.names, [], data.columns)

    validate_demographic_columns(data, context)


#############
# UTILITIES #
#############

def validate_expected_index_and_columns(expected_index_names: List, existing_index_names: List, expected_cols: List,
                                        existing_cols: List) -> None:
    """Verify that the passed lists of columns and index names match.

    Parameters
    ----------
    expected_index_names
        List of index names expected.
    existing_index_names
        List of index names actually found in data.
    expected_cols
        List of column names expected.
    existing_cols
        List of column names actually found in data.

    Raises
    ------
    DataTransformationError
        If `expected_index_names` doesn't match of `existing_index_names` or
        `expected_cols` does not match `existing_cols`.

    """
    to_check = [(set(expected_index_names), set(existing_index_names), 'index names'),
                (set(expected_cols), set(existing_cols), 'columns')]
    for c in to_check:
        if c[1] < c[0]:
            raise DataTransformationError(f'Data is missing {c[2]}: '
                                          f'{c[0].difference(c[1])}.')
        elif c[1] > c[0]:
            raise DataTransformationError(f'Data returned extra {c[2]} '
                                          f'{c[1].difference(c[0])}.')


def validate_standard_columns(data: pd.DataFrame, context: SimulationValidationContext) -> None:
    """Validate that location, sex, age, year, draw, and value columns in the
    passed dataframe all have the expected names and values.

    Parameters
    ----------
    data
        Simulation-prepped data to validate.
    context
        Wrapper for additional data used in the validation process.

    Raises
    ------
    DataTransformationError
        If any location, sex, age, year, draw, or value columns are incorrectly
        named or contain invalid values.

    """
    validate_demographic_columns(data, context)
    validate_draw_column(data)
    validate_value_column(data)


def validate_demographic_columns(data: pd.DataFrame, context: SimulationValidationContext) -> None:
    """Validate that demographic (location, sex, age, and year) columns in the
    passed dataframe all have the expected names and values. The given context
    provides the full range of expected values for location, age, and year.

    Parameters
    ----------
    data
        Simulation-prepped data to validate.
    context
        Wrapper for additional data used in the validation process.

    Raises
    ------
    DataTransformationError
        If any demographic columns are incorrectly named or contain invalid
        values.

    """
    validate_location_column(data, context)
    validate_sex_column(data)
    validate_age_columns(data, context=context)
    validate_year_columns(data, context)


def validate_draw_column(data: pd.DataFrame) -> None:
    """Validate that draw index column in the data has the expected values.

    Parameters
    ----------
    data
        Simulation-prepped data to validate.

    Raises
    ------
    DataTransformationError
        If 'draw' column does not contain all values in the range [0, 999].

    """
    if set(data.index.unique('draw')) != set(range(1000)):
        raise DataTransformationError('Draw must contain [0, 999].')


def validate_location_column(data: pd.DataFrame, context: SimulationValidationContext) -> None:
    """Validate that location index column in the data has the expected value.

    Parameters
    ----------
    data
        Simulation-prepped data to validate.
    context
        Wrapper for additional data used in the validation process

    Raises
    ------
    DataTransformationError
        If 'location' column does not contain only the single location given
        in `context`.

    """
    data_locations = data.index.unique('location')
    if len(data_locations) != 1 or data_locations[0] != context['location']:
        raise DataTransformationError('Location must contain a single value that matches specified location.')


def validate_sex_column(data: pd.DataFrame) -> None:
    """Validate that sex index column in the data has the expected values.

    Parameters
    ----------
    data
        Simulation-prepped data to validate.

    Raises
    ------
    DataTransformationError
        If 'sex' column does not contain only the values 'Male' and 'Female'.

    """
    if set(data.index.unique('sex')) != {'Male', 'Female'}:
        raise DataTransformationError("Sex must contain 'Male' and 'Female' and nothing else.")


def validate_age_columns(data: pd.DataFrame, context: SimulationValidationContext) -> None:
    """Validate that age indexcolumns in the data have the expected values.

    Parameters
    ----------
    data
        Simulation-prepped data to validate.
    context
        Wrapper for additional data used in validation.

    Raises
    ------
    DataTransformationError
        If 'age_group_start' and 'age_group_end' columns do not contain the
        full range of expected age bins supplied in `context`.

    """
    expected_ages = (context['age_bins']
                     .filter(['age_group_start', 'age_group_end'])
                     .sort_values(['age_group_start', 'age_group_end']))
    age_block = (pd.DataFrame({'age_group_start': data.index.get_level_values('age_group_start'),
                               'age_group_end': data.index.get_level_values('age_group_end')})
                 .drop_duplicates().sort_values(['age_group_start', 'age_group_end']).reset_index(drop=True))

    if not age_block.equals(expected_ages):
        raise DataTransformationError('Age_group_start and age_group_end must contain all gbd age groups.')


def validate_year_columns(data: pd.DataFrame, context: SimulationValidationContext) -> None:
    """Validate that year columns in the data have the expected values.

    Parameters
    ----------
    data
        Simulation-prepped data to validate.
    context
        Wrapper for additional data used in validation.

    Raises
    ------
    DataTransformationError
        If 'year_start' and 'year_end' columns do not contain the full range of
        expected year bins supplied in `context`.

    """
    expected_years = (context['years']
                      .filter(['year_start', 'year_end'])
                      .sort_values(['year_start', 'year_end']))
    year_block = (pd.DataFrame({'year_start': data.index.get_level_values('year_start'),
                                'year_end': data.index.get_level_values('year_end')})
                  .drop_duplicates().sort_values(['year_start', 'year_end']).reset_index(drop=True))

    if not year_block.equals(expected_years):
        raise DataTransformationError('Year_start and year_end must cover [1990, 2017] in intervals of one year.')


def validate_value_column(data: pd.DataFrame) -> None:
    """Validate that value column in the data has no missing values.

    Parameters
    ----------
    data
        Simulation-prepped data to validate.
    context
        Wrapper for additional data used in validation.

    Raises
    ------
    DataTransformationError
        If `value` column contains any NaN or Inf values.

    """
    if np.any(data.value.isna()):
        raise DataTransformationError('Value data found to contain NaN.')
    if np.any(np.isinf(data.value.values)):
        raise DataTransformationError('Value data found to contain infinity.')


def check_age_restrictions(data: pd.DataFrame, entity: ModelableEntity, rest_type: str,
                           fill_value: Union[float, Dict[str, float]], context: SimulationValidationContext):
    """Given an entity and which restrictions to use, ensure that all data for
    age groups outside of the range of restrictions for that entity has values
    only of fill_value.

    Parameters
    ----------
    data
        Simulation-prepped data to validate.
    entity
        Entity for which to validate restrictions.
    rest_type
        Which restrictions from entity to use. One of: yll, yld, inner, outer.
    fill_value
        The only allowable value in data outside of age restrictions. For
        categorical risks, this should be dictionary containing values for
        'exposed' and 'unexposed' categories.
    context
        Wrapper containing additional data used in the simulation.

    Raises
    ------
    DataTransformationError
        If any values other than fill_value are found in data outside the
        restrictions of entity.

    """
    start_id, end_id = utilities.get_age_group_ids_by_restriction(entity, rest_type)
    age_bins = context['age_bins']
    in_range_ages = age_bins.loc[(age_bins.age_group_id >= start_id) & (age_bins.age_group_id <= end_id),
                                 'age_group_start']

    outside = data.loc[~data.index.isin(in_range_ages, 'age_group_start')]

    if (entity.kind in ['risk_factor', 'alternative_risk_factor'] and
            entity.distribution in ['dichotomous', 'ordered_polytomous', 'unordered_polytomous'] and
            isinstance(fill_value, dict)):
        _check_cat_risk_fill_values(outside, entity, fill_value, 'age')

    elif not outside.empty and (outside.value != fill_value).any():
        raise DataTransformationError(f"Age restrictions are violated by a value other than fill={fill_value}.")


def check_sex_restrictions(data: pd.DataFrame, male_only: bool, female_only: bool,
                           fill_value: Union[float, Dict[str, float]], entity=None):
    """Given an entity and which restrictions to use, ensure that all data for
    sexes outside of the restrictions for that entity has values only of
    fill_value.

    Parameters
    ----------
    data
        Simulation-prepped data to validate.
    female_only
        Boolean indicating whether the data should be restricted to females
        only. If true, all male data should have values only of fill_value.
    male_only
        Boolean indicating whether the data should be restricted to females
        only. If true, all female data should have values only of fill_value.
    fill_value
        The only allowable value in data outside of age restrictions. For
        categorical risks, this should be dictionary containing values for
        'exposed' and 'unexposed' categories.
    context
        Wrapper containing additional data used in the simulation.
    entity
        Optional. Used to check if the entity is a categorical risk, in which
        case only used for exposure data validation where the fill_values vary
        by category.

    Raises
    ------
    DataTransformationError
        If any values other than fill_value are found in data outside the
        restrictions of entity.

    """
    outside = None
    if male_only:
        outside = data.xs('Female', level='sex')
        sex = 'male'
    elif female_only:
        outside = data.xs('Male', level='sex')
        sex = 'female'
    if outside is not None:
        if entity is not None and (entity.kind in ['risk_factor', 'alternative_risk_factor'] and
                                   entity.distribution in ['dichotomous', 'ordered_polytomous', 'unordered_polytomous']
                                   and isinstance(fill_value, dict)):
            _check_cat_risk_fill_values(outside, entity, fill_value, 'sex')

        elif (outside.value != fill_value).any():
            raise DataTransformationError(f"Restriction to {sex} sex only is violated "
                                          f"by a value other than fill={fill_value}.")


def _check_cat_risk_fill_values(outside_data: pd.DataFrame, entity: Union[RiskFactor, AlternativeRiskFactor],
                                fill_value: Dict[str, float], restriction: str):
    """Helper method for checking restrictions for categorical risks where two
    fill values are allowed: one for exposed categories and one for the
    unexposed category.

    Parameters
    ----------
    outside_data
        Simulation-prepped data outside the restrictions.
    entity
        Entity to which the data pertain.
    fill_value
        Dictionary containing the fill values for the exposed and unexposed
        categories.
    restriction
        Whether the restriction being checked is 'sex' or 'age'.

    Raises
    ------
    DataTransformationError
        If the outside_data contains values other than fill_value for the
        correct categories.

    """
<<<<<<< HEAD
    tmrel_cat = utility_data.get_tmrel_category(entity)
    outside_unexposed = outside_data[outside_data.parameter == tmrel_cat]
    outside_exposed = outside_data[outside_data.parameter != tmrel_cat]
=======
    tmrel_cat = sorted(list(entity.categories.to_dict()), key=lambda x: int(x[3:]))[-1]
    outside_unexposed = outside_data.loc[outside_data.index.get_level_values('parameter') == tmrel_cat]
    outside_exposed = outside_data.loc[outside_data.index.get_level_values('parameter') != tmrel_cat]
>>>>>>> 2c6ab70d
    if not outside_unexposed.empty and (outside_unexposed.value != fill_value['unexposed']).any():
        raise DataTransformationError(f'{restriction.capitalize()} restrictions for TMREL cat are violated by a '
                                      f'value other than fill={fill_value["unexposed"]}.')
    if not outside_exposed.empty and (outside_exposed.value != fill_value['exposed']).any():
        raise DataTransformationError(f'{restriction.capitalize()} restrictions for non-TMREL categories are violated '
                                      f'by a value other than fill={fill_value["exposed"]}.')


def check_covariate_values(data: pd.DataFrame) -> None:
    """Validator for covariate estimate data to check that for each demographic
    group either lower, mean, and upper values are all 0 or lower < mean < upper.

    Parameters
    ----------
    data
        Simulation-prepped covariate estimate data for a single demographic
        group.

    Raises
    ------
    DataTransformationError
        If lower, mean, and upper values are not all 0 and it is not the case
         that lower < mean < upper.

    """
    lower = data.xs('lower_value', level='parameter').value.values
    mean = data.xs('mean_value', level='parameter').value.values
    upper = data.xs('upper_value', level='parameter').value.values

    # allow the case where lower = mean = upper = 0 b/c of things like age
    # specific fertility rate where all estimates are 0 for young age groups
    if np.all(data.value != 0) and not np.all(lower < mean < upper):
        raise DataTransformationError('Covariate data contains demographic groups for which the '
                                      'estimates for lower, mean, and upper values are not all 0 '
                                      'and it is not the case that lower < mean < upper. ')
<|MERGE_RESOLUTION|>--- conflicted
+++ resolved
@@ -646,13 +646,8 @@
                                  value_columns=['value'], error=DataTransformationError)
 
     if is_categorical:
-<<<<<<< HEAD
         tmrel_cat = utility_data.get_tmrel_category(entity)
-        if not (data.loc[data.parameter == tmrel_cat, 'value'] == 1.0).all():
-=======
-        tmrel_cat = sorted(list(entity.categories.to_dict()), key=lambda x: int(x[3:]))[-1]  # chop 'cat' and sort
         if not (data.loc[data.index.isin([tmrel_cat], 'parameter')].value == 1.0).all():
->>>>>>> 2c6ab70d
             raise DataTransformationError(f"The TMREL category {tmrel_cat} contains values other than 1.0.")
 
     if entity.kind in ['risk_factor', 'alternative_risk_factor']:
@@ -1310,15 +1305,10 @@
         correct categories.
 
     """
-<<<<<<< HEAD
     tmrel_cat = utility_data.get_tmrel_category(entity)
-    outside_unexposed = outside_data[outside_data.parameter == tmrel_cat]
-    outside_exposed = outside_data[outside_data.parameter != tmrel_cat]
-=======
-    tmrel_cat = sorted(list(entity.categories.to_dict()), key=lambda x: int(x[3:]))[-1]
     outside_unexposed = outside_data.loc[outside_data.index.get_level_values('parameter') == tmrel_cat]
     outside_exposed = outside_data.loc[outside_data.index.get_level_values('parameter') != tmrel_cat]
->>>>>>> 2c6ab70d
+
     if not outside_unexposed.empty and (outside_unexposed.value != fill_value['unexposed']).any():
         raise DataTransformationError(f'{restriction.capitalize()} restrictions for TMREL cat are violated by a '
                                       f'value other than fill={fill_value["unexposed"]}.')

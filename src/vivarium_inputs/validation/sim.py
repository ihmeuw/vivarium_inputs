from typing import Sequence, Union, NamedTuple

import numpy as np
import pandas as pd

from gbd_mapping import ModelableEntity, Cause, Sequela, RiskFactor, CoverageGap, Etiology
from vivarium_inputs import utilities
from vivarium_inputs.validation import utilities as validation_utilities
from vivarium_inputs.globals import DataFormattingError
from vivarium_inputs.mapping_extension import HealthcareEntity, HealthTechnology, AlternativeRiskFactor


VALID_INCIDENCE_RANGE = (0.0, 50.0)
VALID_PREVALENCE_RANGE = (0.0, 1.0)
VALID_BIRTH_PREVALENCE_RANGE = (0.0, 1.0)
VALID_DISABILITY_WEIGHT_RANGE = (0.0, 1.0)
VALID_REMISSION_RANGE = (0.0, 120.0)  # James' head
VALID_CAUSE_SPECIFIC_MORTALITY_RANGE = (0.0, 0.4)  # used mortality viz, picked worst country 15q45, mul by ~1.25
VALID_EXCESS_MORT_RANGE = (0.0, 120.0)  # James' head
VALID_EXPOSURE_RANGE = (0.0, {'continuous': 10000.0, 'categorical': 1.0})
VALID_EXPOSURE_SD_RANGE = (0.0, 1000.0)  # James' brain
VALID_EXPOSURE_DIST_WEIGHTS_RANGE = (0.0, 1.0)
VALID_RELATIVE_RISK_RANGE = (1.0, {'continuous': 5.0, 'categorical': 15.0})
VALID_PAF_RANGE = (0.0, 1.0)
VALID_COST_RANGE = (0, {'healthcare_entity': 30000, 'health_technology': 50})
VALID_UTILIZATION_RANGE = (0, 50)


def validate_for_simulation(data: pd.DataFrame, entity: Union[ModelableEntity, NamedTuple], measure: str,
                            location: int):
    """Validate data conforms to the format that is expected by the simulation and conforms to normal expectations for a
    measure.

    Data coming in to the simulation is expected to have a full demographic set in most instances as well non-missing,
    non-infinite, reasonable data. This function enforces column names, the demographic extents, and expected ranges and
    relationships of measure data.

    Parameters
    ----------
    data
        Data to be validated.
    entity
        The GBD Entity the data pertains to.
    measure
        The measure the data pertains to.
    location
        The location the data pertains to.

    Raises
    -------
    DataFormattingError
        If any columns are mis-formatted or assumptions about the data are violated.
    """
    validators = {
        # Cause-like measures
        'incidence': _validate_incidence,
        'prevalence': _validate_prevalence,
        'birth_prevalence': _validate_birth_prevalence,
        'disability_weight': _validate_disability_weight,
        'remission': _validate_remission,
        'cause_specific_mortality': _validate_cause_specific_mortality,
        'excess_mortality': _validate_excess_mortality,
        'case_fatality': _validate_case_fatality,
        # Risk-like measures
        'exposure': _validate_exposure,
        'exposure_standard_deviation': _validate_exposure_standard_deviation,
        'exposure_distribution_weights': _validate_exposure_distribution_weights,
        'relative_risk': _validate_relative_risk,
        'population_attributable_fraction': _validate_population_attributable_fraction,
        'mediation_factors': _validate_mediation_factors,
        # Covariate measures
        'estimate': _validate_estimate,
        # Health system measures
        'cost': _validate_cost,
        'utilization': _validate_utilization,
        # Population measures
        'structure': _validate_structure,
        'theoretical_minimum_risk_life_expectancy': _validate_theoretical_minimum_risk_life_expectancy,
        'demographic_dimensions': _validate_demographic_dimensions,
    }

    if measure not in validators:
        raise NotImplementedError()

    validators[measure](data, entity, location)


def _validate_incidence(data: pd.DataFrame, entity: Union[Cause, Sequela], location: str):
    _validate_standard_columns(data, location)

    validation_utilities.check_value_columns_boundary(data, boundary_value=VALID_INCIDENCE_RANGE[0],
                                                      boundary_type='lower', value_columns=['value'], error=True)
    validation_utilities.check_value_columns_boundary(data, boundary_value=VALID_INCIDENCE_RANGE[1],
                                                      boundary_type='upper', value_columns=['value'], error=True)

    age_start_ids = [entity.restrictions.yld_age_group_id_start]
    age_end_ids = [entity.restrictions.yld_age_group_id_end]
    _check_age_restrictions(data, age_start_ids, age_end_ids, type='outer', fill_value=0.0)
    _check_sex_restrictions(data, entity.restrictions.male_only, entity.restrictions.female_only, fill_value=0.0)


def _validate_prevalence(data: pd.DataFrame, entity: Union[Cause, Sequela], location: str):
    _validate_standard_columns(data, location)

    validation_utilities.check_value_columns_boundary(data, boundary_value=VALID_PREVALENCE_RANGE[0],
                                                      boundary_type='lower', value_columns=['value'], error=True)
    validation_utilities.check_value_columns_boundary(data, boundary_value=VALID_PREVALENCE_RANGE[1],
                                                      boundary_type='upper', value_columns=['value'], error=True)

    age_start_ids = [entity.restrictions.yld_age_group_id_start]
    age_end_ids = [entity.restrictions.yld_age_group_id_end]
    _check_age_restrictions(data, age_start_ids, age_end_ids, type='outer', fill_value=0.0)
    _check_sex_restrictions(data, entity.restrictions.male_only, entity.restrictions.female_only, fill_value=0.0)


def _validate_birth_prevalence(data: pd.DataFrame, entity: Union[Cause, Sequela], location: str):
    _validate_location_column(data, location)
    _validate_sex_column(data)
    _validate_year_columns(data)
    _validate_draw_column(data)
    _validate_value_column(data)

    validation_utilities.check_value_columns_boundary(data, boundary_value=VALID_BIRTH_PREVALENCE_RANGE[0],
                                                      boundary_type='lower', value_columns=['value'], error=True)
    validation_utilities.check_value_columns_boundary(data, boundary_value=VALID_BIRTH_PREVALENCE_RANGE[1],
                                                      boundary_type='upper', value_columns=['value'], error=True)

    _check_sex_restrictions(data, entity.restrictions.male_only, entity.restrictions.female_only, fill_value=0.0)


def _validate_disability_weight(data: pd.DataFrame, entity: Union[Cause, Sequela], location: str):
    _validate_standard_columns(data, location)

    validation_utilities.check_value_columns_boundary(data, boundary_value=VALID_DISABILITY_WEIGHT_RANGE[0],
                                                      boundary_type='lower', value_columns=['value'], error=True)
    validation_utilities.check_value_columns_boundary(data, boundary_value=VALID_DISABILITY_WEIGHT_RANGE[1],
                                                      boundary_type='upper', value_columns=['value'], error=True)

    age_start_ids = [entity.restrictions.yld_age_group_id_start]
    age_end_ids = [entity.restrictions.yld_age_group_id_end]
    _check_age_restrictions(data, age_start_ids, age_end_ids, type='outer', fill_value=0.0)
    _check_sex_restrictions(data, entity.restrictions.male_only, entity.restrictions.female_only, fill_value=0.0)


def _validate_remission(data: pd.DataFrame, entity: Cause, location: str):
    _validate_standard_columns(data, location)

    validation_utilities.check_value_columns_boundary(data, boundary_value=VALID_REMISSION_RANGE[0],
                                                      boundary_type='lower', value_columns=['value'], error=True)
    validation_utilities.check_value_columns_boundary(data, boundary_value=VALID_REMISSION_RANGE[1],
                                                      boundary_type='upper', value_columns=['value'], error=True)

    age_start_ids = [entity.restrictions.yld_age_group_id_start]
    age_end_ids = [entity.restrictions.yld_age_group_id_end]
    _check_age_restrictions(data, age_start_ids, age_end_ids, type='outer', fill_value=0.0)
    _check_sex_restrictions(data, entity.restrictions.male_only, entity.restrictions.female_only, fill_value=0.0)


def _validate_cause_specific_mortality(data: pd.DataFrame, entity: Cause, location: str):
    _validate_standard_columns(data, location)

    validation_utilities.check_value_columns_boundary(data, boundary_value=VALID_CAUSE_SPECIFIC_MORTALITY_RANGE[0],
                                                      boundary_type='lower', value_columns=['value'], error=True)
    validation_utilities.check_value_columns_boundary(data, boundary_value=VALID_CAUSE_SPECIFIC_MORTALITY_RANGE[1],
                                                      boundary_type='upper', value_columns=['value'], error=True)

    age_start_ids = [entity.restrictions.yll_age_group_id_start]
    age_end_ids = [entity.restrictions.yll_age_group_id_end]
    _check_age_restrictions(data, age_start_ids, age_end_ids, type='outer', fill_value=0.0)
    _check_sex_restrictions(data, entity.restrictions.male_only, entity.restrictions.female_only, fill_value=0.0)


def _validate_excess_mortality(data: pd.DataFrame, entity: Cause, location: str):
    _validate_standard_columns(data, location)

    validation_utilities.check_value_columns_boundary(data, boundary_value=VALID_EXCESS_MORT_RANGE[0],
                                                      boundary_type='lower', value_columns=['value'], error=True)
    validation_utilities.check_value_columns_boundary(data, boundary_value=VALID_EXCESS_MORT_RANGE[1],
                                                      boundary_type='upper', value_columns=['value'], error=True)

    age_start_ids = [entity.restrictions.yll_age_group_id_start]
    age_end_ids = [entity.restrictions.yll_age_group_id_end]
    _check_age_restrictions(data, age_start_ids, age_end_ids, type='outer', fill_value=0.0)
    _check_sex_restrictions(data, entity.restrictions.male_only, entity.restrictions.female_only, fill_value=0.0)


def _validate_case_fatality(data, entity, location):
    raise NotImplementedError()


def _validate_exposure(data: pd.DataFrame, entity: Union[RiskFactor, CoverageGap, AlternativeRiskFactor],
                       location: str):
    is_continuous = entity.distribution in ['normal', 'lognormal', 'ensemble']
    is_categorical = (entity.distribution in ['dichotomous', 'ordered_polytomous', 'unordered_polytomous'])

    if is_continuous:
        if data.parameter != "continuous":
            raise DataFormattingError("Continuous exposure data should contain 'continuous' in the parameter column.")
        valid_kwd = 'continuous'
    elif is_categorical:
        if set(data.parameter) != set(entity.categories.to_dict()):  # to_dict removes None
            raise DataFormattingError("Categorical exposure data does not contain all categories in the parameter "
                                      "column.")
        valid_kwd = 'categorical'
    else:
        raise NotImplementedError()

    validation_utilities.check_value_columns_boundary(data, boundary_value=VALID_EXPOSURE_RANGE[0],
                                                      boundary_type='lower', value_columns=['value'], error=True)
    validation_utilities.check_value_columns_boundary(data, boundary_value=VALID_EXPOSURE_RANGE[1][valid_kwd],
                                                      boundary_type='upper', value_columns=['value'], error=True)

    cats = data.groupby('parameter')
    cats.apply(_validate_standard_columns, location)

    if is_categorical:
        non_categorical_columns = list(set(data.columns).difference({'parameter', 'value'}))
        if not np.allclose(data.groupby(non_categorical_columns)['value'].sum(), 1.0):
            raise DataFormattingError("Categorical exposures do not sum to one across categories")

    age_start_ids = [entity.restrictions.yld_age_group_id_start, entity.restrictions.yll_age_group_id_start]
    age_end_ids = [entity.restrictions.yld_age_group_id_end, entity.restrictions.yll_age_group_id_end]
    _check_age_restrictions(data, age_start_ids, age_end_ids, type='outer', fill_value=0.0)
    _check_sex_restrictions(data, entity.restrictions.male_only, entity.restrictions.female_only, fill_value=0.0)


def _validate_exposure_standard_deviation(data: pd.DataFrame, entity: Union[RiskFactor, AlternativeRiskFactor],
                                          location: str):
    _validate_standard_columns(data, location)

    validation_utilities.check_value_columns_boundary(data, boundary_value=VALID_EXPOSURE_SD_RANGE[0],
                                                      boundary_type='lower', value_columns=['value'], error=True)
    validation_utilities.check_value_columns_boundary(data, boundary_value=VALID_EXPOSURE_SD_RANGE[1],
                                                      boundary_type='upper', value_columns=['value'], error=True)

    age_start_ids = [entity.restrictions.yld_age_group_id_start, entity.restrictions.yll_age_group_id_start]
    age_end_ids = [entity.restrictions.yld_age_group_id_end, entity.restrictions.yll_age_group_id_end]
    _check_age_restrictions(data, age_start_ids, age_end_ids, type='outer', fill_value=0.0)
    _check_sex_restrictions(data, entity.restrictions.male_only, entity.restrictions.female_only, fill_value=0.0)


def _validate_exposure_distribution_weights(data: pd.DataFrame, entity: Union[RiskFactor, AlternativeRiskFactor],
                                            location: str):
    _validate_standard_columns(data, location)

    validation_utilities.check_value_columns_boundary(data, boundary_value=VALID_EXPOSURE_DIST_WEIGHTS_RANGE[0],
                                                      boundary_type='lower', value_columns=['value'], error=True)
    validation_utilities.check_value_columns_boundary(data, boundary_value=VALID_EXPOSURE_DIST_WEIGHTS_RANGE[1],
                                                      boundary_type='upper', value_columns=['value'], error=True)

    non_weight_columns = list(set(data.columns).difference({'parameter', 'value'}))
    if not np.allclose(data.groupby(non_weight_columns)['value'].sum(), 1.0):
        raise DataFormattingError("Exposure weights do not sum to one across demographics.")

    age_start_ids = [entity.restrictions.yld_age_group_id_start, entity.restrictions.yll_age_group_id_start]
    age_end_ids = [entity.restrictions.yld_age_group_id_end, entity.restrictions.yll_age_group_id_end]
    _check_age_restrictions(data, age_start_ids, age_end_ids, type='outer', fill_value=0.0)
    _check_sex_restrictions(data, entity.restrictions.male_only, entity.restrictions.female_only, fill_value=0.0)


def _validate_relative_risk(data: pd.DataFrame, entity: Union[RiskFactor, CoverageGap], location: str):
    risk_relationship = data.groupby(['affected_entity', 'affected_measure', 'parameter'])
    risk_relationship.apply(_validate_standard_columns, location)

    is_continuous = entity.distribution in ['normal', 'lognormal', 'ensemble']
    is_categorical = (entity.distribution in ['dichotomous', 'ordered_polytomous', 'unordered_polytomous'])

    if is_categorical:
        range_kwd = 'categorical'
    elif is_continuous:
        range_kwd = 'continuous'
    else:
        raise NotImplementedError()

    validation_utilities.check_value_columns_boundary(data, boundary_value=VALID_RELATIVE_RISK_RANGE[0],
                                                      boundary_type='lower', value_columns=['value'], error=True)
    validation_utilities.check_value_columns_boundary(data, boundary_value=VALID_RELATIVE_RISK_RANGE[1][range_kwd],
                                                      boundary_type='upper', value_columns=['value'], error=True)

    if is_categorical:
        tmrel_cat = sorted(list(entity.categories.to_dict()), key=lambda x: int(x[3:]))[-1]  # chop 'cat' and sort
        if (data.loc[data.parameter == tmrel_cat, 'value'] != 1.0).any():
            raise DataFormattingError(f"The TMREL category {tmrel_cat} contains values other than 1.0.")

    age_start_ids = [entity.restrictions.yll_age_group_id_start]
    age_end_ids = [entity.restrictions.yll_age_group_id_end]
    if data.affected_measure == 'incidence_rate':
        age_start_ids.append(entity.restrictions.yld_age_group_id_start)
        age_end_ids.append(entity.restrictions.yld_age_group_id_end)
    _check_age_restrictions(data, age_start_ids, age_end_ids, type='inner', fill_value=1.0)
    _check_sex_restrictions(data, entity.restrictions.male_only, entity.restrictions.female_only, fill_value=1.0)


def _validate_population_attributable_fraction(data: pd.DataFrame, entity: Union[RiskFactor, Etiology], location: str):
    risk_relationship = data.groupby(['affected_entity', 'affected_measure'])
    risk_relationship.apply(_validate_standard_columns, location)

    validation_utilities.check_value_columns_boundary(data, boundary_value=VALID_PAF_RANGE[0],
                                                      boundary_type='lower', value_columns=['value'], error=True)
    validation_utilities.check_value_columns_boundary(data, boundary_value=VALID_PAF_RANGE[1],
                                                      boundary_type='upper', value_columns=['value'], error=True)

    age_start_ids = [entity.restrictions.yld_age_group_id_start, entity.restrictions.yll_age_group_id_start]
    age_end_ids = [entity.restrictions.yld_age_group_id_end, entity.restrictions.yll_age_group_id_end]
    _check_age_restrictions(data, age_start_ids, age_end_ids, type='inner', fill_value=0.0)
    _check_sex_restrictions(data, entity.restrictions.male_only, entity.restrictions.female_only, fill_value=0.0)


def _validate_mediation_factors(data, entity, location):
    raise NotImplementedError()


def _validate_estimate(data, entity, location):
    raise NotImplementedError()


def _validate_cost(data: pd.DataFrame, entity: Union[HealthTechnology, HealthcareEntity], location: str):
    _validate_standard_columns(data, location)
    validation_utilities.check_value_columns_boundary(data, VALID_COST_RANGE[0], 'lower',
                                                      value_columns=['value'], inclusive=True, error=True)
    validation_utilities.check_value_columns_boundary(data, VALID_COST_RANGE[1][entity.kind], 'upper',
                                                      value_columns=['value'], inclusive=True, error=True)


def _validate_utilization(data: pd.DataFrame, entity: HealthcareEntity, location: str):
    _validate_standard_columns(data, location)
    validation_utilities.check_value_columns_boundary(data, VALID_UTILIZATION_RANGE[0], 'lower',
                                                      value_columns=['value'], inclusive=True, error=True)
    validation_utilities.check_value_columns_boundary(data, VALID_UTILIZATION_RANGE[1], 'upper',
                                                      value_columns=['value'], inclusive=True, error=True)


def _validate_structure(data, entity, location):
    raise NotImplementedError()


def _validate_theoretical_minimum_risk_life_expectancy(data, entity, location):
    raise NotImplementedError()


def _validate_demographic_dimensions(data, entity, location):
    raise NotImplementedError()


#############
# UTILITIES #
#############


def _validate_standard_columns(data: pd.DataFrame, location: str):
    _validate_demographic_columns(data, location)
    _validate_draw_column(data)
    _validate_value_column(data)


def _validate_demographic_columns(data: pd.DataFrame, location: str):
    _validate_location_column(data, location)
    _validate_sex_column(data)
    _validate_age_columns(data)
    _validate_year_columns(data)


def _validate_draw_column(data: pd.DataFrame):
    if 'draw' not in data.columns:
        raise DataFormattingError("Draw data must be contained in a column named 'draw'.")

    if set(data['draw']) != set(range(1000)):
        raise DataFormattingError('Draw must contain [0, 999].')


def _validate_location_column(data: pd.DataFrame, location: str):
    if 'location' not in data.columns:
        raise DataFormattingError("Location data must be contained in a column named 'location'.")

    if len(data['location'].unique()) != 1 or data['location'].unique()[0] != location:
        raise DataFormattingError('Location must contain a single value that matches specified location.')


def _validate_sex_column(data: pd.DataFrame):
    if 'sex' not in data.columns:
        raise DataFormattingError("Sex data must be contained in a column named 'sex'.")

    if set(data['sex']) != {'Male', 'Female'}:
        raise DataFormattingError("Sex must contain 'Male' and 'Female' and nothing else.")


def _validate_age_columns(data: pd.DataFrame):
    if 'age_group_start' not in data.columns or 'age_group_end' not in data.columns:
        raise DataFormattingError("Age data must be contained in columns named 'age_group_start' and 'age_group_end'.")

    expected_ages = utilities.get_age_bins()[['age_group_start', 'age_group_end']].sort_values(['age_group_start',
                                                                                                'age_group_end'])
    age_block = (data[['age_group_start', 'age_group_end']]
                 .drop_duplicates()
                 .sort_values(['age_group_start', 'age_group_end'])
                 .reset_index(drop=True))

    if not age_block.equals(expected_ages):
        raise DataFormattingError('Age_group_start and age_group_end must contain all gbd age groups.')


def _validate_year_columns(data: pd.DataFrame):
    if 'year_start' not in data.columns or 'year_end' not in data.columns:
        raise DataFormattingError("Year data must be contained in columns named 'year_start', and 'year_end'.")

    expected_years = utilities.get_annual_year_bins().sort_values(['year_start', 'year_end'])
    year_block = (data[['year_start', 'year_end']]
                  .drop_duplicates()
                  .sort_values(['year_start', 'year_end'])
                  .reset_index(drop=True))

    if not year_block.equals(expected_years):
        raise DataFormattingError('Year_start and year_end must cover [1990, 2017] in intervals of one year.')


def _validate_value_column(data: pd.DataFrame):
    if 'value' not in data.columns:
        raise DataFormattingError("Value data must be contained in a column named 'value'.")

    if np.any(data.value.isna()):
        raise DataFormattingError('Value data found to contain NaN.')
    if np.any(np.isinf(data.value.values)):
        raise DataFormattingError('Value data found to contain infinity.')


<<<<<<< HEAD
def _translate_age_restrictions(start_ids: Sequence[int, None], end_ids: Sequence[int, None], type: str) -> (float, float):
    """translates age restrictions as ids into raw ages.

=======
def _translate_age_restrictions(start_ids: Sequence[Union[int, None]], end_ids: Sequence[Union[int, None]],
                                type: str) -> (float, float):
    """translates age restrictions as ids into raw ages.
>>>>>>> 930cbf2a
    Parameters
    ----------
    start_ids
        a sequence of GBD age group ids, or None.
    end_ids
        a sequence of GBD age group ids, or None.
    type
        one of 'inner' or 'outer'. Inner will take the  maximum of the start ages and the minimum of the end ages.
        Outer will take the minimum of the start ages and the maximum of the end ages.
    """

    start_ids = [i for i in start_ids if i is not None]
    end_ids = [i for i in end_ids if i is not None]

    age_bins = utilities.get_age_bins()
    if type == 'outer':
        minimum = age_bins.loc[age_bins.age_group_id.isin(start_ids), 'age_group_start'].min()
        maximum = age_bins.loc[age_bins.age_group_id.isin(end_ids), 'age_group_end'].max()
    elif type == 'inner':
        minimum = age_bins.loc[age_bins.age_group_id.isin(start_ids), 'age_group_start'].max()
        maximum = age_bins.loc[age_bins.age_group_id.isin(end_ids), 'age_group_end'].min()
    else:
        raise NotImplementedError()

    return minimum, maximum


<<<<<<< HEAD
def _check_age_restrictions(data: pd.DataFrame, start_ids: Sequence[int, None], end_ids: Sequence[int, None],
                            type: str, fill_value: float):
=======
def _check_age_restrictions(data: pd.DataFrame, start_ids: Sequence[Union[int, None]],
                            end_ids: Sequence[Union[int, None]], type: str, fill_value: float):
>>>>>>> 930cbf2a

    age_start, age_end = _translate_age_restrictions(start_ids, end_ids, type)
    outside = data.loc[(data.age_group_start < age_start) | (data.age_group_end > age_end)]
    if not outside.empty and (outside.value != fill_value).any():
        raise DataFormattingError(f"Age restrictions are violated by a value other than fill={fill_value}.")


def _check_sex_restrictions(data: pd.DataFrame, male_only: bool, female_only: bool, fill_value: float):
    if male_only and (data.loc[data.sex == 'Female', 'value'] != fill_value).any():
        raise DataFormattingError(f"Restriction to male sex only is violated by a value other than fill={fill_value}.")
    elif female_only and (data.loc[data.sex == 'Male', 'value'] != fill_value).any():
        raise DataFormattingError(f"Restriction to female sex only is violated by a value other than fill={fill_value}.")<|MERGE_RESOLUTION|>--- conflicted
+++ resolved
@@ -423,15 +423,9 @@
         raise DataFormattingError('Value data found to contain infinity.')
 
 
-<<<<<<< HEAD
-def _translate_age_restrictions(start_ids: Sequence[int, None], end_ids: Sequence[int, None], type: str) -> (float, float):
-    """translates age restrictions as ids into raw ages.
-
-=======
 def _translate_age_restrictions(start_ids: Sequence[Union[int, None]], end_ids: Sequence[Union[int, None]],
                                 type: str) -> (float, float):
     """translates age restrictions as ids into raw ages.
->>>>>>> 930cbf2a
     Parameters
     ----------
     start_ids
@@ -459,13 +453,8 @@
     return minimum, maximum
 
 
-<<<<<<< HEAD
-def _check_age_restrictions(data: pd.DataFrame, start_ids: Sequence[int, None], end_ids: Sequence[int, None],
-                            type: str, fill_value: float):
-=======
 def _check_age_restrictions(data: pd.DataFrame, start_ids: Sequence[Union[int, None]],
                             end_ids: Sequence[Union[int, None]], type: str, fill_value: float):
->>>>>>> 930cbf2a
 
     age_start, age_end = _translate_age_restrictions(start_ids, end_ids, type)
     outside = data.loc[(data.age_group_start < age_start) | (data.age_group_end > age_end)]

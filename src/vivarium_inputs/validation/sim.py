--- conflicted
+++ resolved
@@ -17,16 +17,12 @@
 VALID_REMISSION_RANGE = (0.0, 120.0)  # James' head
 VALID_CAUSE_SPECIFIC_MORTALITY_RANGE = (0.0, 0.4)  # used mortality viz, picked worst country 15q45, mul by ~1.25
 VALID_EXCESS_MORT_RANGE = (0.0, 120.0)  # James' head
-<<<<<<< HEAD
 VALID_EXPOSURE_RANGE = (0.0, {'continuous': 10000.0, 'categorical': 1.0})
 VALID_EXPOSURE_SD_RANGE = (0.0, 1000.0)  # James' brain
 VALID_EXPOSURE_DIST_WEIGHTS_RANGE = (0.0, 1.0)
 VALID_RELATIVE_RISK_RANGE = (1.0, {'continuous': 5.0, 'categorical': 20.0})
 VALID_PAF_RANGE = (0.0, 1.0)
-VALID_COST_RANGE = (0, {'healthcare_entity': 30000, 'health_technology': 50})
-=======
 VALID_COST_RANGE = (0, {'healthcare_entity': 30_000, 'health_technology': 50})
->>>>>>> 21828c4b
 VALID_UTILIZATION_RANGE = (0, 50)
 VALID_POPULATION_RANGE = (0, 100_000_000)
 VALID_LIFE_EXP_RANGE = (0, 90)
@@ -337,34 +333,20 @@
                                                       value_columns=['value'], inclusive=True, error=True)
 
 
-<<<<<<< HEAD
-def _validate_structure(data, entity, location):
-    raise NotImplementedError()
-=======
 def _validate_structure(data: pd.DataFrame, entity: NamedTuple, location: str):
     _validate_demographic_columns(data, location)
     _validate_value_column(data)
->>>>>>> 21828c4b
 
     validation_utilities.check_value_columns_boundary(data, VALID_POPULATION_RANGE[0], 'lower',
                                                       value_columns=['value'], inclusive=True, error=True)
     validation_utilities.check_value_columns_boundary(data, VALID_POPULATION_RANGE[1], 'upper',
                                                       value_columns=['value'], inclusive=True, error=True)
 
-<<<<<<< HEAD
-def _validate_theoretical_minimum_risk_life_expectancy(data, entity, location):
-    raise NotImplementedError()
-=======
->>>>>>> 21828c4b
 
 def _validate_theoretical_minimum_risk_life_expectancy(data: pd.DataFrame, entity: NamedTuple, location: str):
     if 'age_group_start' not in data.columns or 'age_group_end' not in data.columns:
         raise DataFormattingError("Age data must be contained in columns named 'age_group_start' and 'age_group_end'.")
 
-<<<<<<< HEAD
-def _validate_demographic_dimensions(data, entity, location):
-    raise NotImplementedError()
-=======
     age_min, age_max = 0, 110
     if data.age_group_start.min() > age_min or data.age_group_start.max() < age_max:
         raise DataFormattingError(f'Life expectancy data does not span the entire age range [{age_min}, {age_max}].')
@@ -384,7 +366,6 @@
 
 def _validate_demographic_dimensions(data: pd.DataFrame, entity: NamedTuple, location: str):
     _validate_demographic_columns(data, location)
->>>>>>> 21828c4b
 
 
 #############

--- conflicted
+++ resolved
@@ -937,11 +937,7 @@
 
 
 def check_age_restrictions(data: pd.DataFrame, entity: ModelableEntity, rest_type: str,
-<<<<<<< HEAD
-                           fill_value: float, context: SimulationValidationContext) -> None:
-=======
                            fill_value: Union[float, Dict[str, float]], context: SimulationValidationContext):
->>>>>>> 31c0fa69
     start_id, end_id = utilities.get_age_group_ids_by_restriction(entity, rest_type)
     age_bins = context['age_bins']
     age_start = float(age_bins.loc[age_bins.age_group_id == start_id, 'age_group_start'])
@@ -958,15 +954,6 @@
         raise DataTransformationError(f"Age restrictions are violated by a value other than fill={fill_value}.")
 
 
-<<<<<<< HEAD
-def check_sex_restrictions(data: pd.DataFrame, male_only: bool, female_only: bool, fill_value: float) -> None:
-    if male_only and (data.loc[data.sex == 'Female', 'value'] != fill_value).any():
-        raise DataTransformationError(f"Restriction to male sex only is violated "
-                                      f"by a value other than fill={fill_value}.")
-    elif female_only and (data.loc[data.sex == 'Male', 'value'] != fill_value).any():
-        raise DataTransformationError(f"Restriction to female sex only is violated "
-                                      f"by a value other than fill={fill_value}.")
-=======
 def check_sex_restrictions(data: pd.DataFrame, male_only: bool, female_only: bool,
                            fill_value: Union[float, Dict[str, float]], entity=None):
     outside = None
@@ -998,7 +985,6 @@
     if not outside_exposed.empty and (outside_exposed.value != fill_value['exposed']).any():
         raise DataTransformationError(f'{restriction.capitalize()} restrictions for non-TMREL categories are violated '
                                       f'by a value other than fill={fill_value["exposed"]}.')
->>>>>>> 31c0fa69
 
 
 def check_covariate_values(data: pd.DataFrame) -> None:

--- conflicted
+++ resolved
@@ -1576,13 +1576,10 @@
     """
     start_id, end_id = utilities.get_age_group_ids_by_restriction(entity, rest_type)
     # TODO: remove after MIC-4519 is done
-<<<<<<< HEAD
+    # replace starting GBD 2019 age group 4 (1 month-1 year) with GBD 2021 age group 388 (1-5 months)
+    # and ending GBD 2019 age group 5 (1 to 4 years) with GBD 2021 age group 34 (2 to 4 years)
     start_id = 388 if start_id == 4 else start_id
     end_id = 34 if end_id == 5 else end_id
-=======
-    # replace GBD 2019 age group 4 (1 month-1 year) with GBD 2021 age group 388 (1-5 months)
-    start_id = 388 if start_id == 4 else start_id
->>>>>>> d6dfcede
 
     age_bins = context["age_bins"]
     id_to_age_start_map = dict(zip(age_bins.age_group_id, age_bins.age_start))

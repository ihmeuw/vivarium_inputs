--- conflicted
+++ resolved
@@ -349,14 +349,10 @@
 
 def validate_population_attributable_fraction(data: pd.DataFrame, entity: Union[RiskFactor, Etiology],
                                               context: SimulationValidationContext):
-<<<<<<< HEAD
-
     protective_causes = PROTECTIVE_CAUSE_RISK_PAIRS[entity.name] if entity.name in PROTECTIVE_CAUSE_RISK_PAIRS else []
     protective = data[data.affected_entity.isin(protective_causes)]
     non_protective = data.loc[data.index.difference(protective.index)]
 
-=======
->>>>>>> 32b2aa1b
     risk_relationship = data.groupby(['affected_entity', 'affected_measure'])
     risk_relationship.apply(validate_standard_columns, context)
 
@@ -375,16 +371,13 @@
                                  boundary_type='upper', value_columns=['value'],
                                  error=DataTransformationError)
 
-<<<<<<< HEAD
     for (entity, measure), g in risk_relationship:
         cause = [c for c in causes if c.name == entity][0]
         if measure == 'incidence_rate':
-            check_age_restrictions(g, cause, rest_type='yll', fill_value=0.0)
+            check_age_restrictions(g, cause, rest_type='yll', fill_value=0.0, context=context)
         else:  # excess mortality
-            check_age_restrictions(g, cause, rest_type='yld', fill_value=0.0)
-=======
-    check_age_restrictions(data, entity, rest_type='inner', fill_value=0.0, context=context)
->>>>>>> 32b2aa1b
+            check_age_restrictions(g, cause, rest_type='yld', fill_value=0.0, context=context)
+
     check_sex_restrictions(data, entity.restrictions.male_only, entity.restrictions.female_only, fill_value=0.0)
 
 

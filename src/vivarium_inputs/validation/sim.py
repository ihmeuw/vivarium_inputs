from typing import Union, Dict, List

import numpy as np
import pandas as pd

from gbd_mapping import ModelableEntity, Cause, Sequela, RiskFactor, CoverageGap, Etiology, Covariate, causes
from vivarium_inputs import utilities, utility_data
from vivarium_inputs.globals import (DataTransformationError, Population,
                                     PROTECTIVE_CAUSE_RISK_PAIRS, BOUNDARY_SPECIAL_CASES, DRAW_COLUMNS)
from vivarium_inputs.mapping_extension import HealthcareEntity, HealthTechnology, AlternativeRiskFactor
from vivarium_inputs.validation.shared import check_value_columns_boundary


VALID_INCIDENCE_RANGE = (0.0, 50.0)
VALID_PREVALENCE_RANGE = (0.0, 1.0)
VALID_BIRTH_PREVALENCE_RANGE = (0.0, 1.0)
VALID_DISABILITY_WEIGHT_RANGE = (0.0, 1.0)
VALID_REMISSION_RANGE = (0.0, 120.0)  # James' head
# FIXME: bumping csmr max because of age group scaling 2/8/19 - K.W.
VALID_CAUSE_SPECIFIC_MORTALITY_RANGE = (0.0, 6)  # used mortality viz, picked worst country 15q45, mul by ~1.25
VALID_EXCESS_MORT_RANGE = (0.0, 120.0)  # James' head
VALID_EXPOSURE_RANGE = (0.0, {'continuous': 10_000.0, 'categorical': 1.0})
VALID_EXPOSURE_SD_RANGE = (0.0, 1000.0)  # James' brain
VALID_EXPOSURE_DIST_WEIGHTS_RANGE = (0.0, 1.0)
VALID_RELATIVE_RISK_RANGE = (1.0, {'continuous': 10.0, 'categorical': 350.0})
VALID_PAF_RANGE = (0.0, 1.0)
VALID_PROTECTIVE_PAF_MIN = -1.0
VALID_COST_RANGE = (0, {'healthcare_entity': 30_000, 'health_technology': 50})
VALID_UTILIZATION_RANGE = (0, 50)
VALID_POPULATION_RANGE = (0, 75_000_000)
VALID_LIFE_EXP_RANGE = (0, 90)

SCRUBBED_DEMOGRAPHIC_COLUMNS = ['location', 'sex', 'age', 'year']


class SimulationValidationContext:

    def __init__(self, location, **additional_data):
        self.context_data = {'location': location}
        self.context_data.update(additional_data)

        if 'years' not in self.context_data:
            self.context_data['years'] = utility_data.get_year_block()
        if 'age_bins' not in self.context_data:
            self.context_data['age_bins'] = utility_data.get_age_bins()

    def __getitem__(self, key):
        return self.context_data[key]

    def __setitem__(self, key, value):
        self.context_data[key] = value


def validate_for_simulation(data: pd.DataFrame, entity: ModelableEntity,
                            measure: str, location: str, **context_args) -> None:
    """Validate data conforms to the format that is expected by the simulation
    and conforms to normal expectations for a measure.

    Data coming in to the simulation is expected to have a full demographic set
    in most instances, as well non-missing, non-infinite, reasonable data. This
    function enforces column names, the demographic extents, and expected
    ranges and relationships of measure data. All columns with the exception of
    a possible 'value' column should be in the index.

    The following standard checks are applied:
    1. Validate standard columns and indices:
        For all demographic columns, ensure that the column and index names are
        correct and only 'value' is still a column - all others should be
        indices. Check the values in the columns/indices match the expected set
        contained in the given context.
    2. Validate value columns:
        Ensure that the column name is correct and check that all values within
        the column fall in the expected range.
    3. Validate age/sex restrictions if applicable:
        Ensure that the data matches any age or sex restrictions of the entity.

    Parameters
    ----------
    data
        Data to be validated.
    entity
        The GBD Entity to which the data pertain.
    measure
        The measure to which the data pertain.
    location
        The location to which the data pertain.
    context_args
        Any data or information needed to construct the SimulationContext used
        by the individual entity-measure validator functions.

    Raises
    -------
    DataTransformationError
        If any columns are mis-formatted or assumptions about the data are
        violated.
    """
    validators = {
        # Cause-like measures
        'incidence': validate_incidence,
        'prevalence': validate_prevalence,
        'birth_prevalence': validate_birth_prevalence,
        'disability_weight': validate_disability_weight,
        'remission': validate_remission,
        'cause_specific_mortality': validate_cause_specific_mortality,
        'excess_mortality': validate_excess_mortality,
        # Risk-like measures
        'exposure': validate_exposure,
        'exposure_standard_deviation': validate_exposure_standard_deviation,
        'exposure_distribution_weights': validate_exposure_distribution_weights,
        'relative_risk': validate_relative_risk,
        'population_attributable_fraction': validate_population_attributable_fraction,
        'mediation_factors': validate_mediation_factors,
        # Covariate measures
        'estimate': validate_estimate,
        # Health system measures
        'cost': validate_cost,
        'utilization': validate_utilization,
        # Population measures
        'structure': validate_structure,
        'theoretical_minimum_risk_life_expectancy': validate_theoretical_minimum_risk_life_expectancy,
        'age_bins': validate_age_bins,
        'demographic_dimensions': validate_demographic_dimensions,
    }

    if measure not in validators:
        raise NotImplementedError()

    context = SimulationValidationContext(location, **context_args)
    validators[measure](data, entity, context)


#########################################################
#   VALIDATE SIM DATA ENTITY-MEASURE SPECIFIC METHODS   #
# ----------------------------------------------------- #
#   Signatures to match as used in validate_sim_data    #
#########################################################


def validate_incidence(data: pd.DataFrame, entity: Union[Cause, Sequela], context: SimulationValidationContext) -> None:
    """Check the standard set of validations on simulation-prepped incidence
    data.

    Parameters
    ----------
    data
        Simulation-prepped incidence data to validate.
    entity
        Entity to which the data pertain.
    context
        Wrapper for additional data used in the validation process.

    Raises
    ------
    DataTransformationError
        If any standard columns are incorrectly named or contain invalid values,
        if yld age or sex restrictions are violated, or data falls outside the
        expected boundary values.

    """
    expected_index_names = SCRUBBED_DEMOGRAPHIC_COLUMNS
    validate_expected_index_and_columns(expected_index_names, data.index.names, DRAW_COLUMNS, data.columns)

    validate_standard_columns(data, context)

    check_value_columns_boundary(data, boundary_value=VALID_INCIDENCE_RANGE[0],
                                 boundary_type='lower', value_columns=DRAW_COLUMNS,
                                 error=DataTransformationError)
    check_value_columns_boundary(data, boundary_value=VALID_INCIDENCE_RANGE[1],
                                 boundary_type='upper', value_columns=DRAW_COLUMNS,
                                 error=DataTransformationError)

    restrictions_entity = [c for c in causes if entity in c.sequelae][0] if entity.kind == 'sequela' else entity
    check_age_restrictions(data, restrictions_entity, rest_type='yld', fill_value=0.0, context=context)
    check_sex_restrictions(data, restrictions_entity.restrictions.male_only,
                           restrictions_entity.restrictions.female_only, fill_value=0.0)


def validate_prevalence(data: pd.DataFrame, entity: Union[Cause, Sequela],
                        context: SimulationValidationContext) -> None:
    """Check the standard set of validations on simulation-prepped prevalence
    data.

    Parameters
    ----------
    data
        Simulation-prepped prevalence data to validate.
    entity
        Entity to which the data pertain.
    context
        Wrapper for additional data used in the validation process.

    Raises
    ------
    DataTransformationError
        If any standard columns are incorrectly named or contain invalid values,
        if yld age or sex restrictions are violated, or data falls outside the
        expected boundary values.

    """
    expected_index_names = SCRUBBED_DEMOGRAPHIC_COLUMNS
    validate_expected_index_and_columns(expected_index_names, data.index.names, DRAW_COLUMNS, data.columns)

    validate_standard_columns(data, context)

    check_value_columns_boundary(data, boundary_value=VALID_PREVALENCE_RANGE[0],
                                 boundary_type='lower', value_columns=DRAW_COLUMNS,
                                 error=DataTransformationError)
    check_value_columns_boundary(data, boundary_value=VALID_PREVALENCE_RANGE[1],
                                 boundary_type='upper', value_columns=DRAW_COLUMNS,
                                 error=DataTransformationError)

    restrictions_entity = [c for c in causes if entity in c.sequelae][0] if entity.kind == 'sequela' else entity
    check_age_restrictions(data, restrictions_entity, rest_type='yld', fill_value=0.0, context=context)
    check_sex_restrictions(data, restrictions_entity.restrictions.male_only,
                           restrictions_entity.restrictions.female_only, fill_value=0.0)


def validate_birth_prevalence(data: pd.DataFrame, entity: Union[Cause, Sequela],
                              context: SimulationValidationContext) -> None:
    """Check the standard set of validations on simulation-prepped birth
    prevalence data, skipping the check on age columns since birth prevalence
    is not age-specific.

    Parameters
    ----------
    data
        Simulation-prepped birth prevalence data to validate.
    entity
        Entity to which the data pertain.
    context
        Wrapper for additional data used in the validation process.

    Raises
    ------
    DataTransformationError
        If any standard columns are incorrectly named or contain invalid values,
        if sex restrictions are violated, or data falls outside the expected
        boundary values.

    """
    expected_index_names = ['location', 'sex', 'year_start', 'year_end']
    validate_expected_index_and_columns(expected_index_names, data.index.names, DRAW_COLUMNS, data.columns)

    validate_location_column(data, context)
    validate_sex_column(data)
    validate_year_column(data, context)
    validate_value_column(data)

    check_value_columns_boundary(data, boundary_value=VALID_BIRTH_PREVALENCE_RANGE[0],
                                 boundary_type='lower', value_columns=DRAW_COLUMNS,
                                 error=DataTransformationError)
    check_value_columns_boundary(data, boundary_value=VALID_BIRTH_PREVALENCE_RANGE[1],
                                 boundary_type='upper', value_columns=DRAW_COLUMNS,
                                 error=DataTransformationError)

    restrictions_entity = [c for c in causes if entity in c.sequelae][0] if entity.kind == 'sequela' else entity
    check_sex_restrictions(data, restrictions_entity.restrictions.male_only,
                           restrictions_entity.restrictions.female_only, fill_value=0.0)


def validate_disability_weight(data: pd.DataFrame, entity: Union[Cause, Sequela],
                               context: SimulationValidationContext) -> None:
    """Check the standard set of validations on simulation-prepped disability
    weight data.

    Parameters
    ----------
    data
        Simulation-prepped disability weight data to validate.
    entity
        Entity to which the data pertain.
    context
        Wrapper for additional data used in the validation process.

    Raises
    ------
    DataTransformationError
        If any standard columns are incorrectly named or contain invalid values,
        if yld age or sex restrictions are violated, or data falls outside the
        expected boundary values.

    """
    expected_index_names = SCRUBBED_DEMOGRAPHIC_COLUMNS
    validate_expected_index_and_columns(expected_index_names, data.index.names, DRAW_COLUMNS, data.columns)

    validate_standard_columns(data, context)
    check_value_columns_boundary(data, boundary_value=VALID_DISABILITY_WEIGHT_RANGE[0],
                                 boundary_type='lower', value_columns=DRAW_COLUMNS,
                                 error=DataTransformationError)
    check_value_columns_boundary(data, boundary_value=VALID_DISABILITY_WEIGHT_RANGE[1],
                                 boundary_type='upper', value_columns=DRAW_COLUMNS,
                                 error=DataTransformationError)

    restrictions_entity = [c for c in causes if entity in c.sequelae][0] if entity.kind == 'sequela' else entity
    check_age_restrictions(data, restrictions_entity, rest_type='yld', fill_value=0.0, context=context)
    check_sex_restrictions(data, restrictions_entity.restrictions.male_only,
                           restrictions_entity.restrictions.female_only, fill_value=0.0)


def validate_remission(data: pd.DataFrame, entity: Cause, context: SimulationValidationContext) -> None:
    """Check the standard set of validations on simulation-prepped remission
    data.

    Parameters
    ----------
    data
        Simulation-prepped remission data to validate.
    entity
        Entity to which the data pertain.
    context
        Wrapper for additional data used in the validation process.

    Raises
    ------
    DataTransformationError
        If any standard columns are incorrectly named or contain invalid values,
        if yld age or sex restrictions are violated, or data falls outside the
        expected boundary values.

    """
    expected_index_names = SCRUBBED_DEMOGRAPHIC_COLUMNS
    validate_expected_index_and_columns(expected_index_names, data.index.names, DRAW_COLUMNS, data.columns)

    validate_standard_columns(data, context)

    check_value_columns_boundary(data, boundary_value=VALID_REMISSION_RANGE[0],
                                 boundary_type='lower', value_columns=DRAW_COLUMNS,
                                 error=DataTransformationError)
    check_value_columns_boundary(data, boundary_value=VALID_REMISSION_RANGE[1],
                                 boundary_type='upper', value_columns=DRAW_COLUMNS,
                                 error=DataTransformationError)

    check_age_restrictions(data, entity, rest_type='yld', fill_value=0.0, context=context)
    check_sex_restrictions(data, entity.restrictions.male_only, entity.restrictions.female_only, fill_value=0.0)


def validate_cause_specific_mortality(data: pd.DataFrame, entity: Cause, context: SimulationValidationContext) -> None:
    """Check the standard set of validations on simulation-prepped cause
    specific mortality data.

    Parameters
    ----------
    data
        Simulation-prepped cause specific mortality data to validate.
    entity
        Entity to which the data pertain.
    context
        Wrapper for additional data used in the validation process.

    Raises
    ------
    DataTransformationError
        If any standard columns are incorrectly named or contain invalid values,
        if yll age or sex restrictions are violated, or data falls outside the
        expected boundary values.

    """
    expected_index_names = SCRUBBED_DEMOGRAPHIC_COLUMNS
    validate_expected_index_and_columns(expected_index_names, data.index.names, DRAW_COLUMNS, data.columns)

    validate_standard_columns(data, context)

    check_value_columns_boundary(data, boundary_value=VALID_CAUSE_SPECIFIC_MORTALITY_RANGE[0],
                                 boundary_type='lower', value_columns=DRAW_COLUMNS,
                                 error=DataTransformationError)
    check_value_columns_boundary(data, boundary_value=VALID_CAUSE_SPECIFIC_MORTALITY_RANGE[1],
                                 boundary_type='upper', value_columns=DRAW_COLUMNS,
                                 error=DataTransformationError)

    check_age_restrictions(data, entity, rest_type='yll', fill_value=0.0, context=context)
    check_sex_restrictions(data, entity.restrictions.male_only, entity.restrictions.female_only, fill_value=0.0)


def validate_excess_mortality(data: pd.DataFrame, entity: Cause, context: SimulationValidationContext) -> None:
    """Check the standard set of validations on simulation-prepped excess
    mortality data.

    Parameters
    ----------
    data
        Simulation-prepped excess mortality data to validate.
    entity
        Entity to which the data pertain.
    context
        Wrapper for additional data used in the validation process.

    Raises
    ------
    DataTransformationError
        If any standard columns are incorrectly named or contain invalid values,
        if yll age or sex restrictions are violated, or data falls outside the
        expected boundary values.

    """
    expected_index_names = SCRUBBED_DEMOGRAPHIC_COLUMNS
    validate_expected_index_and_columns(expected_index_names, data.index.names, DRAW_COLUMNS, data.columns)

    validate_standard_columns(data, context)

    check_value_columns_boundary(data, boundary_value=VALID_EXCESS_MORT_RANGE[0],
                                 boundary_type='lower', value_columns=DRAW_COLUMNS,
                                 error=DataTransformationError)

    if entity.name in BOUNDARY_SPECIAL_CASES['excess_mortality'].get(context['location'], {}):
        max_val = BOUNDARY_SPECIAL_CASES['excess_mortality'][context['location']][entity.name]
    else:
        max_val = VALID_EXCESS_MORT_RANGE[1]
    check_value_columns_boundary(data, boundary_value=max_val, boundary_type='upper', value_columns=DRAW_COLUMNS,
                                 error=DataTransformationError)

    check_age_restrictions(data, entity, rest_type='yll', fill_value=0.0, context=context)
    check_sex_restrictions(data, entity.restrictions.male_only, entity.restrictions.female_only, fill_value=0.0)


def validate_exposure(data: pd.DataFrame, entity: Union[RiskFactor, CoverageGap, AlternativeRiskFactor],
                      context: SimulationValidationContext) -> None:
    """Check the standard set of validations on simulation-prepped exposure
    data, with the upper boundary of values determined by the distribution type.
    The broadest age range determined by yll and yld age restrictions is used
    in the restriction check. For categorical risks, because exposure is filled
    with two values outside the restriction boundaries (one for the TMREL
    category and one for all other categories), check that only these two
    values are found outside restrictions and that they are matched to the
    right categories.

    Additionally, check that the parameter column contains either only
    'continuous' for an entity with a continuous distribution or the full set
    of categories for an entity with a categorical distribution. For entities
    with categorical distributions, further check that exposure values sum to
    one across categories for all demographic groups.

    Parameters
    ----------
    data
        Simulation-prepped exposure data to validate.
    entity
        Entity to which the data pertain.
    context
        Wrapper for additional data used in the validation process.

    Raises
    ------
    DataTransformationError
        If any standard columns are incorrectly named or contain invalid values,
        if the broadest age or sex restrictions are violated, data falls
        outside the expected boundary values, the parameter column does not
        contain the expected values based on the entity's distribution type, or
        exposure values do not sum to 1 for entities with a categorical
        distribution.

    """
    expected_index_names = SCRUBBED_DEMOGRAPHIC_COLUMNS + ['parameter']
    validate_expected_index_and_columns(expected_index_names, data.index.names, DRAW_COLUMNS, data.columns)

    is_continuous = entity.distribution in ['normal', 'lognormal', 'ensemble']
    is_categorical = entity.distribution in ['dichotomous', 'ordered_polytomous', 'unordered_polytomous']

    if is_continuous:
        if set(data.index.unique('parameter')) != {"continuous"}:
            raise DataTransformationError("Continuous exposure data should contain "
                                          "'continuous' in the parameter column.")
        valid_kwd = 'continuous'
    elif is_categorical:
        if set(data.index.unique('parameter')) != set(entity.categories.to_dict()):  # to_dict removes None
            raise DataTransformationError("Categorical exposure data does not contain all "
                                          "categories in the parameter column.")
        valid_kwd = 'categorical'
    else:
        raise NotImplementedError()

    check_value_columns_boundary(data, boundary_value=VALID_EXPOSURE_RANGE[0],
                                 boundary_type='lower', value_columns=DRAW_COLUMNS,
                                 error=DataTransformationError)
    check_value_columns_boundary(data, boundary_value=VALID_EXPOSURE_RANGE[1][valid_kwd],
                                 boundary_type='upper', value_columns=DRAW_COLUMNS,
                                 error=DataTransformationError)

    cats = data.groupby('parameter')
    cats.apply(validate_standard_columns, context)

    if is_categorical:
        non_categorical_columns = list(set(data.index.names).difference({'parameter'}))
        if not np.allclose(data.groupby(non_categorical_columns).sum(axis=1), 1.0):
            raise DataTransformationError("Categorical exposures do not sum to one across categories.")

    if entity.kind in ['risk_factor', 'alternative_risk_factor']:
        fill_value = {'exposed': 0.0, 'unexposed': 1.0} if is_categorical else 0.0
        check_age_restrictions(data, entity, rest_type='outer', fill_value=fill_value,
                               context=context)
        check_sex_restrictions(data, entity.restrictions.male_only, entity.restrictions.female_only,
                               fill_value=fill_value, entity=entity)


def validate_exposure_standard_deviation(data: pd.DataFrame, entity: Union[RiskFactor, AlternativeRiskFactor],
                                         context: SimulationValidationContext) -> None:
    """Check the standard set of validations on simulation-prepped exposure
    standard deviation data, using the broadest age range determined by yll and
    yld age restrictions in the restriction check.

    Parameters
    ----------
    data
        Simulation-prepped exposure standard deviation data to validate.
    entity
        Entity to which the data pertain.
    context
        Wrapper for additional data used in the validation process.

    Raises
    ------
    DataTransformationError
        If any standard columns are incorrectly named or contain invalid values,
        if the broadest age or sex restrictions are violated, or data falls
        outside the expected boundary values.

    """
    expected_index_names = SCRUBBED_DEMOGRAPHIC_COLUMNS
    validate_expected_index_and_columns(expected_index_names, data.index.names, DRAW_COLUMNS, data.columns)

    validate_standard_columns(data, context)

    check_value_columns_boundary(data, boundary_value=VALID_EXPOSURE_SD_RANGE[0],
                                 boundary_type='lower', value_columns=DRAW_COLUMNS,
                                 error=DataTransformationError)
    check_value_columns_boundary(data, boundary_value=VALID_EXPOSURE_SD_RANGE[1],
                                 boundary_type='upper', value_columns=DRAW_COLUMNS,
                                 error=DataTransformationError)

    check_age_restrictions(data, entity, rest_type='outer', fill_value=0.0, context=context)
    check_sex_restrictions(data, entity.restrictions.male_only, entity.restrictions.female_only, fill_value=0.0)


def validate_exposure_distribution_weights(data: pd.DataFrame, entity: Union[RiskFactor, AlternativeRiskFactor],
                                           context: SimulationValidationContext) -> None:
    """Check the standard set of validations on simulation-prepped exposure
    distribution weights data, skipping the check on draw columns since weights
    data is not by draw and using the broadest age range determined by yll
    and yld age restrictions in the restriction check.

    Additionally, ensure that weights sum to 1 in all demographic groups
    expected to have valid weights (i.e., all age groups included in
    corresponding exposure data) and to 0 in all other demographic groups.

    Parameters
    ----------
    data
        Simulation-prepped exposure distribution weights data to validate.
    entity
        Entity to which the data pertain.
    context
        Wrapper for additional data used in the validation process.

    Raises
    ------
    DataTransformationError
        If any standard columns are incorrectly named or contain invalid values,
        if the broadest age or sex restrictions are violated, data falls
        outside the expected boundary values, or weights don't sum to 1 or 0.

    """
    expected_index_names = SCRUBBED_DEMOGRAPHIC_COLUMNS + ['parameter']
    validate_expected_index_and_columns(expected_index_names, data.index.names, ['value'], data.columns)

    validate_demographic_columns(data, context)
    validate_value_column(data)

    check_value_columns_boundary(data, boundary_value=VALID_EXPOSURE_DIST_WEIGHTS_RANGE[0],
                                 boundary_type='lower', value_columns=['value'],
                                 error=DataTransformationError)
    check_value_columns_boundary(data, boundary_value=VALID_EXPOSURE_DIST_WEIGHTS_RANGE[1],
                                 boundary_type='upper', value_columns=['value'],
                                 error=DataTransformationError)

    non_weight_columns = SCRUBBED_DEMOGRAPHIC_COLUMNS
    weights_sum = data.groupby(non_weight_columns)['value'].sum()
    if not weights_sum.apply(lambda s: np.isclose(s, 1.0) or np.isclose(s, 0.0)).all():
        raise DataTransformationError("Exposure weights do not sum to one across demographics.")

    check_age_restrictions(data, entity, rest_type='outer', fill_value=0.0, context=context)
    check_sex_restrictions(data, entity.restrictions.male_only, entity.restrictions.female_only, fill_value=0.0)


def validate_relative_risk(data: pd.DataFrame, entity: Union[RiskFactor, CoverageGap],
                           context: SimulationValidationContext) -> None:
    """Check the standard set of validations on simulation-prepped relative risk
    data, with the upper boundary of values determined by the distribution type.
    Because some RRs may be protective, allow the lower boundary to be 0 for
    those special cases. Otherwise, check a lower boundary of 1. Use the
    affected_measure to determine which set of age restrictions to check:
    using yll for excess mortality and the narrowest range for incidence rate.

    Additionally, for entities with categorical distributions, check that the
    theoretical minimum risk exposure level (TMREL) category contains exposure
    values of only 1.

    Parameters
    ----------
    data
        Simulation-prepped relative risk data to validate.
    entity
        Entity to which the data pertain.
    context
        Wrapper for additional data used in the validation process.

    Raises
    ------
    DataTransformationError
        If any standard columns are incorrectly named or contain invalid values,
        if the age or sex restrictions are violated, data falls
        outside the expected boundary values, or TMREL values are not all 1 for
        entities with categorical distributions.

    """
    expected_index_names = SCRUBBED_DEMOGRAPHIC_COLUMNS + ['affected_entity', 'affected_measure', 'parameter']
    validate_expected_index_and_columns(expected_index_names, data.index.names, DRAW_COLUMNS, data.columns)

    risk_relationship = data.groupby(['affected_entity', 'affected_measure', 'parameter'])
    risk_relationship.apply(validate_standard_columns, context)

    is_continuous = entity.distribution in ['normal', 'lognormal', 'ensemble']
    is_categorical = entity.distribution in ['dichotomous', 'ordered_polytomous', 'unordered_polytomous']

    if is_categorical:
        range_kwd = 'categorical'
    elif is_continuous:
        range_kwd = 'continuous'
    else:
        raise NotImplementedError()

    protective_causes = [c.name for c in PROTECTIVE_CAUSE_RISK_PAIRS.get(entity.name, [])]
    protective = data.loc[data.index.isin(protective_causes, 'affected_entity')]
    non_protective = data.loc[~data.index.isin(protective_causes, 'affected_entity')]

    if not protective.empty:
        check_value_columns_boundary(protective, boundary_value=0, boundary_type='lower',
                                     value_columns=DRAW_COLUMNS, inclusive=False,
                                     error=DataTransformationError)
        check_value_columns_boundary(protective, boundary_value=VALID_RELATIVE_RISK_RANGE[0],
                                     boundary_type='upper', value_columns=DRAW_COLUMNS)
    if not non_protective.empty:
        check_value_columns_boundary(non_protective, boundary_value=VALID_RELATIVE_RISK_RANGE[0],
                                     boundary_type='lower', value_columns=DRAW_COLUMNS)

    check_value_columns_boundary(non_protective, boundary_value=VALID_RELATIVE_RISK_RANGE[1][range_kwd], boundary_type='upper',
                                 value_columns=DRAW_COLUMNS, error=DataTransformationError)

    if is_categorical:
<<<<<<< HEAD
        tmrel_cat = sorted(list(entity.categories.to_dict()), key=lambda x: int(x[3:]))[-1]  # chop 'cat' and sort
        if not (data.loc[data.index.isin([tmrel_cat], 'parameter')].values == 1.0).all():
=======
        tmrel_cat = utility_data.get_tmrel_category(entity)
        if not (data.loc[data.index.isin([tmrel_cat], 'parameter')].value == 1.0).all():
>>>>>>> 30eb9e2f
            raise DataTransformationError(f"The TMREL category {tmrel_cat} contains values other than 1.0.")

    if entity.kind in ['risk_factor', 'alternative_risk_factor']:
        if (data.index.unique('affected_measure') == 'incidence_rate').all():
            check_age_restrictions(data, entity, rest_type='inner', fill_value=1.0, context=context)
        else:
            check_age_restrictions(data, entity, rest_type='yll', fill_value=1.0, context=context)
        check_sex_restrictions(data, entity.restrictions.male_only, entity.restrictions.female_only, fill_value=1.0)


def validate_population_attributable_fraction(data: pd.DataFrame, entity: Union[RiskFactor, Etiology],
                                              context: SimulationValidationContext) -> None:
    """Check the standard set of validations on simulation-prepped population
    attributable fraction data. For protective cause-risk pairs: check a hard
    lower boundary of -1, a soft upper bound of 0 and a hard upper bound of 1.
    For non-protective cause-risk pairs: check a hard lower bound of 0 and a
    hard upper bound of 1. Check age and sex restrictions based on the affected
    entity and measure.

    Parameters
    ----------
    data
        Simulation-prepped population attributable fraction data to validate.
    entity
        Entity to which the data pertain.
    context
        Wrapper for additional data used in the validation process.

    Raises
    ------
    DataTransformationError
        If any standard columns are incorrectly named or contain invalid values,
        if the age or sex restrictions are violated, or data falls
        outside the expected boundary values.

    """
    expected_index_names = SCRUBBED_DEMOGRAPHIC_COLUMNS + ['affected_entity', 'affected_measure']
    validate_expected_index_and_columns(expected_index_names, data.index.names, DRAW_COLUMNS, data.columns)

    risk_relationship = data.groupby(['affected_entity', 'affected_measure'])
    risk_relationship.apply(validate_standard_columns, context)

    protective_causes = [c.name for c in PROTECTIVE_CAUSE_RISK_PAIRS.get(entity.name, [])]
    protective = data.loc[data.index.isin(protective_causes, 'affected_entity')]
    non_protective = data.loc[~data.index.isin(protective_causes, 'affected_entity')]

    if not protective.empty:
        check_value_columns_boundary(protective, boundary_value=VALID_PROTECTIVE_PAF_MIN, boundary_type='lower',
                                     value_columns=DRAW_COLUMNS, error=DataTransformationError)
        check_value_columns_boundary(protective, boundary_value=VALID_PAF_RANGE[0], boundary_type='upper',
                                     value_columns=DRAW_COLUMNS)
        check_value_columns_boundary(protective, boundary_value=VALID_PAF_RANGE[1], boundary_type='upper',
                                     value_columns=DRAW_COLUMNS, error=DataTransformationError)
    if not non_protective.empty:
        check_value_columns_boundary(non_protective, boundary_value=VALID_PAF_RANGE[0],
                                     boundary_type='lower', value_columns=DRAW_COLUMNS,
                                     error=DataTransformationError)
        check_value_columns_boundary(non_protective, boundary_value=VALID_PAF_RANGE[1],
                                     boundary_type='upper', value_columns=DRAW_COLUMNS,
                                     error=DataTransformationError)

    for (c_name, measure), g in risk_relationship:
        cause = [c for c in causes if c.name == c_name][0]
        if measure == 'incidence_rate':
            check_age_restrictions(g, cause, rest_type='yld', fill_value=0.0, context=context)
        else:  # excess mortality
            check_age_restrictions(g, cause, rest_type='yll', fill_value=0.0, context=context)
        check_sex_restrictions(g, cause.restrictions.male_only, cause.restrictions.female_only, fill_value=0.0)


def validate_mediation_factors(data: pd.DataFrame, entity: RiskFactor, context: SimulationValidationContext) -> None:
    raise NotImplementedError()


def validate_estimate(data: pd.DataFrame, entity: Covariate, context: SimulationValidationContext) -> None:
    """Check the standard set of validations on simulation-prepped covariate
    estimate data, adjusting as needed for covariates that are not by age or
    by sex to skip those column checks. Check that the lower, mean, and upper
    values for each demographic group are either all 0 or lower < mean < upper.

    Parameters
    ----------
    data
        Simulation-prepped covariate estimate data to validate.
    entity
        Entity to which the data pertain.
    context
        Wrapper for additional data used in the validation process.

    Raises
    ------
    DataTransformationError
        If any standard columns are incorrectly named or contain invalid values,
        if yld age or sex restrictions are violated, or data does not satisfy
        lower = mean = upper = 0 or lower < mean < upper for each demographic
        group.

    """
    expected_index_names = ['location', 'year', 'parameter']
    if entity.by_sex:
        expected_index_names += ['sex']
    if entity.by_age:
        expected_index_names += ['age']
    validate_expected_index_and_columns(expected_index_names, data.index.names, ['value'], data.columns)

    validate_location_column(data, context)
    if entity.by_sex:
        validate_sex_column(data)
    if entity.by_age:
        validate_age_column(data, context=context)
    validate_year_column(data, context)
    validate_value_column(data)

    cols = list(set(expected_index_names).difference({'parameter', 'value'}))
    data.groupby(cols).apply(check_covariate_values)


def validate_cost(data: pd.DataFrame, entity: Union[HealthTechnology, HealthcareEntity],
                  context: SimulationValidationContext) -> None:
    """Check the standard set of validations on simulation-prepped cost data.

    Parameters
    ----------
    data
        Simulation-prepped cost data to validate.
    entity
        Entity to which the data pertain.
    context
        Wrapper for additional data used in the validation process.

    Raises
    ------
    DataTransformationError
        If any standard columns are incorrectly named or contain invalid values,
        if yld age or sex restrictions are violated, or data falls outside the
        expected boundary values.

    """
    expected_index_names = SCRUBBED_DEMOGRAPHIC_COLUMNS + [entity.kind]
    validate_expected_index_and_columns(expected_index_names, data.index.names, DRAW_COLUMNS, data.columns)

    validate_standard_columns(data, context)
    check_value_columns_boundary(data, VALID_COST_RANGE[0], 'lower',
                                 value_columns=DRAW_COLUMNS, inclusive=True,
                                 error=DataTransformationError)
    check_value_columns_boundary(data, VALID_COST_RANGE[1][entity.kind], 'upper',
                                 value_columns=DRAW_COLUMNS, inclusive=True,
                                 error=DataTransformationError)


def validate_utilization(data: pd.DataFrame, entity: HealthcareEntity, context: SimulationValidationContext) -> None:
    """Check the standard set of validations on simulation-prepped utilization
    data.

    Parameters
    ----------
    data
        Simulation-prepped cost utilization to validate.
    entity
        Entity to which the data pertain.
    context
        Wrapper for additional data used in the validation process.

    Raises
    ------
    DataTransformationError
        If any standard columns are incorrectly named or contain invalid values,
        if yld age or sex restrictions are violated, or data falls outside the
        expected boundary values.

    """
    expected_index_names = SCRUBBED_DEMOGRAPHIC_COLUMNS
    validate_expected_index_and_columns(expected_index_names, data.index.names, DRAW_COLUMNS, data.columns)

    validate_standard_columns(data, context)
    check_value_columns_boundary(data, VALID_UTILIZATION_RANGE[0], 'lower',
                                 value_columns=DRAW_COLUMNS, inclusive=True,
                                 error=DataTransformationError)
    check_value_columns_boundary(data, VALID_UTILIZATION_RANGE[1], 'upper',
                                 value_columns=DRAW_COLUMNS, inclusive=True,
                                 error=DataTransformationError)


def validate_structure(data: pd.DataFrame, entity: Population, context: SimulationValidationContext) -> None:
    """Check the standard set of validations on simulation-prepped population
    structure data, skipping the check on the draw column since structure data
    isn't by draw.

    Parameters
    ----------
    data
        Simulation-prepped population structure data to validate.
    entity
        Entity to which the data pertain.
    context
        Wrapper for additional data used in the validation process.

    Raises
    ------
    DataTransformationError
        If any standard columns are incorrectly named or contain invalid values,
        if yld age or sex restrictions are violated, or data falls outside the
        expected boundary values.

    """
    validate_expected_index_and_columns(SCRUBBED_DEMOGRAPHIC_COLUMNS, data.index.names, ['value'], data.columns)

    validate_demographic_columns(data, context)
    validate_value_column(data)

    check_value_columns_boundary(data, VALID_POPULATION_RANGE[0], 'lower',
                                 value_columns=['value'], inclusive=True,
                                 error=DataTransformationError)
    check_value_columns_boundary(data, VALID_POPULATION_RANGE[1], 'upper',
                                 value_columns=['value'], inclusive=True,
                                 error=DataTransformationError)


def validate_theoretical_minimum_risk_life_expectancy(data: pd.DataFrame, entity: Population,
                                                      context: SimulationValidationContext) -> None:
    """ Because the structure of life expectancy data is somewhat different,
    containing a custom age column that doesn't match the standard GBD age
    groups, this validator doesn't use the standard column checks. Instead, it
    verifies that the data has the correct age columns and that ages range from
    0 to 110 years. It checks that all life expectancy values are within the
    expected range and ensures that life expectancy is monotonically decreasing
    by age.

    Parameters
    ----------
    data
        Simulation-prepped theoretical minimum risk life expectancy data.
    entity
        Entity to which the data pertain.
    context
        Wrapper for additional data used in the validation process.

    Raises
    ------
    DataTransformationError
        If age columns are incorrectly named or contain invalid values or if
        any life expectancy values are outside the expected range or not
        monotonically decreasing over age.

    """
    expected_index_names = ['age']
    validate_expected_index_and_columns(expected_index_names, data.index.names, ['value'], data.columns)

    validate_value_column(data)

    age_min, age_max = 0, 110
    if data.index.unique('age').min().left > age_min or data.index.unique('age').max().right < age_max:
        raise DataTransformationError(f'Life expectancy data does not span the '
                                      f'entire age range [{age_min}, {age_max}].')

    check_value_columns_boundary(data, VALID_LIFE_EXP_RANGE[0], 'lower',
                                 value_columns=['value'], inclusive=False,
                                 error=DataTransformationError)
    check_value_columns_boundary(data, VALID_LIFE_EXP_RANGE[1], 'upper',
                                 value_columns=['value'], inclusive=False,
                                 error=DataTransformationError)

    if not data.sort_values(by='age', ascending=False).value.is_monotonic:
        raise DataTransformationError('Life expectancy data is not monotonically decreasing over age.')


def validate_age_bins(data: pd.DataFrame, entity: Population, context: SimulationValidationContext) -> None:
    """With only age columns in this data, the validator is an abbreviated
    version employing only the standard column check on ages.

    Parameters
    ----------
    data
        Simulation-prepped age bin data to validate.
    entity
        Entity to which the data pertain.
    context
        Wrapper for additional data used in the validation process.

    Raises
    ------
    DataTransformationError
        If any age columns are incorrectly named or contain invalid values.

    """
    expected_index_names = ['age', 'age_group_name']
    validate_expected_index_and_columns(expected_index_names, data.index.names, [], data.columns)

    validate_age_column(data, context=context)


def validate_demographic_dimensions(data: pd.DataFrame, entity: Population,
                                    context: SimulationValidationContext) -> None:
    """With only demographic columns in this data, the validator is an
    abbreviated version employing only the standard demographic column checks.

    Parameters
    ----------
    data
        Simulation-prepped demographic dimensions data to validate.
    entity
        Entity to which the data pertain.
    context
        Wrapper for additional data used in the validation process.

    Raises
    ------
    DataTransformationError
        If any demographic columns are incorrectly named or contain invalid
        values.

    """
    validate_expected_index_and_columns(SCRUBBED_DEMOGRAPHIC_COLUMNS, data.index.names, [], data.columns)

    validate_demographic_columns(data, context)


#############
# UTILITIES #
#############

def validate_expected_index_and_columns(expected_index_names: List, existing_index_names: List, expected_cols: List,
                                        existing_cols: List) -> None:
    """Verify that the passed lists of columns and index names match.

    Parameters
    ----------
    expected_index_names
        List of index names expected.
    existing_index_names
        List of index names actually found in data.
    expected_cols
        List of column names expected.
    existing_cols
        List of column names actually found in data.

    Raises
    ------
    DataTransformationError
        If `expected_index_names` doesn't match of `existing_index_names` or
        `expected_cols` does not match `existing_cols`.

    """
    to_check = [(set(expected_index_names), set(existing_index_names), 'index names'),
                (set(expected_cols), set(existing_cols), 'columns')]
    for c in to_check:
        if c[1] < c[0]:
            raise DataTransformationError(f'Data is missing {c[2]}: '
                                          f'{c[0].difference(c[1])}.')
        elif c[1] > c[0]:
            raise DataTransformationError(f'Data returned extra {c[2]} '
                                          f'{c[1].difference(c[0])}.')


def validate_standard_columns(data: pd.DataFrame, context: SimulationValidationContext) -> None:
    """Validate that location, sex, age, year, and value columns in the
    passed dataframe all have the expected names and values.

    Parameters
    ----------
    data
        Simulation-prepped data to validate.
    context
        Wrapper for additional data used in the validation process.

    Raises
    ------
    DataTransformationError
        If any location, sex, age, year, draw, or value columns are incorrectly
        named or contain invalid values.

    """
    validate_demographic_columns(data, context)
    validate_value_column(data)


def validate_demographic_columns(data: pd.DataFrame, context: SimulationValidationContext) -> None:
    """Validate that demographic (location, sex, age, and year) columns in the
    passed dataframe all have the expected names and values. The given context
    provides the full range of expected values for location, age, and year.

    Parameters
    ----------
    data
        Simulation-prepped data to validate.
    context
        Wrapper for additional data used in the validation process.

    Raises
    ------
    DataTransformationError
        If any demographic columns are incorrectly named or contain invalid
        values.

    """
    validate_location_column(data, context)
    validate_sex_column(data)
    validate_age_column(data, context=context)
    validate_year_column(data, context)


def validate_location_column(data: pd.DataFrame, context: SimulationValidationContext) -> None:
    """Validate that location index column in the data has the expected value.

    Parameters
    ----------
    data
        Simulation-prepped data to validate.
    context
        Wrapper for additional data used in the validation process

    Raises
    ------
    DataTransformationError
        If 'location' column does not contain only the single location given
        in `context`.

    """
    data_locations = data.index.unique('location')
    if len(data_locations) != 1 or data_locations[0] != context['location']:
        raise DataTransformationError('Location must contain a single value that matches specified location.')


def validate_sex_column(data: pd.DataFrame) -> None:
    """Validate that sex index column in the data has the expected values.

    Parameters
    ----------
    data
        Simulation-prepped data to validate.

    Raises
    ------
    DataTransformationError
        If 'sex' column does not contain only the values 'Male' and 'Female'.

    """
    if set(data.index.unique('sex')) != {'Male', 'Female'}:
        raise DataTransformationError("Sex must contain 'Male' and 'Female' and nothing else.")


def validate_age_column(data: pd.DataFrame, context: SimulationValidationContext) -> None:
    """Validate that age index column in the data has the expected values.

    Parameters
    ----------
    data
        Simulation-prepped data to validate.
    context
        Wrapper for additional data used in validation.

    Raises
    ------
    DataTransformationError
        If 'age' index does not contain the full range of expected
        age bins supplied in `context`.

    """
    expected_ages = [pd.Interval(row.age_group_start, row.age_group_end, closed='left') for _, row in context['age_bins'].iterrows()]
    data_ages = data.index.levels[data.index.names.index('age')]

    if not sorted(data_ages) == sorted(expected_ages):
        raise DataTransformationError('Age_group_start and age_group_end must contain all gbd age groups.')


def validate_year_column(data: pd.DataFrame, context: SimulationValidationContext) -> None:
    """Validate that year column in the data has the expected values.

    Parameters
    ----------
    data
        Simulation-prepped data to validate.
    context
        Wrapper for additional data used in validation.

    Raises
    ------
    DataTransformationError
        If 'year' column does not contain the full range of expected year bins
        supplied in `context`.

    """
    expected_years = [pd.Interval(row.year_start, row.year_end, closed='left') for _, row in context['years'].iterrows()]
    data_years = data.index.levels[data.index.names.index('year')]

    if not sorted(data_years) == sorted(expected_years):
        raise DataTransformationError('Year_start and year_end must cover [1990, 2017] in intervals of one year.')


def validate_value_column(data: pd.DataFrame) -> None:
    """Validate that value columns (i.e., any non-index columns) in the data
    have no missing values.

    Parameters
    ----------
    data
        Simulation-prepped data to validate.
    context
        Wrapper for additional data used in validation.

    Raises
    ------
    DataTransformationError
        If any non-index columns contain any NaN or Inf values.

    """

    if np.any(np.isnan(data.values)):
        raise DataTransformationError('Value data found to contain NaN.')
    if np.any(np.isinf(data.values)):
        raise DataTransformationError('Value data found to contain infinity.')


def check_age_restrictions(data: pd.DataFrame, entity: ModelableEntity, rest_type: str,
                           fill_value: Union[float, Dict[str, float]], context: SimulationValidationContext):
    """Given an entity and which restrictions to use, ensure that all data for
    age groups outside of the range of restrictions for that entity has values
    only of fill_value.

    Parameters
    ----------
    data
        Simulation-prepped data to validate.
    entity
        Entity for which to validate restrictions.
    rest_type
        Which restrictions from entity to use. One of: yll, yld, inner, outer.
    fill_value
        The only allowable value in data outside of age restrictions. For
        categorical risks, this should be dictionary containing values for
        'exposed' and 'unexposed' categories.
    context
        Wrapper containing additional data used in the simulation.

    Raises
    ------
    DataTransformationError
        If any values other than fill_value are found in any non-index columns
        in data outside the restrictions of entity.

    """
    start_id, end_id = utilities.get_age_group_ids_by_restriction(entity, rest_type)
    age_bins = context['age_bins']
    in_range_ages = age_bins.loc[(age_bins.age_group_id >= start_id) & (age_bins.age_group_id <= end_id)]
    in_range_age_intervals = [pd.Interval(row.age_group_start, row.age_group_end, closed='left')
                              for _, row in in_range_ages.iterrows()]
    outside = data.loc[~data.index.isin(in_range_age_intervals, 'age')]

    if (entity.kind in ['risk_factor', 'alternative_risk_factor'] and
            entity.distribution in ['dichotomous', 'ordered_polytomous', 'unordered_polytomous'] and
            isinstance(fill_value, dict)):
        _check_cat_risk_fill_values(outside, entity, fill_value, 'age')

    elif not outside.empty and np.any(outside.values != fill_value):
        raise DataTransformationError(f"Age restrictions are violated by a value other than fill={fill_value}.")


def check_sex_restrictions(data: pd.DataFrame, male_only: bool, female_only: bool,
                           fill_value: Union[float, Dict[str, float]], entity=None):
    """Given an entity and which restrictions to use, ensure that all data for
    sexes outside of the restrictions for that entity has values only of
    fill_value.

    Parameters
    ----------
    data
        Simulation-prepped data to validate.
    female_only
        Boolean indicating whether the data should be restricted to females
        only. If true, all male data should have values only of fill_value.
    male_only
        Boolean indicating whether the data should be restricted to females
        only. If true, all female data should have values only of fill_value.
    fill_value
        The only allowable value in data outside of age restrictions. For
        categorical risks, this should be dictionary containing values for
        'exposed' and 'unexposed' categories.
    context
        Wrapper containing additional data used in the simulation.
    entity
        Optional. Used to check if the entity is a categorical risk, in which
        case only used for exposure data validation where the fill_values vary
        by category.

    Raises
    ------
    DataTransformationError
        If any values other than fill_value are found in any non-index columns
        in data outside the restrictions of entity.

    """
    outside = None
    if male_only:
        outside = data.xs('Female', level='sex')
        sex = 'male'
    elif female_only:
        outside = data.xs('Male', level='sex')
        sex = 'female'
    if outside is not None:
        if entity is not None and (entity.kind in ['risk_factor', 'alternative_risk_factor'] and
                                   entity.distribution in ['dichotomous', 'ordered_polytomous', 'unordered_polytomous']
                                   and isinstance(fill_value, dict)):
            _check_cat_risk_fill_values(outside, entity, fill_value, 'sex')

        elif np.any(outside.values != fill_value):
            raise DataTransformationError(f"Restriction to {sex} sex only is violated "
                                          f"by a value other than fill={fill_value}.")


def _check_cat_risk_fill_values(outside_data: pd.DataFrame, entity: Union[RiskFactor, AlternativeRiskFactor],
                                fill_value: Dict[str, float], restriction: str):
    """Helper method for checking restrictions for categorical risks where two
    fill values are allowed: one for exposed categories and one for the
    unexposed category.

    Parameters
    ----------
    outside_data
        Simulation-prepped data outside the restrictions.
    entity
        Entity to which the data pertain.
    fill_value
        Dictionary containing the fill values for the exposed and unexposed
        categories.
    restriction
        Whether the restriction being checked is 'sex' or 'age'.

    Raises
    ------
    DataTransformationError
        If the outside_data contains values other than fill_value in any
        non-index columns for the correct categories.

    """
    tmrel_cat = utility_data.get_tmrel_category(entity)
    outside_unexposed = outside_data.loc[outside_data.index.get_level_values('parameter') == tmrel_cat]
    outside_exposed = outside_data.loc[outside_data.index.get_level_values('parameter') != tmrel_cat]
<<<<<<< HEAD
    if not outside_unexposed.empty and np.any(outside_unexposed.values != fill_value['unexposed']):
=======

    if not outside_unexposed.empty and (outside_unexposed.value != fill_value['unexposed']).any():
>>>>>>> 30eb9e2f
        raise DataTransformationError(f'{restriction.capitalize()} restrictions for TMREL cat are violated by a '
                                      f'value other than fill={fill_value["unexposed"]}.')
    if not outside_exposed.empty and np.any(outside_exposed.values != fill_value['exposed']):
        raise DataTransformationError(f'{restriction.capitalize()} restrictions for non-TMREL categories are violated '
                                      f'by a value other than fill={fill_value["exposed"]}.')


def check_covariate_values(data: pd.DataFrame) -> None:
    """Validator for covariate estimate data to check that for each demographic
    group either lower, mean, and upper values are all 0 or lower < mean < upper.

    Parameters
    ----------
    data
        Simulation-prepped covariate estimate data for a single demographic
        group.

    Raises
    ------
    DataTransformationError
        If lower, mean, and upper values are not all 0 and it is not the case
         that lower < mean < upper.

    """
    lower = data.xs('lower_value', level='parameter').value.values
    mean = data.xs('mean_value', level='parameter').value.values
    upper = data.xs('upper_value', level='parameter').value.values

    # allow the case where lower = mean = upper = 0 b/c of things like age
    # specific fertility rate where all estimates are 0 for young age groups
    if np.all(data.value != 0) and not np.all(lower < mean < upper):
        raise DataTransformationError('Covariate data contains demographic groups for which the '
                                      'estimates for lower, mean, and upper values are not all 0 '
                                      'and it is not the case that lower < mean < upper. ')
<|MERGE_RESOLUTION|>--- conflicted
+++ resolved
@@ -645,13 +645,8 @@
                                  value_columns=DRAW_COLUMNS, error=DataTransformationError)
 
     if is_categorical:
-<<<<<<< HEAD
-        tmrel_cat = sorted(list(entity.categories.to_dict()), key=lambda x: int(x[3:]))[-1]  # chop 'cat' and sort
+        tmrel_cat = utility_data.get_tmrel_category(entity)
         if not (data.loc[data.index.isin([tmrel_cat], 'parameter')].values == 1.0).all():
-=======
-        tmrel_cat = utility_data.get_tmrel_category(entity)
-        if not (data.loc[data.index.isin([tmrel_cat], 'parameter')].value == 1.0).all():
->>>>>>> 30eb9e2f
             raise DataTransformationError(f"The TMREL category {tmrel_cat} contains values other than 1.0.")
 
     if entity.kind in ['risk_factor', 'alternative_risk_factor']:
@@ -1289,12 +1284,7 @@
     tmrel_cat = utility_data.get_tmrel_category(entity)
     outside_unexposed = outside_data.loc[outside_data.index.get_level_values('parameter') == tmrel_cat]
     outside_exposed = outside_data.loc[outside_data.index.get_level_values('parameter') != tmrel_cat]
-<<<<<<< HEAD
     if not outside_unexposed.empty and np.any(outside_unexposed.values != fill_value['unexposed']):
-=======
-
-    if not outside_unexposed.empty and (outside_unexposed.value != fill_value['unexposed']).any():
->>>>>>> 30eb9e2f
         raise DataTransformationError(f'{restriction.capitalize()} restrictions for TMREL cat are violated by a '
                                       f'value other than fill={fill_value["unexposed"]}.')
     if not outside_exposed.empty and np.any(outside_exposed.values != fill_value['exposed']):

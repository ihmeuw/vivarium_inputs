--- conflicted
+++ resolved
@@ -44,12 +44,8 @@
 
 def _validate_prevalence(data, entity, location):
     _validate_standard_columns(data, location)
-<<<<<<< HEAD
 
-=======
-   
->>>>>>> 759ab8ad
-
+    
 def _validate_birth_prevalence(data, entity, location):
     _validate_draw_column(data)
     _validate_location_column(data, location)

"""Validates data is in the correct shape for the simulation."""
import numpy as np
import pandas as pd
import warnings

from vivarium_inputs.globals import DataFormattingError, gbd


def validate_for_simulation(data, entity, measure, location):
    validators = {
        # Cause-like measures
        'incidence': _validate_incidence,
        'prevalence': _validate_prevalence,
        'birth_prevalence': _validate_birth_prevalence,
        'disability_weight': _validate_disability_weight,
        'remission': _validate_remission,
        'cause_specific_mortality': _validate_cause_specific_mortality,
        'excess_mortality': _validate_excess_mortality,
        'case_fatality': _validate_case_fatality,
        # Risk-like measures
        'exposure': _validate_exposure,
        'exposure_standard_deviation': _validate_exposure_standard_deviation,
        'exposure_distribution_weights': _validate_exposure_distribution_weights,
        'relative_risk': _validate_relative_risk,
        'population_attributable_fraction': _validate_population_attributable_fraction,
        'mediation_factors': _validate_mediation_factors,
        # Covariate measures
        'estimate': _validate_estimate,
        # Health system measures
        'cost': _validate_cost,
        'utilization': _validate_utilization,
        # Population measures
        'structure': _validate_structure,
        'theoretical_minimum_risk_life_expectancy': _validate_theoretical_minimum_risk_life_expectancy,
        'demographic_dimensions': _validate_demographic_dimensions,
    }

    if measure not in validators:
        raise NotImplementedError()

    validators[measure](data, entity, location)


def _validate_incidence(data, entity, location):
    _validate_standard_columns(data, location)


def _validate_prevalence(data, entity, location):
    _validate_standard_columns(data, location)


def _validate_birth_prevalence(data, entity, location):
    _validate_draw_column(data)
    _validate_location_column(data, location)
    _validate_sex_column(data)
    _validate_year_columns(data)


def _validate_disability_weight(data, entity, location):
    _validate_standard_columns(data, location)


def _validate_remission(data, entity, location):
    _validate_standard_columns(data, location)


def _validate_cause_specific_mortality(data, entity, location):
    _validate_standard_columns(data, location)


def _validate_excess_mortality(data, entity, location):
    _validate_standard_columns(data, location)


def _validate_case_fatality(data, entity, location):
    _validate_standard_columns(data, location)
    raise NotImplementedError()


def _validate_exposure(data, entity, location):
    _validate_standard_columns(data, location)


def _validate_exposure_standard_deviation(data, entity, location):
    _validate_standard_columns(data, location)
    raise NotImplementedError()


def _validate_exposure_distribution_weights(data, entity, location):
    _validate_standard_columns(data, location)


def _validate_relative_risk(data, entity, location):
    _validate_standard_columns(data, location)


def _validate_population_attributable_fraction(data, entity, location):
    _validate_standard_columns(data, location)


def _validate_mediation_factors(data, entity, location):
    _validate_standard_columns(data, location)
    raise NotImplementedError()


def _validate_estimate(data, entity, location):
    _validate_location_column(data, location)
    _validate_year_columns(data)
    if entity.by_age:
        _validate_age_columns(data)
    if entity.by_sex:
        _validate_sex_column(data)


def _validate_cost(data, entity, location):
    _validate_standard_columns(data, location)
    raise NotImplementedError()


def _validate_utilization(data, entity, location):
    _validate_standard_columns(data, location)
    raise NotImplementedError()


def _validate_structure(data, entity, location):
    _validate_location_column(data, location)
    _validate_sex_column(data)
    _validate_age_columns(data)
    _validate_year_columns(data)


def _validate_theoretical_minimum_risk_life_expectancy(data, entity, location):
    pass


def _validate_demographic_dimensions(data, entity, location):
    _validate_location_column(data, location)
    _validate_sex_column(data)
    _validate_age_columns(data)
    _validate_year_columns(data)


def _validate_standard_columns(data, location):
    _validate_draw_column(data)
    _validate_location_column(data, location)
    _validate_sex_column(data)
    _validate_age_columns(data)
    _validate_year_columns(data)
    _validate_value_column(data)


def _validate_draw_column(data):
    if 'draw' not in data.columns:
        raise DataFormattingError('Draw column name improperly specified.')

    if list(data['draw'].unique()) != list(range(1000)):
        raise DataFormattingError('Draw values improperly specified.')


def _validate_location_column(data, location):
    if 'location' not in data.columns:
        raise DataFormattingError('Location column name improperly specified.')

    if len(data['location'].unique()) != 1 or data['location'].unique()[0] != location:
        raise DataFormattingError('Location value improperly specified.')


def _validate_sex_column(data):
    if 'sex' not in data.columns:
        raise DataFormattingError('Sex column name improperly specified.')

    if set(data['sex'].unique()) != {'Male', 'Female'}:
        raise DataFormattingError('Sex value improperly specified.')


def _validate_age_columns(data):
    if 'age_group_start' not in data.columns or 'age_group_end' not in data.columns:
        raise DataFormattingError('Age column names improperly specified.')

    expected_age_block = (
        gbd.get_age_bins()[['age_group_years_start', 'age_group_years_end']]
            .rename(columns={'age_group_years_start': 'age_group_start',
                             'age_group_years_end': 'age_group_end'})
    )

    age_block = (data[['age_group_start', 'age_group_end']]
                 .drop_duplicates()
                 .sort_values(['age_group_start', 'age_group_end'])
                 .reset_index(drop=True))

    if not age_block.equals(expected_age_block):
        raise DataFormattingError('Age values improperly specified.')


def _validate_year_columns(data):
    if 'year_start' not in data.columns or 'year_end' not in data.columns:
        raise DataFormattingError('Year column names improperly specified.')

    expected_year_block = pd.DataFrame({'year_start': range(1990, 2018),
                                        'year_end': range(1991, 2019)})
    year_block = (data[['year_start', 'year_end']]
                  .drop_duplicates()
                  .sort_values(['year_start', 'year_end'])
                  .reset_index(drop=True))

    if not year_block.equals(expected_year_block):
<<<<<<< HEAD
        warnings.warn('Year values improperly specified.')
=======
        raise DataFormattingError('Year values improperly specified.')


def _validate_value_column(data):
    if np.any(data.value.isna()):
        raise DataFormattingError('Nans found in data.')
>>>>>>> 10c7f7fd
<|MERGE_RESOLUTION|>--- conflicted
+++ resolved
@@ -1,7 +1,6 @@
 """Validates data is in the correct shape for the simulation."""
 import numpy as np
 import pandas as pd
-import warnings
 
 from vivarium_inputs.globals import DataFormattingError, gbd
 
@@ -204,13 +203,10 @@
                   .reset_index(drop=True))
 
     if not year_block.equals(expected_year_block):
-<<<<<<< HEAD
-        warnings.warn('Year values improperly specified.')
-=======
-        raise DataFormattingError('Year values improperly specified.')
+        pass
+        #raise DataFormattingError('Year values improperly specified.')
 
 
 def _validate_value_column(data):
     if np.any(data.value.isna()):
         raise DataFormattingError('Nans found in data.')
->>>>>>> 10c7f7fd

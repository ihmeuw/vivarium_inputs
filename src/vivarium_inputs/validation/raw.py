from typing import Union, List
import operator
import warnings

import pandas as pd
import numpy as np

from gbd_mapping import (ModelableEntity, Cause, Sequela, RiskFactor,
                         Etiology, Covariate, CoverageGap, causes)

from vivarium_inputs.globals import (DRAW_COLUMNS, DEMOGRAPHIC_COLUMNS, SEXES, SPECIAL_AGES, METRICS, MEASURES,
                                     PROTECTIVE_CAUSE_RISK_PAIRS, DataAbnormalError, InvalidQueryError,
                                     DataDoesNotExistError, gbd, Population)
from vivarium_inputs.mapping_extension import AlternativeRiskFactor, HealthcareEntity, HealthTechnology
from vivarium_inputs.utilities import get_restriction_age_ids, get_restriction_age_boundary
from vivarium_inputs.validation.shared import check_value_columns_boundary


MAX_INCIDENCE = 10
MAX_REMISSION = 365/3
MAX_CATEG_REL_RISK = 20
MAX_CONT_REL_RISK = 5
MAX_PAF = 1
MIN_PAF = 0
MIN_PROTECTIVE_PAF = -1
MAX_UTILIZATION = 50
MAX_LIFE_EXP = 90
MAX_POP = 100_000_000


def check_metadata(entity: ModelableEntity, measure: str) -> None:
    """ Check metadata associated with the given entity and measure for any
    relevant warnings or errors.

    Check that the 'exists' flag in metadata corresponding to `measure` is
    True and that the corresponding 'in_range' flag is also True. Warn if
    either is False.

    If the `entity` has any violated restrictions pertaining to `measure`
    listed in metadata, warn about them.

    Almost all checks result in warnings rather than errors because most flags
    are based on a survey done on data from a single location.

    Parameters
    ----------
    entity
        Entity for which to check metadata.
    measure
        Measure for which to check metadata.

    Raises
    -------
    InvalidQueryError
        If a measure is requested for an entity for which that measure is not
        expected to exist.

    """
    metadata_checkers = {
        'sequela': check_sequela_metadata,
        'cause': check_cause_metadata,
        'risk_factor': check_risk_factor_metadata,
        'etiology': check_etiology_metadata,
        'covariate': check_covariate_metadata,
        'coverage_gap': check_coverage_gap_metadata,
        'health_technology': check_health_technology_metadata,
        'healthcare_entity': check_healthcare_entity_metadata,
        'population': check_population_metadata,
        'alternative_risk_factor': check_alternative_risk_factor_metadata,
    }
    if entity.kind not in metadata_checkers:
        raise InvalidQueryError(f'No metadata checker found for {entity.kind}.')

    metadata_checkers[entity.kind](entity, measure)


def validate_raw_data(data: pd.DataFrame, entity: ModelableEntity,
                      measure: str, location_id: int, *additional_data) -> None:
    """Validate data conforms to the format expected from raw GBD data, that all
    values are within expected ranges,

    The following checks are performed for each entity-measure pair (some may
    be excluded for certain pairs if not applicable):

    1. Verify data exist.
    2. Verify all expected columns and only expected columns are present.
    3. Verify measure_id, metric_id, year, and location columns contain only
        expected values.
    4. Verify expected age and sex ids are present in data, based on data
        source and entity type.
    5. Verify age and sex restrictions for entity match values in data.
    6. Verify values in value columns are within expected ranges.
    7. Any entity-measure specific checks.

    Verifications that do not pass result in errors or warnings, depending on
    the entity, measure, and verification.

    Parameters
    ----------
    data
        Data to be validated.
    entity
        Entity to which the data belong.
    measure
        Measure to which the data pertain.
    location_id
        Location for which the data were pulled.
    additional_data
        Any additional data needed to validate the measure-entity data. This
        most often applies to RiskFactor data where data from an additional
        measure are often required to validate the necessary extents of the
        data.

    Raises
    -------
    DataAbnormalError
        If critical verifications (e.g., data exist, expected columns are all
        present) fail.

    InvalidQueryError
        If an unknown measure is requested for which no validator exists.

    """
    validators = {
        # Cause-like measures
        'incidence': validate_incidence,
        'prevalence': validate_prevalence,
        'birth_prevalence': validate_birth_prevalence,
        'disability_weight': validate_disability_weight,
        'remission': validate_remission,
        'deaths': validate_deaths,
        # Risk-like measures
        'exposure': validate_exposure,
        'exposure_standard_deviation': validate_exposure_standard_deviation,
        'exposure_distribution_weights': validate_exposure_distribution_weights,
        'relative_risk': validate_relative_risk,
        'population_attributable_fraction': validate_population_attributable_fraction,
        'etiology_population_attributable_fraction': validate_etiology_population_attributable_fraction,
        'mediation_factors': validate_mediation_factors,
        # Covariate measures
        'estimate': validate_estimate,
        # Health system measures
        'cost': validate_cost,
        'utilization': validate_utilization,
        # Population measures
        'structure': validate_structure,
        'theoretical_minimum_risk_life_expectancy': validate_theoretical_minimum_risk_life_expectancy,
    }

    if measure not in validators:
        raise InvalidQueryError(f'No raw validator found for {measure}.')

    validators[measure](data, entity, location_id, *additional_data)


##############################################
#   CHECK METADATA ENTITY SPECIFIC METHODS   #
# ------------------------------------------ #
# Signatures to match wrapper check_metadata #
##############################################


def check_sequela_metadata(entity: Sequela, measure: str) -> None:
    """Check all relevant metadata flags for sequela pertaining to measure.

    Parameters
    ----------
    entity
        Sequela for which to check metadata.
    measure
        Measure for which to check metadata.

    Raises
    ------
    InvalidQueryError
        If the 'exists' metadata flag on `entity` for `measure` is None.

    """
    if measure in ['incidence', 'prevalence', 'birth_prevalence']:
        check_exists_in_range(entity, measure)
    else:  # measure == 'disability_weight
        if not entity.healthstate[f'{measure}_exists']:
            # warn instead of error so won't break if pulled for a cause where not all sequelae may be missing dws
            warnings.warn(f'Sequela {entity.name} does not have {measure} data.')


def check_cause_metadata(entity: Cause, measure: str) -> None:
    """Check all relevant metadata flags for cause pertaining to measure.

    If the entity is restricted to YLL only or the age group set corresponding
    to the YLL restrictions is greater than that corresponding to the YLD
    restrictions, error as we don't currently know how to model such causes.

    For all measures except remission, check the `consistent` and `aggregates`
    flags for measure, which indicate whether the data was found to
    exist/not exist consistently with any subcauses or sequela and whether
    the estimates for the subcauses/sequela aggregate were found to correctly
    aggregate to the `entity` estimates. Warn if either are False.

    Parameters
    ----------
    entity
        Cause for which to check metadata.
    measure
        Measure for which to check metadata.

    Raises
    ------
    NotImplementedError
        If the `entity` is YLL only or the YLL age range is broader than the
        YLD age range.

    InvalidQueryError
        If the 'exists' metadata flag on `entity` for `measure` is None.

    """
    if entity.restrictions.yll_only:
        raise NotImplementedError(f"{entity.name.capitalize()} is YLL only cause, and we currently do not have a"
                                  f" model to support such a cause.")

    check_cause_age_restrictions_sets(entity)
    check_exists_in_range(entity, measure)

    warn_violated_restrictions(entity, measure)

    if measure != 'remission':
        consistent = entity[f"{measure}_consistent"]
        children = "subcauses" if measure == "deaths" else "sequela"

        if consistent is not None and not consistent:
            warnings.warn(f"{measure.capitalize()} data for cause {entity.name} may not exist for {children} in all "
                          f"locations. {children.capitalize()} models may not be consistent with models for this cause.")

        if consistent and not entity[f"{measure}_aggregates"]:
            warnings.warn(f"{children.capitalize()} {measure} data for cause {entity.name} may not correctly "
                          f"aggregate up to the cause level in all locations. {children.capitalize()} models may not "
                          f"be consistent with models for this cause.")


def check_risk_factor_metadata(entity: RiskFactor, measure: str) -> None:
    """Check all relevant metadata flags for risk pertaining to measure.

    For measure exposure, additionally check that the exposure_year_type flag
    is not 'mix' or 'incomplete', which would indicate a non-standard set of
    years in the data.

    Parameters
    ----------
    entity
        RiskFactor for which to check metadata.
    measure
        Measure for which to check metadata.

    Raises
    ------
    NotImplementedError
        If the `entity` has a 'custom' distribution.

    InvalidQueryError
        If the 'exists' metadata flag on `entity` for `measure` is None.

    """
    if measure in ('exposure_distribution_weights', 'mediation_factors'):
        # we don't have any applicable metadata to check
        return

    if entity.distribution == 'custom':
        raise NotImplementedError('We do not currently support risk factors with custom distributions.')

    if measure == 'population_attributable_fraction':
        check_paf_types(entity)
    else:
        check_exists_in_range(entity, measure)

        if measure == 'exposure' and entity.exposure_year_type in ('mix', 'incomplete'):
            warnings.warn(f'{measure.capitalize()} data for risk factor {entity.name} may contain unexpected '
                          f'or missing years.')

    warn_violated_restrictions(entity, measure)


def check_alternative_risk_factor_metadata(entity: AlternativeRiskFactor, measure: str) -> None:
    pass


def check_etiology_metadata(entity: Etiology, measure: str) -> None:
    """Check all relevant metadata flags for etiology pertaining to measure.

    Parameters
    ----------
    entity
        Etiology for which to check metadata.
    measure
        Measure for which to check metadata.
    """
    check_paf_types(entity)


def check_covariate_metadata(entity: Covariate, measure: str) -> None:
    """Check all relevant metadata flags for covariate pertaining to measure.

    Parameters
    ----------
    entity
        RiskFactor for which to check metadata.
    measure
        Measure for which to check metadata.

    """
    if not entity.mean_value_exists:
        warnings.warn(f'{measure.capitalize()} data for covariate {entity.name} may not contain'
                      f'mean values for all locations.')

    if not entity.uncertainty_exists:
        warnings.warn(f'{measure.capitalize()} data for covariate {entity.name} may not contain '
                      f'uncertainty values for all locations.')

    violated_restrictions = [f'by {r}' for r in ['sex', 'age'] if entity[f'by_{r}_violated']]
    if violated_restrictions:
        warnings.warn(f'Covariate {entity.name} may violate the following '
                      f'restrictions: {", ".join(violated_restrictions)}.')


def check_coverage_gap_metadata(entity: CoverageGap, measure: str) -> None:
    pass


def check_health_technology_metadata(entity: HealthTechnology, measure: str) -> None:
    """ Because HealthTechnology does not contain any metadata flags, this
    check simply warns the user that cost data is constant over years.

    Parameters
    ----------
    entity
        HealthTechnology for which to check metadata.
    measure
        Measure for which to check metadata.
    """
    if measure == 'cost':
        warnings.warn(f'Cost data for {entity.kind} {entity.name} does not vary by year.')


def check_healthcare_entity_metadata(entity: HealthcareEntity, measure: str) -> None:
    """ Because HealthCareEntity does not contain any metadata flags, this
    check simply warns the user that cost data outside of years between
    [1995, 2016] has been duplicated from the nearest year for which there is
    data.

    Parameters
    ----------
    entity
        HealthEntity for which to check metadata.
    measure
        Measure for which to check metadata.
    """
    if measure == 'cost':
        warnings.warn(f'2017 cost data for {entity.kind} {entity.name} is duplicated from 2016 data, and all data '
                      f'before 1995 is backfilled from 1995 data.')


def check_population_metadata(entity: Population, measure: str) -> None:
    pass


#################################################
#   VALIDATE RAW DATA ENTITY SPECIFIC METHODS   #
# --------------------------------------------- #
# Signatures to match wrapper validate_raw_data #
#################################################


def validate_incidence(data: pd.DataFrame, entity: Union[Cause, Sequela], location_id: int,
                       estimation_years: pd.Series, age_group_ids: List[int]) -> None:
    """ Check the standard set of validations on raw incidence data for entity.

    Parameters
    ----------
    data
        Incidence data pulled for entity in location_id.
    entity
        Cause or sequela to which the data pertain.
    location_id
        Location to which the data should pertain.
    estimation_years
        Expected set of years, used to check the `year_id` column in `data`.
    age_group_ids
        List of possible age group ids.

    Raises
    ------
    DataAbnormalError
        If data does not exist, expected columns are not found in data, or
        any values in columns do not match the expected set of values.

    """
    check_data_exist(data, zeros_missing=True)

    expected_columns = ['measure_id', 'metric_id', f'{entity.kind}_id'] + DRAW_COLUMNS + DEMOGRAPHIC_COLUMNS
    check_columns(expected_columns, data.columns)

    check_measure_id(data, ['Incidence'])
    check_metric_id(data, 'rate')

    check_years(data, 'annual', estimation_years)
    check_location(data, location_id)

    if entity.kind == 'cause':
        restrictions = entity.restrictions
    else:  # sequela
        cause = [c for c in causes if c.sequelae and entity in c.sequelae][0]
        restrictions = cause.restrictions

    check_age_group_ids(data, age_group_ids, restrictions.yld_age_group_id_start, restrictions.yld_age_group_id_end)
    # como should return all sexes regardless of restrictions
    check_sex_ids(data, male_expected=True, female_expected=True)

    check_age_restrictions(data, age_group_ids, restrictions.yld_age_group_id_start, restrictions.yld_age_group_id_end)
    check_sex_restrictions(data, restrictions.male_only, restrictions.female_only)

    check_value_columns_boundary(data, 0, 'lower', inclusive=True, error=DataAbnormalError)
    check_value_columns_boundary(data, MAX_INCIDENCE, 'upper', value_columns=DRAW_COLUMNS, inclusive=True, error=None)


def validate_prevalence(data: pd.DataFrame, entity: Union[Cause, Sequela], location_id: int,
                        estimation_years: pd.Series, age_group_ids: List[int]) -> None:
    """ Check the standard set of validations on raw prevalence data for entity.

    Parameters
    ----------
    data
        Prevalence data pulled for entity in location_id.
    entity
        Cause or sequela to which the data pertain.
    location_id
        Location to which the data should pertain.
    estimation_years
        Expected set of years, used to check the `year_id` column in `data`.
    age_group_ids
        List of possible age group ids.

    Raises
    ------
    DataAbnormalError
        If data does not exist, expected columns are not found in data, or
        any values in columns do not match the expected set of values.

    """
    check_data_exist(data, zeros_missing=True)

    expected_columns = ['measure_id', 'metric_id', f'{entity.kind}_id'] + DRAW_COLUMNS + DEMOGRAPHIC_COLUMNS
    check_columns(expected_columns, data.columns)

    check_measure_id(data, ['Prevalence'])
    check_metric_id(data, 'rate')

    check_years(data, 'annual', estimation_years)
    check_location(data, location_id)

    if entity.kind == 'cause':
        restrictions = entity.restrictions
    else:  # sequela
        cause = [c for c in causes if c.sequelae and entity in c.sequelae][0]
        restrictions = cause.restrictions

    check_age_group_ids(data, age_group_ids,
                        restrictions.yld_age_group_id_start, restrictions.yld_age_group_id_end)
    # como should return all sexes regardless of restrictions
    check_sex_ids(data, male_expected=True, female_expected=True)

    check_age_restrictions(data, age_group_ids, restrictions.yld_age_group_id_start, restrictions.yld_age_group_id_end)
    check_sex_restrictions(data, restrictions.male_only, restrictions.female_only)

    check_value_columns_boundary(data, 0, 'lower', value_columns=DRAW_COLUMNS, inclusive=True, error=DataAbnormalError)
    check_value_columns_boundary(data, 1, 'upper', value_columns=DRAW_COLUMNS, inclusive=True, error=DataAbnormalError)


def validate_birth_prevalence(data: pd.DataFrame, entity: Union[Cause, Sequela],
                              location_id: int, estimation_years: pd.Series) -> None:
    """ Check the standard set of validations on raw birth prevalence data for
    entity, replacing the standard age id checks with a custom check of the
    birth age group.

    Parameters
    ----------
    data
        Birth prevalence data pulled for entity in location_id.
    entity
        Cause or sequela to which the data pertain.
    location_id
        Location to which the data should pertain.
    estimation_years
        Expected set of years, used to check the `year_id` column in `data`.

    Raises
    ------
    DataAbnormalError
        If data does not exist, expected columns are not found in data, or
        any values in columns do not match the expected set of values.

    """
    check_data_exist(data, zeros_missing=True)

    expected_columns = ['measure_id', 'metric_id', f'{entity.kind}_id'] + DRAW_COLUMNS + DEMOGRAPHIC_COLUMNS
    check_columns(expected_columns, data.columns)

    check_measure_id(data, ['Incidence'])
    check_metric_id(data, 'rate')

    check_years(data, 'annual', estimation_years)
    check_location(data, location_id)

    birth_age_group_id = 164
    if data.age_group_id.unique() != birth_age_group_id:
        raise DataAbnormalError(f'Birth prevalence data for {entity.kind} {entity.name} includes age groups beyond '
                                f'the expected birth age group (id {birth_age_group_id}).')

    # como should return all sexes regardless of restrictions
    check_sex_ids(data, male_expected=True, female_expected=True)

    check_value_columns_boundary(data, 0, 'lower', value_columns=DRAW_COLUMNS, inclusive=True, error=DataAbnormalError)
    check_value_columns_boundary(data, 1, 'upper', value_columns=DRAW_COLUMNS, inclusive=True, error=DataAbnormalError)

    if entity.kind == 'cause':
        check_sex_restrictions(data, entity.restrictions.male_only, entity.restrictions.female_only)


def validate_disability_weight(data: pd.DataFrame, entity: Sequela, location_id: int) -> None:
    """ Check the standard set of validations on raw disability weight data
    for entity, replacing the age ids check with a custom check for the
    all ages age group since disability weights are not age specific.

    Parameters
    ----------
    data
        Disability weight data pulled for entity in location_id.
    entity
        Cause or sequela to which the data pertain.
    location_id
        Location to which the data should pertain.

    Raises
    ------
    DataAbnormalError
        If data does not exist, expected columns are not found in data, or
        any values in columns do not match the expected set of values.

    """
    check_data_exist(data, zeros_missing=False)

    expected_columns = ['location_id', 'age_group_id', 'sex_id', 'measure',
                        'healthstate', 'healthstate_id'] + DRAW_COLUMNS
    check_columns(expected_columns, data.columns)

    check_location(data, location_id)

    if set(data.age_group_id) != {SPECIAL_AGES['all_ages']}:
        raise DataAbnormalError(f'Disability weight data for {entity.kind} {entity.name} includes age groups beyond '
                                f'the expected all ages age group (id {SPECIAL_AGES["all_ages"]}).')

    check_sex_ids(data, male_expected=False, female_expected=False, combined_expected=True)

    check_value_columns_boundary(data, 0, 'lower', value_columns=DRAW_COLUMNS, inclusive=True, error=DataAbnormalError)
    check_value_columns_boundary(data, 1, 'upper', value_columns=DRAW_COLUMNS, inclusive=True, error=DataAbnormalError)


def validate_remission(data: pd.DataFrame, entity: Cause, location_id: int,
                       estimation_years: pd.Series, age_group_ids: List[int]) -> None:
    """ Check the standard set of validations on raw remission data for entity.

    Parameters
    ----------
    data
        Remission data pulled for entity in location_id.
    entity
        Cause to which the data pertain.
    location_id
        Location to which the data should pertain.
    estimation_years
        Expected set of years, used to check the `year_id` column in `data`.
    age_group_ids
        List of possible age group ids.

    Raises
    ------
    DataAbnormalError
        If data does not exist, expected columns are not found in data, or
        any values in columns do not match the expected set of values.

    """
    check_data_exist(data, zeros_missing=True)

    expected_columns = ['measure_id', 'metric_id', 'model_version_id',
                        'modelable_entity_id'] + DEMOGRAPHIC_COLUMNS + DRAW_COLUMNS
    check_columns(expected_columns, data.columns)

    check_measure_id(data, ['Remission'])
    check_metric_id(data, 'rate')

    check_years(data, 'binned', estimation_years)
    check_location(data, location_id)

    restrictions = entity.restrictions

    check_age_group_ids(data, age_group_ids, restrictions.yld_age_group_id_start, restrictions.yld_age_group_id_end)

    male_expected = restrictions.male_only or (not restrictions.male_only and not restrictions.female_only)
    female_expected = restrictions.female_only or (not restrictions.male_only and not restrictions.female_only)
    check_sex_ids(data, male_expected, female_expected)

    check_age_restrictions(data, age_group_ids, restrictions.yld_age_group_id_start, restrictions.yld_age_group_id_end)
    check_sex_restrictions(data, restrictions.male_only, restrictions.female_only)

    check_value_columns_boundary(data, 0, 'lower', value_columns=DRAW_COLUMNS, inclusive=True, error=DataAbnormalError)
    check_value_columns_boundary(data, MAX_REMISSION, 'upper', value_columns=DRAW_COLUMNS, inclusive=True, error=None)


def validate_deaths(data: pd.DataFrame, entity: Cause, location_id: int, population: pd.DataFrame,
                    estimation_years: pd.Series, age_group_ids: List[int]) -> None:
    """ Check the standard set of validations on raw deaths data for entity,
    pulling population data for location_id to use as the upper boundary
    for values in deaths.

    Parameters
    ----------
    data
        Deaths data pulled for entity in location_id.
    entity
        Cause to which the data pertain.
    location_id
        Location to which the data should pertain.
    population
        Population numbers by age, sex, and year.
    estimation_years
        Expected set of years, used to check the `year_id` column in `data`.
<<<<<<< HEAD
    population
        Population data , used to check upper bound of `data`
=======
    age_group_ids
        List of possible age group ids.

>>>>>>> 32b2aa1b
    Raises
    ------
    DataAbnormalError
        If data does not exist, expected columns are not found in data, or
        any values in columns do not match the expected set of values.

    """
    check_data_exist(data, zeros_missing=True)

    expected_columns = ['measure_id', f'{entity.kind}_id', 'metric_id'] + DEMOGRAPHIC_COLUMNS + DRAW_COLUMNS
    check_columns(expected_columns, data.columns)

    check_measure_id(data, ['Deaths'])
    check_metric_id(data, 'number')

    check_years(data, 'annual', estimation_years)
    check_location(data, location_id)

    restrictions = entity.restrictions

    check_age_group_ids(data, age_group_ids,
                        restrictions.yll_age_group_id_start, restrictions.yll_age_group_id_end)

    male_expected = restrictions.male_only or (not restrictions.male_only and not restrictions.female_only)
    female_expected = restrictions.female_only or (not restrictions.male_only and not restrictions.female_only)
    check_sex_ids(data, male_expected, female_expected)

    check_age_restrictions(data, age_group_ids, restrictions.yll_age_group_id_start, restrictions.yll_age_group_id_end)
    check_sex_restrictions(data, restrictions.male_only, restrictions.female_only)

    check_value_columns_boundary(data, 0, 'lower', value_columns=DRAW_COLUMNS, inclusive=True, error=DataAbnormalError)
    idx_cols = ['age_group_id', 'year_id', 'sex_id']
    population = population[(population.age_group_id.isin(data.age_group_id.unique()))
                            & (population.year_id.isin(data.year_id.unique()))
                            & (population.sex_id != SEXES['Combined'])].set_index(idx_cols).population
    check_value_columns_boundary(data.set_index(idx_cols), population, 'upper',
                                 value_columns=DRAW_COLUMNS, inclusive=True, error=None)


def validate_exposure(data: pd.DataFrame, entity: Union[RiskFactor, CoverageGap, AlternativeRiskFactor],
                      location_id: int, estimation_years: pd.Series, age_group_ids: List[int]) -> None:
    """Check the standard set of validations on raw exposure data for entity.
    Check age group and sex ids and restrictions for each category individually
    for risk factors, all together for coverage gaps and alternative risk
    factors. Check draw column value boundaries based on distribution type and
    verify that exposure sums to 1 over demographic groups for categorical
    entities.

    Parameters
    ----------
    data
        Exposure data for `entity` in location `location_id`.
    entity
        Risk factor, coverage gap, or alternative risk factor to which the
        data pertain.
    location_id
        Location to which the data should pertain.
    estimation_years
        Expected set of years, used to check the `year_id` column in `data`.
    age_group_ids
        List of possible age group ids.

    Raises
    ------
    DataAbnormalError
        If data does not exist, expected columns are not found in data,
        any values in columns do not match the expected set of values,
        or values do not sum to 1 across demographic groups for a categorical
        entity.

    """
    check_data_exist(data, zeros_missing=True)

    expected_columns = ['rei_id', 'modelable_entity_id', 'parameter',
                        'measure_id', 'metric_id'] + DEMOGRAPHIC_COLUMNS + DRAW_COLUMNS
    check_columns(expected_columns, data.columns)

    check_measure_id(data,  ['Prevalence', 'Proportion', 'Continuous'])
    check_metric_id(data, 'rate')

    check_years(data, 'either', estimation_years)
    check_location(data, location_id)

    cats = data.groupby('parameter')

    if entity.kind == 'risk_factor':
        restrictions = entity.restrictions
        male_expected = not restrictions.female_only
        female_expected = not restrictions.male_only

        cats.apply(check_age_group_ids, age_group_ids, None, None)
        cats.apply(check_sex_ids, male_expected, female_expected)

        cats.apply(check_sex_restrictions, entity.restrictions.male_only, entity.restrictions.female_only)

        # we only have metadata about tmred for risk factors
        if entity.distribution in ('ensemble', 'lognormal', 'normal'):  # continuous
            tmrel = (entity.tmred.max + entity.tmred.min)/2
            if entity.tmred.inverted:
                check_value_columns_boundary(data, tmrel, 'upper',
                                             value_columns=DRAW_COLUMNS, inclusive=True, error=None)
            else:
                check_value_columns_boundary(data, tmrel, 'lower',
                                             value_columns=DRAW_COLUMNS, inclusive=True, error=None)
    else:  # CoverageGap, AlternativeRiskFactor
        cats.apply(check_age_group_ids, age_group_ids, None, None)
        cats.apply(check_sex_ids, True, True)

    if entity.distribution in ('dichotomous', 'ordered_polytomous', 'unordered_polytomous'):  # categorical
        check_value_columns_boundary(data, 0, 'lower', value_columns=DRAW_COLUMNS,
                                     inclusive=True, error=DataAbnormalError)
        check_value_columns_boundary(data, 1, 'upper', value_columns=DRAW_COLUMNS,
                                     inclusive=True, error=DataAbnormalError)

        g = data.groupby(DEMOGRAPHIC_COLUMNS)[DRAW_COLUMNS].sum()
        if not np.allclose(g, 1.0):
            raise DataAbnormalError(f'Exposure data for {entity.kind} {entity.name} '
                                    f'does not sum to 1 across all categories.')


def validate_exposure_standard_deviation(data: pd.DataFrame, entity: Union[RiskFactor, AlternativeRiskFactor],
                                         location_id: int, exposure: pd.DataFrame, estimation_years: pd.Series,
                                         age_group_ids: List[int]) -> None:
    """Check the standard set of validations on raw exposure standard
    deviation data for entity. Check that the data exist for age groups where
    we have exposure data. Use the age groups from the corresponding
    exposure data as the boundaries for age group checks. Skip age restriction
    checks as risk factor age restrictions don't correspond to this data.

    Parameters
    ----------
    data
        Exposure standard deviation data for `entity` in location `location_id`.
    entity
        Risk factor or alternative risk factor to which the data pertain.
    location_id
        Location to which the data should pertain.
<<<<<<< HEAD
    exposure
=======
    exposure:
>>>>>>> 32b2aa1b
        Exposure data for `entity` in location `location_id`.
    estimation_years
        Expected set of years, used to check the `year_id` column in `data`.
    age_group_ids
        List of possible age group ids.

    Raises
    ------
    DataAbnormalError
        If data does not exist, expected columns are not found in data, or
        any values in columns do not match the expected set of values.

    """

    exposure_age_groups = set(exposure.age_group_id)
    valid_age_group_data = data[data.age_group_id.isin(exposure_age_groups)]

    check_data_exist(valid_age_group_data, zeros_missing=True)

    expected_columns = ['rei_id', 'modelable_entity_id', 'measure_id',
                        'metric_id'] + DEMOGRAPHIC_COLUMNS + DRAW_COLUMNS
    check_columns(expected_columns, data.columns)

    check_measure_id(data,  ['Continuous'])
    check_metric_id(data, 'rate')

    check_years(data, 'either', estimation_years)
    check_location(data, location_id)

    age_start = min(exposure_age_groups)
    age_end = max(exposure_age_groups)

    check_age_group_ids(data, age_group_ids, age_start, age_end)
    check_sex_ids(data, True, True)

    check_sex_restrictions(data, entity.restrictions.male_only, entity.restrictions.female_only)

    check_value_columns_boundary(valid_age_group_data, 0, 'lower',
                                 value_columns=DRAW_COLUMNS, inclusive=False, error=DataAbnormalError)


def validate_exposure_distribution_weights(data: pd.DataFrame, entity: Union[RiskFactor, AlternativeRiskFactor],
                                           location_id: int) -> None:
    """Check the standard set of validations on raw exposure distribution
    weights data for entity, replacing the age ids check with a custom check
    for the all ages age group since distribution weights are not age specific.
    Because exposure distribution weights are neither age nor sex specific
    (and risk factor age restrictions don't correspond to data), skip all
    restriction checks for risk factors.

    Additionally, verify that distribution weights sum to 1.

    Parameters
    ----------
    data
        Exposure distribution weight data for `entity` in location
        `location_id`.
    entity
        Risk factor or alternative risk factor to which the data pertain.
    location_id
        Location to which the data should pertain.

    Raises
    ------
    DataAbnormalError
        If data does not exist, expected columns are not found in data,
        any values in columns do not match the expected set of values,
        or distribution weights do not sum to 1.

    """
    key_cols = ['rei_id', 'location_id', 'sex_id', 'age_group_id', 'measure']
    distribution_cols = ['exp', 'gamma', 'invgamma', 'llogis', 'gumbel', 'invweibull', 'weibull',
                         'lnorm', 'norm', 'glnorm', 'betasr', 'mgamma', 'mgumbel']

    check_data_exist(data, zeros_missing=True, value_columns=distribution_cols)

    check_columns(key_cols + distribution_cols, data.columns)

    if set(data.measure) != {'ensemble_distribution_weight'}:
        raise DataAbnormalError(f'Exposure distribution weight data for {entity.kind} {entity.name} '
                                f'contains abnormal measure values.')

    check_location(data, location_id)

    if set(data.age_group_id) != {SPECIAL_AGES["all_ages"]}:
        raise DataAbnormalError(f'Exposure distribution weight data for {entity.kind} {entity.name} includes '
                                f'age groups beyond the expected all ages age group (id {SPECIAL_AGES["all_ages"]}.')

    check_sex_ids(data, male_expected=False, female_expected=False, combined_expected=True)

    check_value_columns_boundary(data, 0, 'lower', value_columns=distribution_cols,
                                 inclusive=True, error=DataAbnormalError)
    check_value_columns_boundary(data, 1, 'upper', value_columns=distribution_cols,
                                 inclusive=True, error=DataAbnormalError)

    if not np.allclose(data[distribution_cols].sum(axis=1), 1.0):
        raise DataAbnormalError(f'Distribution weights for {entity.kind} {entity.name} do not sum to 1.')


def validate_relative_risk(data: pd.DataFrame, entity: Union[RiskFactor, CoverageGap], location_id: int,
                           exposure: pd.DataFrame, estimation_years: pd.Series, age_group_ids: List[int])-> None:
    """Check the standard set of validations on raw relative risk data for
    entity, replacing the age ids check with a custom check based on the age
    groups present in the exposure data for this entity. Check age and sex ids
    on data grouped by cause, mortality, morbidity, and parameter. Only sex
    restrictions are checked because risk factor age restrictions don't
    correspond to this data and exposure age ranges may not apply to relative
    risk data for a cause applicable to a different age range.

    Additionally, mortality and morbidity flags in data are checked to ensure
    they contain only valid values and only valid combinations of those values
    across mortality and morbidity.

    Parameters
    ----------
    data
        Relative risk data for `entity` in location `location_id`.
    entity
        Risk factor or alternative risk factor to which the data pertain.
    location_id
        Location to which the data should pertain.
    exposure
        Exposure data for `entity` in location `location_id`.
    estimation_years
        Expected set of years, used to check the `year_id` column in `data`.
    age_group_ids
        List of possible age group ids.

    Raises
    ------
    DataAbnormalError
        If data does not exist, expected columns are not found in data, or
        any values in columns do not match the expected set of values (or the
        expected combinations of values in the case of the mortality and
        morbidity columns).
    """

    check_data_exist(data, zeros_missing=True)

    exposure_age_groups = set(exposure.age_group_id)

    expected_columns = ['rei_id', 'modelable_entity_id', 'cause_id', 'mortality',
                        'morbidity', 'metric_id', 'parameter'] + DEMOGRAPHIC_COLUMNS + DRAW_COLUMNS
    check_columns(expected_columns, data.columns)

    check_metric_id(data, 'rate')

    check_years(data, 'binned', estimation_years)
    check_location(data, location_id)

    for c_id in data.cause_id.unique():
        cause = [c for c in causes if c.gbd_id == c_id][0]
        check_mort_morb_flags(data, cause.restrictions.yld_only, cause.restrictions.yll_only)

    grouped = data.groupby(['cause_id', 'morbidity', 'mortality', 'parameter'])
    if entity.kind == 'risk_factor':
        restrictions = entity.restrictions
        age_start = min(exposure_age_groups)
        age_end = max(exposure_age_groups)
        male_expected = not restrictions.female_only
        female_expected = not restrictions.male_only

        grouped.apply(check_age_group_ids, age_group_ids, age_start, age_end)
        grouped.apply(check_sex_ids, male_expected, female_expected)

        #  We cannot check age_restrictions with exposure_age_groups since RR may have a subset of age_group_ids.
        #  In this case we do not want to raise an error because RR data may include only specific age_group_ids for
        #  age-specific-causes even if risk-exposure may exist for the other age_group_ids. Instead we check age
        #  restrictions with affected causes.
        grouped.apply(check_sex_restrictions, entity.restrictions.male_only, entity.restrictions.female_only)
        for (c_id, morb, mort, _), g in grouped:
            cause = [c for c in causes if c.gbd_id == c_id][0]
            if morb == 1:
                start, end = cause.restrictions.yld_age_group_id_start, cause.restrictions.yld_age_group_id_end
            else:  # morb = 0 , mort = 1
                start, end = cause.restrictions.yll_age_group_id_start, cause.restrictions.yll_age_group_id_end
            check_age_restrictions(g, age_group_ids, start, end, error=False)

    else:  # coverage gap
        grouped.apply(check_age_group_ids, age_group_ids, None, None)
        grouped.apply(check_sex_ids, True, True)

    check_value_columns_boundary(data, 1, 'lower', value_columns=DRAW_COLUMNS, inclusive=True)

    max_val = MAX_CATEG_REL_RISK if entity.distribution in ('ensemble', 'lognormal', 'normal') else MAX_CONT_REL_RISK
    check_value_columns_boundary(data, max_val, 'upper', value_columns=DRAW_COLUMNS, inclusive=True)


<<<<<<< HEAD
def validate_population_attributable_fraction(data: pd.DataFrame, entity: RiskFactor,
                                              location_id: int, relative_risk: pd.DataFrame, exposure: pd.DataFrame,
                                              estimation_years: pd.Series,) -> None:
    """Check the standard set of validations on raw population attributable
    fraction data for entity, replacing the age restrictions check with
    a custom method at the end. Check age and sex ids, age and sex
    restrictions on data grouped by cause and measure_id. Only sex
    restrictions are checked because risk factor age restrictions don't
    correspond to this data.

    Additionally, check yll/yld only restrictions to ensure that data
    do not include the data with the excluded measure_id by restrictions.
    Instead of the standard age restircions check, custom method is
    applied to the data grouped by cause and measure id. This method
    is to verify that data follws the cause level age restrictions as well
    as data allign with associated exposure and relative risk data.

    Parameters
    ----------
    data
        Population attributable fraction data for `entity` in location `location_id`.
    entity
        Risk factor to which the data pertain.
    location_id
        Location to which the data should pertain.
    relative_risk
        Relative risk data for 'entity' in location 'location_id'.
    exposure
        Exposure data for 'entity' in location 'location_id'
    estimation_years
        Expected set of years, used to check the `year_id` column in `data`.

    Raises
    ------
    DataAbnormalError
        If data does not exist, expected columns are not found in data, or
        any values in columns do not match the expected set of values, or
        yll/yld data exist for yld only/yll only causes.(or data exist outside
        of cause age restrictions or data do not exist for the age groups for
        which both exposure and relative risk exist.
    """
    if entity.name in PROTECTIVE_CAUSE_RISK_PAIRS:
        protective_causes = [c.gbd_id for c in causes if c.name in PROTECTIVE_CAUSE_RISK_PAIRS[entity.name]]
    else:
        protective_causes = []

    protective = data[data.cause_id.isin(protective_causes)]
    non_protective = data.loc[data.index.difference(protective.index)]

=======
def validate_population_attributable_fraction(data: pd.DataFrame, entity: Union[RiskFactor, Etiology], location_id: int,
                                              estimation_years: pd.Series, age_group_ids: List[int]) -> None:
>>>>>>> 32b2aa1b
    check_data_exist(data, zeros_missing=True)

    expected_columns = ['metric_id', 'measure_id', 'rei_id', 'cause_id'] + DRAW_COLUMNS + DEMOGRAPHIC_COLUMNS
    check_columns(expected_columns, data.columns)

    check_measure_id(data, ['YLLs', 'YLDs'], single_only=False)
    check_metric_id(data, 'percent')

    check_years(data, 'annual', estimation_years)
    check_location(data, location_id)

    restrictions = entity.restrictions
    male_expected = not restrictions.female_only
    female_expected = not restrictions.male_only

    grouped = data.groupby(['cause_id', 'measure_id'], as_index=False)
    grouped.apply(check_age_group_ids, None, None)
    grouped.apply(check_sex_ids, male_expected, female_expected)

    grouped.apply(check_sex_restrictions, restrictions.male_only, restrictions.female_only)

    if not protective.empty:
        check_value_columns_boundary(data, MIN_PROTECTIVE_PAF, 'lower', value_columns=DRAW_COLUMNS, inclusive=True,
                                     error=DataAbnormalError)
        check_value_columns_boundary(data, MIN_PAF, 'upper', value_columns=DRAW_COLUMNS, inclusive=True)
        check_value_columns_boundary(data, MAX_PAF, 'upper', value_columns=DRAW_COLUMNS, inclusive=True,
                                     error=DataAbnormalError)

    check_value_columns_boundary(non_protective, MIN_PAF, 'lower', value_columns=DRAW_COLUMNS, inclusive=True,
                                 error=DataAbnormalError)
    check_value_columns_boundary(non_protective, MAX_PAF, 'upper', value_columns=DRAW_COLUMNS, inclusive=True,
                                 error=DataAbnormalError)

    for c_id in set(data.cause_id):
        cause = [c for c in causes if c.gbd_id == c_id][0]
        if cause.restrictions.yld_only and np.any(data[(data.cause_id == c_id) & (data.measure_id == MEASURES['YLLs'])]):
            raise DataAbnormalError(f'Paf data for {entity.kind} {entity.name} affecting {cause.name} contains yll '
                                    f'values despite the affected entity being restricted to yld only.')
        if cause.restrictions.yll_only and np.any(data[(data.cause_id == c_id) & (data.measure_id == MEASURES['YLDs'])]):
            raise DataAbnormalError(f'Paf data for {entity.kind} {entity.name} affecting {cause.name} contains yld '
                                    f'values despite the affected entity being restricted to yll only.')

    grouped.apply(check_paf_rr_exposure_age_groups, relative_risk, exposure, entity)


def validate_etiology_population_attributable_fraction(data: pd.DataFrame, entity: Etiology,
                                                       location_id: int, estimation_years: pd.Series) -> None:
    """Check the standard set of validations on raw etiology population
    attributable fraction data for entity. Check age group and sex ids
    and restrictions.

    Additionally, check yll/yld only restrictions to ensure that data
    do not include the data with the excluded measure_id by restrictions.

    Parameters
    ----------
    data
        Population attributable fraction data for `entity` in location `location_id`.
    entity
        Etiology to which the data pertain.
    location_id
        Location to which the data should pertain.
    estimation_years
        Expected set of years, used to check the `year_id` column in `data`.

    Raises
    ------
    DataAbnormalError
        If data does not exist, expected columns are not found in data,
        any values in columns do not match the expected set of values,
        or yll/yld data exist for yld only/yll only causes.

    """
    check_data_exist(data, zeros_missing=True)

    expected_columns = ['metric_id', 'measure_id', 'rei_id', 'cause_id'] + DRAW_COLUMNS + DEMOGRAPHIC_COLUMNS
    check_columns(expected_columns, data.columns)

    check_measure_id(data, ['YLLs', 'YLDs'], single_only=False)
    check_metric_id(data, 'percent')

    check_years(data, 'annual', estimation_years)
    check_location(data, location_id)

    restrictions_entity = [c for c in causes if c.etiologies and entity in c.etiologies][0]

    restrictions = restrictions_entity.restrictions
    age_start = get_restriction_age_boundary(restrictions_entity, 'start')
    age_end = get_restriction_age_boundary(restrictions_entity, 'end')
    male_expected = not restrictions.female_only
    female_expected = not restrictions.male_only

    check_age_group_ids(data, age_group_ids, age_start, age_end)
    check_sex_ids(data, male_expected, female_expected)

<<<<<<< HEAD
    check_age_restrictions(data, age_start, age_end)

=======
    check_age_restrictions(data, age_group_ids, age_start, age_end)
>>>>>>> 32b2aa1b
    check_sex_restrictions(data, restrictions.male_only, restrictions.female_only)

    #  Loosen the lower boundary since we know that there exist negative paf for a certain etiology.
    #  However, keep the upper boundary until we hit the actual case.
    check_value_columns_boundary(data, 0, 'lower', value_columns=DRAW_COLUMNS, inclusive=True)
    check_value_columns_boundary(data, 1, 'upper', value_columns=DRAW_COLUMNS, inclusive=True, error=DataAbnormalError)

    for c_id in data.cause_id:
        cause = [c for c in causes if c.gbd_id == c_id][0]
        if cause.restrictions.yld_only and np.any(data[(data.cause_id==c_id) & (data.measure_id == MEASURES['YLLs'])]):
            DataAbnormalError(f'Paf data for {entity.kind} {entity.name} affecting {cause.name} contains yll '
                              f'values despite the affected entity being restricted to yld only.')
        if cause.restrictions.yll_only and np.any(data[(data.cause_id==c_id) & (data.measure_id == MEASURES['YLDs'])]):
            raise DataAbnormalError(f'Paf data for {entity.kind} {entity.name} affecting {cause.name} contains yld '
                                    f'values despite the affected entity being restricted to yll only.')


def validate_mediation_factors(data, entity, location_id) -> None:
    raise NotImplementedError()


def validate_estimate(data: pd.DataFrame, entity: Covariate, location_id: int,
                      estimation_years: pd.Series, age_group_ids: List[int]) -> None:
    """ Check the standard set of validations on raw estimate data
    for entity, allowing for the possibility of all 0s in the data as valid.
    Additionally, the standard age and sex checks are replaced with
    custom covariate versions since covariate restrictions only signal whether
    an entity is age and/or sex specific, nothing about the actual age or sex
    values expected in the data.

    Parameters
    ----------
    data
        Estimate data pulled for entity in location_id.
    entity
        Covariate to which the data pertain.
    location_id
        Location to which the data should pertain.
    estimation_years
        Expected set of years, used to check the `year_id` column in `data`.
    age_group_ids
        List of possible age group ids.

    Raises
    ------
    DataAbnormalError
        If data does not exist, expected columns are not found in data, or
        any values in columns do not match the expected set of values.
    """
    value_columns = ['mean_value', 'upper_value', 'lower_value']

    check_data_exist(data, zeros_missing=False, value_columns=value_columns)

    expected_columns = ['model_version_id', 'covariate_id', 'covariate_name_short', 'location_id',
                        'location_name', 'year_id', 'age_group_id', 'age_group_name', 'sex_id',
                        'sex'] + value_columns
    check_columns(expected_columns, data.columns)

    check_years(data, 'annual', estimation_years)
    check_location(data, location_id)

    if entity.by_age:
        check_age_group_ids(data, age_group_ids, None, None)
        if not set(data.age_group_id).intersection(set(age_group_ids)):
            # if we have any of the expected gbd age group ids, restriction is not violated
            raise DataAbnormalError('Data is supposed to be age-separated, but does not contain any GBD age group ids.')

    # if we have any age group ids besides all ages and age standardized, restriction is violated
    if not entity.by_age and bool((set(data.age_group_id) - {SPECIAL_AGES['all_ages'], SPECIAL_AGES['age_standardized']})):
        raise DataAbnormalError('Data is not supposed to be separated by ages, but contains age groups '
                                'beyond all ages and age standardized.')

    if entity.by_sex and not {SEXES['Male'], SEXES['Female']}.issubset(set(data.sex_id)):
        raise DataAbnormalError('Data is supposed to be by sex, but does not contain both male and female data.')
    elif not entity.by_sex and set(data.sex_id) != {SEXES['Combined']}:
        raise DataAbnormalError('Data is not supposed to be separated by sex, but contains sex ids beyond that '
                                'for combined male and female data.')


def validate_cost(data: pd.DataFrame, entity: Union[HealthcareEntity, HealthTechnology],
                  location_id: int, estimation_years: pd.Series) -> None:
    """ Check the standard set of validations on raw cost data for entity,
    replacing the age ids check with a custom check for the
    all ages age group since cost data are not age specific and skipping all
    restrictions checks since neither HealthCareEntities nor HealthTechnologies
    have restrictions.

    Parameters
    ----------
    data
        Cost data pulled for entity in location_id.
    entity
        HealthcareEntity or HealthTechnology to which the data pertain.
    location_id
        Location to which the data should pertain.
    estimation_years
        Expected set of years, used to check the `year_id` column in `data`.

    Raises
    ------
    DataAbnormalError
        If data does not exist, expected columns are not found in data, or
        any values in columns do not match the expected set of values.
    """
    check_data_exist(data, zeros_missing=True)

    expected_columns = ['measure', entity.kind] + DEMOGRAPHIC_COLUMNS + DRAW_COLUMNS
    check_columns(expected_columns, data.columns)

    if set(data.measure) != {'cost'}:
        raise DataAbnormalError(f'Cost data for {entity.kind} {entity.name} contains '
                                f'measures beyond the expected cost.')

    check_years(data, 'annual', estimation_years)
    check_location(data, location_id)

    if set(data.age_group_id) != {SPECIAL_AGES['all_ages']}:
        raise DataAbnormalError(f'Cost data for {entity.kind} {entity.name} includes age groups beyond '
                                f'the expected all ages age group (id {SPECIAL_AGES["all_ages"]}).')

    check_sex_ids(data, male_expected=False, female_expected=False, combined_expected=True)
    check_value_columns_boundary(data, 0, 'lower', value_columns=DRAW_COLUMNS, inclusive=True, error=DataAbnormalError)


def validate_utilization(data: pd.DataFrame, entity: HealthcareEntity, location_id: int,
                         estimation_years: pd.Series, age_group_ids: List[int]) -> None:
    """ Check the standard set of validations on raw utilization data for
    entity, skipping all restrictions checks since HealthCareEntities do not
    have restrictions.

    Parameters
    ----------
    data
        Utilization data pulled for entity in location_id.
    entity
        HealthcareEntity to which the data pertain.
    location_id
        Location to which the data should pertain.
    estimation_years
        Expected set of years, used to check the `year_id` column in `data`.
    age_group_ids
        List of possible age group ids.

    Raises
    ------
    DataAbnormalError
        If data does not exist, expected columns are not found in data, or
        any values in columns do not match the expected set of values.
    """
    check_data_exist(data, zeros_missing=True)

    expected_columns = ['measure_id', 'metric_id', 'model_version_id',
                        'modelable_entity_id'] + DEMOGRAPHIC_COLUMNS + DRAW_COLUMNS
    check_columns(expected_columns, data.columns)

    check_measure_id(data, ['Continuous'])
    check_metric_id(data, 'rate')

    check_years(data, 'binned', estimation_years)
    check_location(data, location_id)

    check_age_group_ids(data, age_group_ids, None, None)
    check_sex_ids(data, male_expected=True, female_expected=True, combined_expected=False)

    check_value_columns_boundary(data, 0, 'lower', value_columns=DRAW_COLUMNS, inclusive=True, error=DataAbnormalError)
    check_value_columns_boundary(data, MAX_UTILIZATION, 'upper', value_columns=DRAW_COLUMNS,
                                 inclusive=True, error=None)


def validate_structure(data: pd.DataFrame, entity: Population, location_id: int,
                       estimation_years: pd.Series, age_group_ids: List[int]) -> None:
    """ Check the standard set of validations on raw population data,
    skipping all restrictions checks since Population entities do not
   have restrictions.

   Parameters
   ----------
   data
       Population data pulled for location_id.
   entity
       Generic population entity.
   location_id
       Location to which the data should pertain.
   estimation_years
       Expected set of years, used to check the `year_id` column in `data`.

   Raises
   ------
   DataAbnormalError
       If data does not exist, expected columns are not found in data, or
       any values in columns do not match the expected set of values.
   """
    check_data_exist(data, zeros_missing=True, value_columns=['population'])

    expected_columns = ['age_group_id', 'location_id', 'year_id', 'sex_id', 'population', 'run_id']
    check_columns(expected_columns, data.columns)

    check_years(data, 'annual', estimation_years)
    check_location(data, location_id)

    check_age_group_ids(data, age_group_ids, None, None)
    check_sex_ids(data, male_expected=True, female_expected=True, combined_expected=True)

    check_value_columns_boundary(data, 0, 'lower', value_columns=['population'],
                                 inclusive=True, error=DataAbnormalError)
    check_value_columns_boundary(data, MAX_POP, 'upper', value_columns=['population'],
                                 inclusive=True, error=DataAbnormalError)


def validate_theoretical_minimum_risk_life_expectancy(data: pd.DataFrame, entity: Population,
                                                      location_id: int) -> None:
    """ Check the standard set of validations on raw life expectancy data,
    skipping the standard age and sex checks since life expectancy is not sex
    specific and is reported in custom age bins rather than the standard GBD
    age bins. Instead, the ages in data are verified to span the range [0, 110].
    All restrictions checks are also skipped since Population entities do not
    have restrictions.

    Parameters
    ----------
    data
       Life expectancy data pulled.
    entity
       Generic population entity.
    location_id
       Life expectancy data is location independent so this is passed to ensure
       uniform signatures but not used.

    Raises
    ------
    DataAbnormalError
       If data does not exist, expected columns are not found in data, or
       any values in columns do not match the expected set of values, including
       if the ages in the data don't span [0, 110].
    """
    check_data_exist(data, zeros_missing=True, value_columns=['life_expectancy'])

    expected_columns = ['age', 'life_expectancy']
    check_columns(expected_columns, data.columns)

    min_age, max_age = 0, 110
    if data.age.min() > min_age or data.age.max() < max_age:
        raise DataAbnormalError('Data does not contain life expectancy values for ages [0, 110].')

    check_value_columns_boundary(data, 0, 'lower', value_columns=['life_expectancy'],
                                 inclusive=True, error=DataAbnormalError)
    check_value_columns_boundary(data, MAX_LIFE_EXP, 'upper', value_columns=['life_expectancy'],
                                 inclusive=True, error=DataAbnormalError)


############################
# CHECK METADATA UTILITIES #
############################

def check_exists_in_range(entity: Union[Sequela, Cause, RiskFactor], measure: str) -> None:
    """Check the exists and in_range flags for the given measure in the metadata
    of the entity.

    Throw an error only in the case of the exists flag being
    None, which indicates that the measure is not expected to exist for the
    entity and thus should not be checked. Warn in all other cases because
    these flags are based on a survey done on data from a single location.

    Parameters
    ----------
    entity
        Entity for which to check metadata.
    measure
        Measure for which to check exists and in_range flags.

    Raises
    ------
    InvalidQueryError
        If the exists flag for the given measure in the entity's metadata is
        None.
    """
    exists = entity[f'{measure}_exists']
    if exists is None:
        raise InvalidQueryError(f'{measure.capitalize()} data is not expected to exist '
                                f'for {entity.kind} {entity.name}.')
    if not exists:
        warnings.warn(f'{measure.capitalize()} data for {entity.kind} {entity.name} may not exist for all locations.')
    if f'{measure}_in_range' in entity.__slots__ and exists and not entity[f'{measure}_in_range']:
        warnings.warn(f'{measure.capitalize()} for {entity.kind} {entity.name} may be outside the normal range.')


def warn_violated_restrictions(entity: Union[Cause, RiskFactor], measure: str) -> None:
    """Parse out any violated restrictions relevant to the passed measure in
    the metadata of the given entity and warn if any found.

    Warn instead of erroring because these flags are based on a survey done
    on data from a single location.

    Parameters
    ----------
    entity
        Entity for which to check violated restrictions.
    measure
        Measure for which to look for restrictions violated.
    """
    violated_restrictions = [r.replace(f'by_{measure}', '').replace(measure, '').replace('_', ' ').replace(' violated', '')
                             for r in entity.restrictions.violated if measure in r]
    if violated_restrictions:
        warnings.warn(f'{entity.kind.capitalize()} {entity.name} {measure} data may violate the '
                      f'following restrictions: {", ".join(violated_restrictions)}.')


def check_paf_types(entity: Union[Etiology, RiskFactor]) -> None:
    """Check metadata flags for population_attributable_fraction measure to
    see if both types (yll and yld) exist and are in range. Warn if either or
    both are missing or not in range.

    Warn instead of erroring because these flags are based on a survey done
    on data from a single location.

    Parameters
    ----------
    entity
        Entity for which to check PAF flags.
    """
    paf_types = np.array(['yll', 'yld'])
    missing_pafs = paf_types[[not entity.population_attributable_fraction_yll_exists,
                              not entity.population_attributable_fraction_yld_exists]]
    if missing_pafs.size:
        warnings.warn(f'Population attributable fraction data for {", ".join(missing_pafs)} for '
                      f'{entity.kind} {entity.name} may not exist for all locations.')

    abnormal_range = paf_types[[entity.population_attributable_fraction_yll_exists
                                and not entity.population_attributable_fraction_yll_in_range,
                                entity.population_attributable_fraction_yld_exists
                                and not entity.population_attributable_fraction_yld_in_range]]
    if abnormal_range.size:
        warnings.warn(f'Population attributable fraction data for {", ".join(abnormal_range)} for '
                      f'{entity.kind} {entity.name} may be outside expected range [0, 1].')

############################
# RAW VALIDATION UTILITIES #
############################

def check_mort_morb_flags(data: pd.DataFrame, yld_only: bool, yll_only: bool) -> None:
    """ Verify that no unexpected values or combinations of mortality and
    morbidity flags are found in `data`, given the restrictions of the
    affected entity.

    Parameters
    ----------
    data
        Dataframe containing mortality and morbidity flags for relative risk
        data of `entity` affecting `cause`.
    yld_only
        Boolean indicating whether the affected cause is restricted
        to yld_only.
    yll_only
        Boolean indicating whether the affected cause is restricted
        to yll_only.

    Raises
    -------
    DataAbnormalError
        If any unexpected values or combinations of mortality and morbidity
        flags are found.

    """
    valid_morb_mort_values = {0, 1}
    for m in ['morbidity', 'mortality']:
        if not set(data[m]).issubset(valid_morb_mort_values):
            raise DataAbnormalError(f'Data contains values for {m} outside the expected {valid_morb_mort_values}.')

    base_error_msg = f'Relative risk data includes '

    no_morbidity = data.morbidity == 0
    no_mortality = data.mortality == 0

    morbidity = ~no_morbidity
    mortality = ~no_mortality

    if (no_morbidity & no_mortality).any():
        raise DataAbnormalError(base_error_msg + 'rows with both mortality and morbidity flags set to 0.')

    elif (morbidity & mortality).any():
        if no_morbidity.any() or no_mortality.any():
            raise DataAbnormalError(base_error_msg + 'row with both mortality and morbidity flags set to 1 as well as '
                                                     'rows with only one of the mortality or morbidity flags set to 1.')
    else:
        if morbidity.any() and no_mortality.all() and not yld_only:
            raise DataAbnormalError(base_error_msg + 'only rows with the morbidity flag set to 1 but the affected '
                                                     'entity is not restricted to yld_only.')
        elif mortality.any() and no_morbidity.all() and not yll_only:
            raise DataAbnormalError(base_error_msg + 'only rows with the mortality flag set to 1 but the affected '
                                                     'entity is not restricted to yll_only.')
        elif mortality.any() and morbidity.any() and (yld_only or yll_only):
            raise DataAbnormalError(base_error_msg + f'rows for both morbidity and mortality, but the affected entity '
                                    f'is restricted to {"yll_only" if yll_only else "yld_only"}.')
        else:
            pass


def check_cause_age_restrictions_sets(entity: Cause) -> None:
    """Check that a cause does not have an age range based on its YLL
    restrictions that is broader than that based on its YLD restrictions.

    Parameters
    ----------
    entity
        Cause for which to check restriction age ranges.

    Raises
    ------
    NotImplementedError
        If the YLL restriction age range is broader than the YLD restriction
        age range.

    """
    if entity.restrictions.yld_only or entity.restrictions.yll_only:
        pass
    else:

        yll_start, yll_end = entity.restrictions.yll_age_group_id_start, entity.restrictions.yll_age_group_id_end
        yld_start, yld_end = entity.restrictions.yld_age_group_id_start, entity.restrictions.yld_age_group_id_end

        if yll_start < yld_start or yld_end < yll_end:
            raise NotImplementedError(f'{entity.name} has a broader yll age range than yld age range.'
                                      f' We currently do not support these causes.')


def check_paf_rr_exposure_age_groups(paf: pd.DataFrame, rr: pd.DataFrame, exposure:pd.DataFrame,
                                     entity: RiskFactor)-> None:
    """Check whether population attributable fraction data have consistent
    age group ids to the exposure, relative risk and cause restrictions.
    Since this function applies after the data is grouped by cause and measure,
    we expect input paf to have exactly one cause and one measure.
    We check the followings:
    1.  paf should not have extra age groups outside of cause restrictions
    2.  paf should exist for the age groups where exposure and relative risk
        exist and cause restrictions are valid.

    The only exception is when paf has yll measure and there is only relative
    risk with both mortality and morbidity flags turned on. (pass without check)

    Parameters
    ----------
    paf
        Population attributable data for a `entity` for a single cause and
        a single measure.
    rr
        Relative risk data for a `entity`.
    exposure
        Exposure data for a 'entity'.
    entity
        Risk factor for which to check `paf`

    Raises
    -------
    DataAbnormalError
        If any of two checks described above fails.

    """
    measure_map = {MEASURES['YLLs']: 'YLLs', MEASURES['YLDs']: 'YLDs'}
    cause_map = {c.gbd_id: c for c in causes}
    rr_measures = {'YLLs': (rr.morbidity == 0) & (rr.mortality == 1), 'YLDs': (rr.morbidity == 1)}

    cause_id = paf.cause_id.unique()[0]
    measure_id = paf.measure_id.unique()[0]
    cause = cause_map[cause_id]
    measure = measure_map[measure_id]
    age_restrictions = {'YLLs': (cause.restrictions.yll_age_group_id_start, cause.restrictions.yll_age_group_id_end),
                        'YLDs': (cause.restrictions.yld_age_group_id_start, cause.restrictions.yld_age_group_id_end)}
    valid_rr = rr[(rr.cause_id == cause_id) & rr_measures[measure]]

    # It means we have YLL Paf but mortality = morbidity = 1 and we do not support this case.
    if measure == 'YLLs' and valid_rr.empty:
        pass

    else:
        if entity.distribution in ['ensemble', 'lognormal', 'normal']:
            tmrel = (entity.tmred.max + entity.tmred.min) / 2

            #  Non-trivial rr for continuous risk factors is where exposure is bigger(smaller) than tmrel.
            e_othercols = [c for c in exposure.columns if c not in DRAW_COLUMNS]
            df = exposure.set_index(e_othercols)
            op = operator.lt if entity.tmred.inverted else operator.gt
            exposed_age_groups = set(df[op(df, tmrel)].reset_index().age_group_id)

            valid_rr = valid_rr[valid_rr.age_group_id.isin(exposed_age_groups)]
            rr_age_groups = set(valid_rr.age_group_id)

        else:  # categorical distribution
            #  Non-trivial rr for categorical risk factors is where relative risk is not equal to 1.
            #  Since non-trivial rr is determined by rr itself and rr age_group_id set is guaranteed to be
            #  a subset of exposure age_group_id set, we do not check exposure here.
            rr_othercols = [c for c in rr.columns if c not in DRAW_COLUMNS]
            df = rr.set_index(rr_othercols)
            rr_age_groups = set(df[df != 1].reset_index().age_group_id)

        #  We apply the narrowest restrictions among exposed_age_groups, rr_age_gruops and cause age restrictions.
        #  We may have paf outside of exposure/rr but inside of cause age restrictions, then warn it.
        #  If paf does not exist for the narrowest range of exposure/rr/cause, raise an error.
        cause_age_start, cause_age_end = age_restrictions[measure]
        cause_restriction_ages = set(get_restriction_age_ids(cause_age_start, cause_age_end))

        age_start = max(min(rr_age_groups), cause_age_start)
        age_end = min(max(rr_age_groups), cause_age_end)

        valid_but_no_rr = set(cause_restriction_ages) - rr_age_groups

        #  since paf may not exist for the full age group ids in cause_restriction_ages, we only raise an error
        #  if there are extra data than cause_restriction_ages.
        not_valid_paf = set(paf.age_group_id) > cause_restriction_ages
        missing_pafs = set(get_restriction_age_ids(age_start, age_end)) - set(paf.age_group_id)
        extra_paf = set(paf.age_group_id).intersection(valid_but_no_rr)

        if not_valid_paf:
            raise DataAbnormalError(f'{measure} paf for {cause_map[cause_id].name} and {entity.name} have data outside '
                                    f'of cause restrictions: {set(paf.age_group_id) - cause_restriction_ages}')

        if missing_pafs:
            raise DataAbnormalError(f"Paf for {cause_map[cause_id].name} and {entity.name} have missing data for "
                                    f"the age groups: {missing_pafs}.")
        if extra_paf:
            warnings.warn(f"{measure} paf for {cause_map[cause_id].name} and {entity.name} have data for "
                          f"the age groups: {extra_paf}, which do not have either relative risk or exposure data.")


def check_years(data: pd.DataFrame, year_type: str, estimation_years: pd.Series) -> None:
    """Check that years in passed data match expected range based on type.

    Parameters
    ----------
    data
        Dataframe containing 'year_id' column.
    year_type
        'annual', 'binned', or 'either' indicating expected year range.
    estimation_years
        The set of years the data should be estimated for.

    Raises
    ------
    DataAbnormalError
        If `error` is turned on and any expected years are not found in data or
        any extra years found and `year_type` is 'binned'.

    """
    data_years = set(data.year_id.unique())
    estimation_years = set(estimation_years)
    annual_estimation_years = set(range(min(estimation_years), max(estimation_years) + 1))
    if year_type == 'annual':
        if data_years < annual_estimation_years:
            raise DataAbnormalError(f'Data has missing years: {annual_estimation_years.difference(data_years)}.')
    elif year_type == 'binned':
        if data_years < estimation_years:
            raise DataAbnormalError(f'Data has missing years: {estimation_years.difference(data_years)}.')
        if data_years > estimation_years:
            raise DataAbnormalError(f'Data has extra years: {data_years.difference(estimation_years)}.')
    else:  # year_type == either
        valid = (data_years == estimation_years) or (data_years >= annual_estimation_years)
        if not valid:
            raise DataAbnormalError(f'Data year range is neither annual or appropriately binned '
                                    f'with the expected year range.')


def check_location(data: pd.DataFrame, location_id: int):
    """Check that data contains only a single unique location id and that that
    location id matches the requested `location_id` or one of its parents up to
    the global id.

    Parameters
    ----------
    data
        Dataframe containing a 'location_id' column.
    location_id
        The requested location_id.

    Raises
    ------
    DataAbnormalError
        If data contains multiple location ids or a location id other than the
        global or requested location id.

    """
    if len(data['location_id'].unique()) > 1:
        raise DataAbnormalError(f'Data contains multiple location ids.')

    data_location_id = data['location_id'].unique()[0]

    location_metadata = gbd.get_location_path_to_global()
    path_to_parent = location_metadata.loc[location_metadata.location_id == location_id,
                                           'path_to_top_parent'].values[0].split(',')
    path_to_parent = [int(i) for i in path_to_parent]

    if data_location_id not in path_to_parent:
        raise DataAbnormalError(f'Data pulled for {location_id} actually has location id {data_location_id}, which is '
                                'not in its hierarchy.')


def check_columns(expected_cols: List, existing_cols: List):
    """Verify that the passed lists of columns match.

    Parameters
    ----------
    expected_cols
        List of column names expected.
    existing_cols
        List of column names actually found in data.

    Raises
    ------
    DataAbnormalError
        If `expected_cols` does not match `existing_cols`.

    """
    if set(existing_cols) < set(expected_cols):
        raise DataAbnormalError(f'Data is missing columns: {set(expected_cols).difference(set(existing_cols))}.')
    elif set(existing_cols) > set(expected_cols):
        raise DataAbnormalError(f'Data returned extra columns: {set(existing_cols).difference(set(expected_cols))}.')


def check_data_exist(data: pd.DataFrame, zeros_missing: bool,
                     value_columns: list = DRAW_COLUMNS, error: bool = True) -> bool:
    """Check that values in data exist and none are missing and, if
    `zeros_missing` is turned on, not all zero.

    Parameters
    ----------
    data
        Dataframe containing `value_columns`.
    zeros_missing
        Boolean indicating whether to treat all zeros in `value_columns` as
        missing or not.
    value_columns
        List of columns in `data` to check for missing values.
    error
        Boolean indicating whether or not to error if data is missing.

    Returns
    -------
    bool
        True if non-missing, non-infinite, non-zero (if zeros_missing) values
        exist in data, False otherwise.

    Raises
    -------
    DataDoesNotExistError
        If error flag is set to true and data is empty or contains any NaN
        values in `value_columns`, or contains all zeros in `value_columns` and
        zeros_missing is True.

    """
    if (data.empty or np.any(pd.isnull(data[value_columns]))
            or (zeros_missing and np.all(data[value_columns] == 0)) or np.any(np.isinf(data[value_columns]))):
        if error:
            raise DataDoesNotExistError(f'Data contains no non-missing{", non-zero" if zeros_missing else ""} values.')
        return False
    return True


def _check_continuity(data_ages: set, all_ages: set):
    """Make sure data_ages is contiguous block in all_ages."""
    data_ages = list(data_ages)
    all_ages = list(all_ages)
    all_ages.sort()
    data_ages.sort()
    if all_ages[all_ages.index(data_ages[0]):all_ages.index(data_ages[-1])+1] != data_ages:
        raise DataAbnormalError(f'Data contains a non-contiguous age groups: {data_ages}.')


def check_age_group_ids(data: pd.DataFrame, age_group_ids: List[int],
                        restriction_start: Union[int, None], restriction_end: Union[int, None]):
    """Check the set of age_group_ids included in data pulled from GBD for
    the following conditions:

        - if data ages contain invalid age group ids, error.
        - if data ages are equal to the set of all GBD age groups or the set of
        age groups within restriction bounds (if restrictions apply), pass.
        - if data ages are not a contiguous block of GBD age groups, error.
        - if data ages are a proper subset of the set of restriction age groups
        or the restriction age groups are a proper subset of the data ages,
        warn.

    Parameters
    ----------
    data
        Dataframe pulled containing age_group_id column.
    age_group_ids
        List of possible age group ids.
    restriction_start
        Age group id representing the start of the restriction range
        if applicable.
    restriction_end
        Age group id representing the end of the restriction range
        if applicable.

    Raises
    ------
    DataAbnormalError
        If age group ids contained in data aren't all valid GBD age group ids
        or they don't make up a contiguous block.

    """
    all_ages = set(age_group_ids)
    restriction_ages = set(get_restriction_age_ids(restriction_start, restriction_end, age_group_ids))
    data_ages = set(data.age_group_id)

    invalid_ages = data_ages.difference(all_ages)
    if invalid_ages:
        raise DataAbnormalError(f'Data contains invalid age group ids: {invalid_ages}.')

    _check_continuity(data_ages, all_ages)

    if data_ages < restriction_ages:
        warnings.warn('Data does not contain all age groups in restriction range.')
    elif restriction_ages and restriction_ages < data_ages:
        warnings.warn('Data contains additional age groups beyond those specified by restriction range.')
    else:  # data_ages == restriction_ages
        pass


def check_sex_ids(data: pd.DataFrame, male_expected: bool = True, female_expected: bool = True,
                  combined_expected: bool = False):
    """Check whether the data contains valid GBD sex ids and whether the set of
    sex ids in the data matches the expected set.

    Parameters
    ----------
    data
        Dataframe containing a sex_id column.
    male_expected
        Boolean indicating whether the male sex id is expected in this data.
        For some data pulling tools, this may correspond to whether the entity
        the data describes has a male_only sex restriction.
    female_expected
        Boolean indicating whether the female sex id is expected in this data.
        For some data pulling tools, this may correspond to whether the entity
        the data describes has a female_only sex restriction.
    combined_expected
        Boolean indicating whether data is expected to include the
        combined sex id.

    Raises
    ------
    DataAbnormalError
        If data contains any sex ids that aren't valid GBD sex ids.

    """
    valid_sex_ids = [SEXES['Male'], SEXES['Female'], SEXES['Combined']]
    gbd_sex_ids = set(np.array(valid_sex_ids)[[male_expected, female_expected, combined_expected]])
    data_sex_ids = set(data.sex_id)

    invalid_sex_ids = data_sex_ids.difference(set(valid_sex_ids))
    if invalid_sex_ids:
        raise DataAbnormalError(f'Data contains invalid sex ids: {invalid_sex_ids}.')

    extra_sex_ids = data_sex_ids.difference(gbd_sex_ids)
    if extra_sex_ids:
        warnings.warn(f'Data contains the following extra sex ids {extra_sex_ids}.')

    missing_sex_ids = set(gbd_sex_ids).difference(data_sex_ids)
    if missing_sex_ids:
        warnings.warn(f'Data is missing the following expected sex ids: {missing_sex_ids}.')


def check_age_restrictions(data: pd.DataFrame, age_group_ids: List[int], age_group_id_start: int,
                           age_group_id_end: int, value_columns: list = DRAW_COLUMNS, error=True):
    """Check that all expected age groups between age_group_id_start and
    age_group_id_end, inclusive, and only those age groups, appear in data with
    non-missing values in `value_columns`.

    Parameters
    ----------
    data
        Dataframe containing an age_group_id column.
    age_group_id_start
        Lower boundary of age group ids expected in data, inclusive.
    age_group_id_end
        Upper boundary of age group ids expected in data, exclusive.
    age_group_ids
        List of possible age group ids.
    value_columns
        List of columns to verify values are non-missing for expected age
        groups and missing for not expected age groups.
    error
        Boolean indicating whether or not to error if any age_restriction
        is violated. If this flag is set to false, raise a warning.

    Raises
    ------
    DataAbnormalError
        If error flag is set to true and if any age group ids in the range
        [`age_group_id_start`, `age_group_id_end`] don't appear in the data or
        if any additional age group ids (with the exception of 235) appear in
        the data.

    """
    expected_gbd_age_ids = get_restriction_age_ids(age_group_id_start, age_group_id_end, age_group_ids)

    # age groups we expected in data but that are not
    missing_age_groups = set(expected_gbd_age_ids).difference(set(data.age_group_id))
    extra_age_groups = set(data.age_group_id).difference(set(expected_gbd_age_ids))

    if missing_age_groups:
        message = f'Data was expected to contain all age groups between ids {age_group_id_start} ' \
            f'and {age_group_id_end} but was missing the following: {missing_age_groups}.'
        if error:
            raise DataAbnormalError(message)
        warnings.warn(message)

    if extra_age_groups:
        # we treat all 0s as missing in accordance with gbd so if extra age groups have all 0 data, that's fine
        should_be_zero = data[data.age_group_id.isin(extra_age_groups)]
        if check_data_exist(should_be_zero, zeros_missing=True, value_columns=value_columns, error=False):
            warnings.warn(f'Data was only expected to contain values for age groups between ids '
                          f'{age_group_id_start} and {age_group_id_end} (with the possible addition of 235), '
                          f'but also included values for age groups {extra_age_groups}.')

    # make sure we're not missing data for all ages in restrictions
    if not check_data_exist(data[data.age_group_id.isin(expected_gbd_age_ids)], zeros_missing=True,
                            value_columns=value_columns, error=False):
        message = 'Data is missing for all age groups within restriction range.'
        if error:
            raise DataAbnormalError(message)
        warnings.warn(message)


def check_sex_restrictions(data: pd.DataFrame, male_only: bool, female_only: bool,
                           value_columns: list = DRAW_COLUMNS):
    """Check that all expected sex ids based on restrictions, and only those
    sex ids, appear in data with non-missing values in `value_columns`.

    Parameters
    ----------
    data
        Dataframe contained sex_id column.
    male_only
        Boolean indicating whether data is restricted to male only estimates.
    female_only
        Boolean indicating whether data is restricted to female only estimates.
    value_columns
        List of columns to verify values are non-missing for expected sex
        ids and missing for not expected sex ids.

    Raises
    -------
    DataAbnormalError
        If data violates passed sex restrictions.
    """
    female, male, combined = SEXES['Female'], SEXES['Male'], SEXES['Combined']

    if male_only:
        if not check_data_exist(data[data.sex_id == male], zeros_missing=True,
                                value_columns=value_columns, error=False):
            raise DataAbnormalError('Data is restricted to male only, but is missing data values for males.')

        if (set(data.sex_id) != {male} and
                check_data_exist(data[data.sex_id != male], zeros_missing=True,
                                 value_columns=value_columns, error=False)):
            warnings.warn('Data is restricted to male only, but contains '
                          'non-male sex ids for which data values are not all 0.')

    if female_only:
        if not check_data_exist(data[data.sex_id == female], zeros_missing=True,
                                value_columns=value_columns, error=False):
            raise DataAbnormalError('Data is restricted to female only, but is missing data values for females.')

        if (set(data.sex_id) != {female} and
                check_data_exist(data[data.sex_id != female], zeros_missing=True,
                                 value_columns=value_columns, error=False)):
            warnings.warn('Data is restricted to female only, but contains '
                          'non-female sex ids for which data values are not all 0.')

    if not male_only and not female_only:
        if {male, female}.issubset(set(data.sex_id)):
            if (not check_data_exist(data[data.sex_id == male], zeros_missing=True,
                                     value_columns=value_columns, error=False) or
               not check_data_exist(data[data.sex_id == female], zeros_missing=True,
                                    value_columns=value_columns, error=False)):
                raise DataAbnormalError('Data has no sex restrictions, but does not contain non-zero '
                                        'values for both males and females.')
        else:  # check combined sex id
            if not check_data_exist(data[data.sex_id == combined], zeros_missing=True,
                                    value_columns=value_columns, error=False):
                raise DataAbnormalError('Data has no sex restrictions, but does not contain non-zero '
                                        'values for both males and females.')


def check_measure_id(data: pd.DataFrame, allowable_measures: List[str], single_only: bool = True):
    """Check that data contains a measure id that is one of the allowed
    measure ids.

    Parameters
    ----------
    data
        Dataframe containing 'measure_id' column.
    allowable_measures
        List of strings dictating the possible values for measure id when
        mapped via MEASURES.
    single_only
        Boolean indicating whether a single measure id is expected in the data
        or whether multiple are allowable.

    Raises
    ------
    DataAbnormalError
        If data contains either multiple measure ids and `single_only` is True
        or a non-permissible measure id.
    """
    if single_only and len(set(data.measure_id)) > 1:
        raise DataAbnormalError(f'Data has multiple measure ids: {set(data.measure_id)}.')
    if not set(data.measure_id).issubset(set([MEASURES[m] for m in allowable_measures])):
        raise DataAbnormalError(f'Data includes a measure id not in the expected measure ids for this measure.')


def check_metric_id(data: pd.DataFrame, expected_metric: str):
    """Check that data contains only a single metric id and that it matches the
    expected metric.

    Parameters
    ----------
    data
        Dataframe containing 'metric_id' column.
    expected_metric
        String dictating the expected metric, the id of which can be found via
        METRICS.

    Raises
    ------
    DataAbnormalError
        If data contains any metric id other than the expected.

    """
    if set(data.metric_id) != {METRICS[expected_metric.capitalize()]}:
        raise DataAbnormalError(f'Data includes metrics beyond the expected {expected_metric.lower()} '
                                f'(metric_id {METRICS[expected_metric.capitalize()]}')<|MERGE_RESOLUTION|>--- conflicted
+++ resolved
@@ -632,14 +632,9 @@
         Population numbers by age, sex, and year.
     estimation_years
         Expected set of years, used to check the `year_id` column in `data`.
-<<<<<<< HEAD
-    population
-        Population data , used to check upper bound of `data`
-=======
     age_group_ids
         List of possible age group ids.
 
->>>>>>> 32b2aa1b
     Raises
     ------
     DataAbnormalError
@@ -777,11 +772,7 @@
         Risk factor or alternative risk factor to which the data pertain.
     location_id
         Location to which the data should pertain.
-<<<<<<< HEAD
     exposure
-=======
-    exposure:
->>>>>>> 32b2aa1b
         Exposure data for `entity` in location `location_id`.
     estimation_years
         Expected set of years, used to check the `year_id` column in `data`.
@@ -970,10 +961,9 @@
     check_value_columns_boundary(data, max_val, 'upper', value_columns=DRAW_COLUMNS, inclusive=True)
 
 
-<<<<<<< HEAD
 def validate_population_attributable_fraction(data: pd.DataFrame, entity: RiskFactor,
                                               location_id: int, relative_risk: pd.DataFrame, exposure: pd.DataFrame,
-                                              estimation_years: pd.Series,) -> None:
+                                              estimation_years: pd.Series, age_group_ids: List[int]) -> None:
     """Check the standard set of validations on raw population attributable
     fraction data for entity, replacing the age restrictions check with
     a custom method at the end. Check age and sex ids, age and sex
@@ -1002,6 +992,8 @@
         Exposure data for 'entity' in location 'location_id'
     estimation_years
         Expected set of years, used to check the `year_id` column in `data`.
+    age_group_ids
+        List of possible age group ids.
 
     Raises
     ------
@@ -1020,10 +1012,6 @@
     protective = data[data.cause_id.isin(protective_causes)]
     non_protective = data.loc[data.index.difference(protective.index)]
 
-=======
-def validate_population_attributable_fraction(data: pd.DataFrame, entity: Union[RiskFactor, Etiology], location_id: int,
-                                              estimation_years: pd.Series, age_group_ids: List[int]) -> None:
->>>>>>> 32b2aa1b
     check_data_exist(data, zeros_missing=True)
 
     expected_columns = ['metric_id', 'measure_id', 'rei_id', 'cause_id'] + DRAW_COLUMNS + DEMOGRAPHIC_COLUMNS
@@ -1119,12 +1107,7 @@
     check_age_group_ids(data, age_group_ids, age_start, age_end)
     check_sex_ids(data, male_expected, female_expected)
 
-<<<<<<< HEAD
-    check_age_restrictions(data, age_start, age_end)
-
-=======
     check_age_restrictions(data, age_group_ids, age_start, age_end)
->>>>>>> 32b2aa1b
     check_sex_restrictions(data, restrictions.male_only, restrictions.female_only)
 
     #  Loosen the lower boundary since we know that there exist negative paf for a certain etiology.

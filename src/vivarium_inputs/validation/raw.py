--- conflicted
+++ resolved
@@ -57,21 +57,12 @@
 def _check_sequela_metadata(entity, measure):
     if measure in ['incidence', 'prevalence']:
         if not entity[f'{measure}_exists']:
-<<<<<<< HEAD
             raise InvalidQueryError(f'Sequela {entity.name} does not have {measure} data.')
         if not entity[f'{measure}_in_range']:
-            raise warnings.warn(f'Sequela {entity.name} has {measure} but its range is abnormal.')
-    else:  # measure == 'disability_weight
-        if not entity.healthstate[f'{measure}_exist']:
-            raise InvalidQueryError(f'Sequela {entity.name} does not have {measure} data.')
-=======
-            raise InvalidQueryError(f'{entity.name} does not have {measure} data.')
-        if not entity[f'{measure}_in_range']:
-            warnings.warn(f'{entity.name} has {measure} but its range is abnormal.')
+            warnings.warn(f'Sequela {entity.name} has {measure} but its range is abnormal.')
     else:  # measure == 'disability_weight
         if not entity.healthstate[f'{measure}_exists']:
-            raise InvalidQueryError(f'{entity.name} does not have {measure} data.')
->>>>>>> b896c164
+            raise InvalidQueryError(f'Sequela {entity.name} does not have {measure} data.')
 
 
 def _check_cause_metadata(entity, measure):
@@ -100,20 +91,11 @@
 
 
 def _check_etiology_metadata(entity, measure):
-<<<<<<< HEAD
-    if measure != 'population_attributable_fraction':
-        raise InvalidQueryError(f'we do not support {measure} data for {entity.kind}.')
-=======
->>>>>>> b896c164
     mapping_measure = 'paf_yld'
     if not entity[f'{mapping_measure}_exists']:
-        raise InvalidQueryError(f'{entity.name} does not have {measure} data.')
+        raise InvalidQueryError(f'Etiology {entity.name} does not have {measure} data.')
     if not entity[f'{mapping_measure}_in_range']:
-<<<<<<< HEAD
-        raise warnings.warn(f'{entity.name} has {measure} but its range is abnormal.')
-=======
-        warnings.warn(f'{entity.name} has {measure} but its range is abnormal.')
->>>>>>> b896c164
+        warnings.warn(f'Etiology {entity.name} has {measure} but its range is abnormal.')
 
 
 def _check_covariate_metadata(entity, measure):

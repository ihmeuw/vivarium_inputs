--- conflicted
+++ resolved
@@ -15,7 +15,6 @@
 
 def check_metadata(entity: Union[ModelableEntity, NamedTuple], measure: str):
     metadata_checkers = {
-<<<<<<< HEAD
         'sequela': check_sequela_metadata,
         'cause': check_cause_metadata,
         'risk_factor': check_risk_factor_metadata,
@@ -25,18 +24,7 @@
         'health_technology': check_health_technology_metadata,
         'healthcare_entity': check_healthcare_entity_metadata,
         'population': check_population_metadata,
-=======
-        'sequela': _check_sequela_metadata,
-        'cause': _check_cause_metadata,
-        'risk_factor': _check_risk_factor_metadata,
-        'etiology': _check_etiology_metadata,
-        'covariate': _check_covariate_metadata,
-        'coverage_gap': _check_coverage_gap_metadata,
-        'health_technology': _check_health_technology_metadata,
-        'healthcare_entity': _check_healthcare_entity_metadata,
-        'population': _check_population_metadata,
-        'alternative_risk_factor': _check_risk_factor_metadata,
->>>>>>> a3f37881
+        'alternative_risk_factor': check_risk_factor_metadata,
     }
 
     metadata_checkers[entity.kind](entity, measure)
@@ -128,7 +116,6 @@
         warnings.warn(f'{measure.capitalize()} data for covariate {entity.name} may not contain'
                       f'mean values for all locations.')
 
-<<<<<<< HEAD
     if not entity.uncertainty_exists:
         warnings.warn(f'{measure.capitalize()} data for covariate {entity.name} may not contain '
                       f'uncertainty values for all locations.')
@@ -137,10 +124,7 @@
     if violated_restrictions:
         warnings.warn(f'Covariate {entity.name} may violate the following '
                       f'restrictions: {", ".join(violated_restrictions)}.')
-=======
-def _check_covariate_metadata(entity, measure):
-    pass
->>>>>>> a3f37881
+
 
 
 def check_coverage_gap_metadata(entity: CoverageGap, measure: str):

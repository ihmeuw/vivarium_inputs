from typing import Union, List
import warnings

import pandas as pd
import numpy as np

from gbd_mapping import (ModelableEntity, Cause, Sequela, RiskFactor,
                         Etiology, Covariate, CoverageGap, causes)

<<<<<<< HEAD
from vivarium_inputs.globals import (DRAW_COLUMNS, DEMOGRAPHIC_COLUMNS, SEXES, SPECIAL_AGES, MEASURES,
                                     DataAbnormalError, InvalidQueryError, gbd, Population)
=======
from vivarium_inputs.globals import (DRAW_COLUMNS, DEMOGRAPHIC_COLUMNS, SEXES, SPECIAL_AGES, METRICS, MEASURES,
                                     DataAbnormalError, InvalidQueryError, DataDoesNotExistError, gbd, Population)
>>>>>>> 12de3e2b
from vivarium_inputs.mapping_extension import AlternativeRiskFactor, HealthcareEntity, HealthTechnology
from vivarium_inputs.utilities import get_restriction_age_ids, get_restriction_age_boundary
from vivarium_inputs.validation.shared import check_value_columns_boundary


MAX_INCIDENCE = 10
MAX_REMISSION = 365/3
MAX_CATEG_REL_RISK = 20
MAX_CONT_REL_RISK = 5
MAX_UTILIZATION = 50
MAX_LIFE_EXP = 90
MAX_POP = 100_000_000


def check_metadata(entity: ModelableEntity, measure: str) -> None:
    """ Check metadata associated with the given entity and measure for any
    relevant warnings or errors.

    Check that the 'exists' flag in metadata corresponding to `measure` is
    True and that the corresponding 'in_range' flag is also True. Warn if
    either is False.

    If the `entity` has any violated restrictions pertaining to `measure`
    listed in metadata, warn about them.

    Almost all checks result in warnings rather than errors because most flags
    are based on a survey done on data from a single location.

    Parameters
    ----------
    entity
        Entity for which to check metadata.
    measure
        Measure for which to check metadata.

    Raises
    -------
    InvalidQueryError
        If a measure is requested for an entity for which that measure is not
        expected to exist.

    """
    metadata_checkers = {
        'sequela': check_sequela_metadata,
        'cause': check_cause_metadata,
        'risk_factor': check_risk_factor_metadata,
        'etiology': check_etiology_metadata,
        'covariate': check_covariate_metadata,
        'coverage_gap': check_coverage_gap_metadata,
        'health_technology': check_health_technology_metadata,
        'healthcare_entity': check_healthcare_entity_metadata,
        'population': check_population_metadata,
        'alternative_risk_factor': check_alternative_risk_factor_metadata,
    }
    if entity.kind not in metadata_checkers:
        raise InvalidQueryError(f'No metadata checker found for {entity.kind}.')

    metadata_checkers[entity.kind](entity, measure)


def validate_raw_data(data: pd.DataFrame, entity: ModelableEntity,
                      measure: str, location_id: int, *additional_data) -> None:
    """Validate data conforms to the format expected from raw GBD data, that all
    values are within expected ranges,

    The following checks are performed for each entity-measure pair (some may
    be excluded for certain pairs if not applicable):

    1. Verify data exist.
    2. Verify all expected columns and only expected columns are present.
    3. Verify measure_id, metric_id, year, and location columns contain only
        expected values.
    4. Verify expected age and sex ids are present in data, based on data
        source and entity type.
    5. Verify age and sex restrictions for entity match values in data.
    6. Verify values in value columns are within expected ranges.
    7. Any entity-measure specific checks.

    Verifications that do not pass result in errors or warnings, depending on
    the entity, measure, and verification.

    Parameters
    ----------
    data
        Data to be validated.
    entity
        Entity to which the data belong.
    measure
        Measure to which the data pertain.
    location_id
        Location for which the data were pulled.
    additional_data
        Any additional data needed to validate the measure-entity data. This
        most often applies to RiskFactor data where data from an additional
        measure are often required to validate the necessary extents of the
        data.

    Raises
    -------
    DataAbnormalError
        If critical verifications (e.g., data exist, expected columns are all
        present) fail.

    InvalidQueryError
        If an unknown measure is requested for which no validator exists.

    """
    validators = {
        # Cause-like measures
        'incidence': validate_incidence,
        'prevalence': validate_prevalence,
        'birth_prevalence': validate_birth_prevalence,
        'disability_weight': validate_disability_weight,
        'remission': validate_remission,
        'deaths': validate_deaths,
        # Risk-like measures
        'exposure': validate_exposure,
        'exposure_standard_deviation': validate_exposure_standard_deviation,
        'exposure_distribution_weights': validate_exposure_distribution_weights,
        'relative_risk': validate_relative_risk,
        'population_attributable_fraction': validate_population_attributable_fraction,
        'mediation_factors': validate_mediation_factors,
        # Covariate measures
        'estimate': validate_estimate,
        # Health system measures
        'cost': validate_cost,
        'utilization': validate_utilization,
        # Population measures
        'structure': validate_structure,
        'theoretical_minimum_risk_life_expectancy': validate_theoretical_minimum_risk_life_expectancy,
    }

    if measure not in validators:
        raise InvalidQueryError(f'No raw validator found for {measure}.')

    validators[measure](data, entity, location_id, *additional_data)


##############################################
#   CHECK METADATA ENTITY SPECIFIC METHODS   #
# ------------------------------------------ #
# Signatures to match wrapper check_metadata #
##############################################


def check_sequela_metadata(entity: Sequela, measure: str) -> None:
    """Check all relevant metadata flags for sequela pertaining to measure.

    Parameters
    ----------
    entity
        Sequela for which to check metadata.
    measure
        Measure for which to check metadata.

    Raises
    ------
    InvalidQueryError
        If the 'exists' metadata flag on `entity` for `measure` is None.

    """
    if measure in ['incidence', 'prevalence', 'birth_prevalence']:
        check_exists_in_range(entity, measure)
    else:  # measure == 'disability_weight
        if not entity.healthstate[f'{measure}_exists']:
            # warn instead of error so won't break if pulled for a cause where not all sequelae may be missing dws
            warnings.warn(f'Sequela {entity.name} does not have {measure} data.')


def check_cause_metadata(entity: Cause, measure: str) -> None:
    """Check all relevant metadata flags for cause pertaining to measure.

    If the entity is restricted to YLL only or the age group set corresponding
    to the YLL restrictions is greater than that corresponding to the YLD
    restrictions, error as we don't currently know how to model such causes.

    For all measures except remission, check the `consistent` and `aggregates`
    flags for measure, which indicate whether the data was found to
    exist/not exist consistently with any subcauses or sequela and whether
    the estimates for the subcauses/sequela aggregate were found to correctly
    aggregate to the `entity` estimates. Warn if either are False.

    Parameters
    ----------
    entity
        Cause for which to check metadata.
    measure
        Measure for which to check metadata.

    Raises
    ------
    NotImplementedError
        If the `entity` is YLL only or the YLL age range is broader than the
        YLD age range.

    InvalidQueryError
        If the 'exists' metadata flag on `entity` for `measure` is None.

    """
    if entity.restrictions.yll_only:
        raise NotImplementedError(f"{entity.name.capitalize()} is YLL only cause, and we currently do not have a"
                                  f" model to support such a cause.")

    check_cause_age_restrictions_sets(entity)
    check_exists_in_range(entity, measure)

    warn_violated_restrictions(entity, measure)

    if measure != 'remission':
        consistent = entity[f"{measure}_consistent"]
        children = "subcauses" if measure == "deaths" else "sequela"

        if consistent is not None and not consistent:
            warnings.warn(f"{measure.capitalize()} data for cause {entity.name} may not exist for {children} in all "
                          f"locations. {children.capitalize()} models may not be consistent with models for this cause.")

        if consistent and not entity[f"{measure}_aggregates"]:
            warnings.warn(f"{children.capitalize()} {measure} data for cause {entity.name} may not correctly "
                          f"aggregate up to the cause level in all locations. {children.capitalize()} models may not "
                          f"be consistent with models for this cause.")


def check_risk_factor_metadata(entity: RiskFactor, measure: str) -> None:
    """Check all relevant metadata flags for risk pertaining to measure.

    For measure exposure, additionally check that the exposure_year_type flag
    is not 'mix' or 'incomplete', which would indicate a non-standard set of
    years in the data.

    Parameters
    ----------
    entity
        RiskFactor for which to check metadata.
    measure
        Measure for which to check metadata.

    Raises
    ------
    NotImplementedError
        If the `entity` has a 'custom' distribution.

    InvalidQueryError
        If the 'exists' metadata flag on `entity` for `measure` is None.

    """
    if measure in ('exposure_distribution_weights', 'mediation_factors'):
        # we don't have any applicable metadata to check
        return

    if entity.distribution == 'custom':
        raise NotImplementedError('We do not currently support risk factors with custom distributions.')

    if measure == 'population_attributable_fraction':
        check_paf_types(entity)
    else:
        check_exists_in_range(entity, measure)

        if measure == 'exposure' and entity.exposure_year_type in ('mix', 'incomplete'):
            warnings.warn(f'{measure.capitalize()} data for risk factor {entity.name} may contain unexpected '
                          f'or missing years.')

    warn_violated_restrictions(entity, measure)


def check_alternative_risk_factor_metadata(entity: AlternativeRiskFactor, measure: str) -> None:
    pass


def check_etiology_metadata(entity: Etiology, measure: str) -> None:
    """Check all relevant metadata flags for etiology pertaining to measure.

    Parameters
    ----------
    entity
        Etiology for which to check metadata.
    measure
        Measure for which to check metadata.
    """
    check_paf_types(entity)


def check_covariate_metadata(entity: Covariate, measure: str) -> None:
    """Check all relevant metadata flags for covariate pertaining to measure.

    Parameters
    ----------
    entity
        RiskFactor for which to check metadata.
    measure
        Measure for which to check metadata.

    """
    if not entity.mean_value_exists:
        warnings.warn(f'{measure.capitalize()} data for covariate {entity.name} may not contain'
                      f'mean values for all locations.')

    if not entity.uncertainty_exists:
        warnings.warn(f'{measure.capitalize()} data for covariate {entity.name} may not contain '
                      f'uncertainty values for all locations.')

    violated_restrictions = [f'by {r}' for r in ['sex', 'age'] if entity[f'by_{r}_violated']]
    if violated_restrictions:
        warnings.warn(f'Covariate {entity.name} may violate the following '
                      f'restrictions: {", ".join(violated_restrictions)}.')


def check_coverage_gap_metadata(entity: CoverageGap, measure: str) -> None:
    pass


def check_health_technology_metadata(entity: HealthTechnology, measure: str) -> None:
    """ Because HealthTechnology does not contain any metadata flags, this
    check simply warns the user that cost data is constant over years.

    Parameters
    ----------
    entity
        HealthTechnology for which to check metadata.
    measure
        Measure for which to check metadata.
    """
    if measure == 'cost':
        warnings.warn(f'Cost data for {entity.kind} {entity.name} does not vary by year.')


def check_healthcare_entity_metadata(entity: HealthcareEntity, measure: str) -> None:
    """ Because HealthCareEntity does not contain any metadata flags, this
    check simply warns the user that cost data outside of years between
    [1995, 2016] has been duplicated from the nearest year for which there is
    data.

    Parameters
    ----------
    entity
        HealthEntity for which to check metadata.
    measure
        Measure for which to check metadata.
    """
    if measure == 'cost':
        warnings.warn(f'2017 cost data for {entity.kind} {entity.name} is duplicated from 2016 data, and all data '
                      f'before 1995 is backfilled from 1995 data.')


def check_population_metadata(entity: Population, measure: str) -> None:
    pass


#################################################
#   VALIDATE RAW DATA ENTITY SPECIFIC METHODS   #
# --------------------------------------------- #
# Signatures to match wrapper validate_raw_data #
#################################################


def validate_incidence(data: pd.DataFrame, entity: Union[Cause, Sequela],
                       location_id: int, estimation_years: pd.Series) -> None:
    """ Check the standard set of validations on raw incidence data for entity.

    Parameters
    ----------
    data
        Incidence data pulled for entity in location_id.
    entity
        Cause or sequela to which the data pertain.
    location_id
        Location to which the data should pertain.
    estimation_years
        Expected set of years, used to check the `year_id` column in `data`.

    Raises
    ------
    DataAbnormalError
        If data does not exist, expected columns are not found in data, or
        any values in columns do not match the expected set of values.

    """
    check_data_exist(data, zeros_missing=True)

    expected_columns = ['measure_id', 'metric_id', f'{entity.kind}_id'] + DRAW_COLUMNS + DEMOGRAPHIC_COLUMNS
    check_columns(expected_columns, data.columns)

    check_measure_id(data, ['Incidence'])
    check_metric_id(data, 'rate')

    check_years(data, 'annual', estimation_years)
    check_location(data, location_id)

    if entity.kind == 'cause':
        restrictions = entity.restrictions
    else:  # sequela
        cause = [c for c in causes if c.sequelae and entity in c.sequelae][0]
        restrictions = cause.restrictions

    check_age_group_ids(data, restrictions.yld_age_group_id_start, restrictions.yld_age_group_id_end)
    # como should return all sexes regardless of restrictions
    check_sex_ids(data, male_expected=True, female_expected=True)

    check_age_restrictions(data, restrictions.yld_age_group_id_start, restrictions.yld_age_group_id_end)
    check_sex_restrictions(data, restrictions.male_only, restrictions.female_only)

    check_value_columns_boundary(data, 0, 'lower', inclusive=True, error=DataAbnormalError)
    check_value_columns_boundary(data, MAX_INCIDENCE, 'upper', value_columns=DRAW_COLUMNS, inclusive=True, error=None)


def validate_prevalence(data: pd.DataFrame, entity: Union[Cause, Sequela],
                        location_id: int, estimation_years: pd.Series) -> None:
    """ Check the standard set of validations on raw prevalence data for entity.

    Parameters
    ----------
    data
        Prevalence data pulled for entity in location_id.
    entity
        Cause or sequela to which the data pertain.
    location_id
        Location to which the data should pertain.
    estimation_years
        Expected set of years, used to check the `year_id` column in `data`.

    Raises
    ------
    DataAbnormalError
        If data does not exist, expected columns are not found in data, or
        any values in columns do not match the expected set of values.

    """
    check_data_exist(data, zeros_missing=True)

    expected_columns = ['measure_id', 'metric_id', f'{entity.kind}_id'] + DRAW_COLUMNS + DEMOGRAPHIC_COLUMNS
    check_columns(expected_columns, data.columns)

    check_measure_id(data, ['Prevalence'])
    check_metric_id(data, 'rate')

    check_years(data, 'annual', estimation_years)
    check_location(data, location_id)

    if entity.kind == 'cause':
        restrictions = entity.restrictions
    else:  # sequela
        cause = [c for c in causes if c.sequelae and entity in c.sequelae][0]
        restrictions = cause.restrictions

    check_age_group_ids(data, restrictions.yld_age_group_id_start, restrictions.yld_age_group_id_end)
    # como should return all sexes regardless of restrictions
    check_sex_ids(data, male_expected=True, female_expected=True)

    check_age_restrictions(data, restrictions.yld_age_group_id_start, restrictions.yld_age_group_id_end)
    check_sex_restrictions(data, restrictions.male_only, restrictions.female_only)

    check_value_columns_boundary(data, 0, 'lower', value_columns=DRAW_COLUMNS, inclusive=True, error=DataAbnormalError)
    check_value_columns_boundary(data, 1, 'upper', value_columns=DRAW_COLUMNS, inclusive=True, error=DataAbnormalError)


def validate_birth_prevalence(data: pd.DataFrame, entity: Union[Cause, Sequela],
                              location_id: int, estimation_years: pd.Series) -> None:
    """ Check the standard set of validations on raw birth prevalence data for
    entity, replacing the standard age id checks with a custom check of the
    birth age group.

    Parameters
    ----------
    data
        Birth prevalence data pulled for entity in location_id.
    entity
        Cause or sequela to which the data pertain.
    location_id
        Location to which the data should pertain.
    estimation_years
        Expected set of years, used to check the `year_id` column in `data`.

    Raises
    ------
    DataAbnormalError
        If data does not exist, expected columns are not found in data, or
        any values in columns do not match the expected set of values.

    """
    check_data_exist(data, zeros_missing=True)

    expected_columns = ['measure_id', 'metric_id', f'{entity.kind}_id'] + DRAW_COLUMNS + DEMOGRAPHIC_COLUMNS
    check_columns(expected_columns, data.columns)

    check_measure_id(data, ['Incidence'])
    check_metric_id(data, 'rate')

    check_years(data, 'annual', estimation_years)
    check_location(data, location_id)

    birth_age_group_id = 164
    if data.age_group_id.unique() != birth_age_group_id:
        raise DataAbnormalError(f'Birth prevalence data for {entity.kind} {entity.name} includes age groups beyond '
                                f'the expected birth age group (id {birth_age_group_id}).')

    # como should return all sexes regardless of restrictions
    check_sex_ids(data, male_expected=True, female_expected=True)

    check_value_columns_boundary(data, 0, 'lower', value_columns=DRAW_COLUMNS, inclusive=True, error=DataAbnormalError)
    check_value_columns_boundary(data, 1, 'upper', value_columns=DRAW_COLUMNS, inclusive=True, error=DataAbnormalError)

    if entity.kind == 'cause':
        check_sex_restrictions(data, entity.restrictions.male_only, entity.restrictions.female_only)


def validate_disability_weight(data: pd.DataFrame, entity: Sequela, location_id: int) -> None:
    """ Check the standard set of validations on raw disability weight data
    for entity, replacing the age ids check with a custom check for the
    all ages age group since disability weights are not age specific.

    Parameters
    ----------
    data
        Disability weight data pulled for entity in location_id.
    entity
        Cause or sequela to which the data pertain.
    location_id
        Location to which the data should pertain.
    estimation_years
        Expected set of years, used to check the `year_id` column in `data`.

    Raises
    ------
    DataAbnormalError
        If data does not exist, expected columns are not found in data, or
        any values in columns do not match the expected set of values.

    """
    check_data_exist(data, zeros_missing=False)

    expected_columns = ['location_id', 'age_group_id', 'sex_id', 'measure',
                        'healthstate', 'healthstate_id'] + DRAW_COLUMNS
    check_columns(expected_columns, data.columns)

    check_location(data, location_id)

    if set(data.age_group_id) != {SPECIAL_AGES['all_ages']}:
        raise DataAbnormalError(f'Disability weight data for {entity.kind} {entity.name} includes age groups beyond '
                                f'the expected all ages age group (id {SPECIAL_AGES["all_ages"]}).')

    check_sex_ids(data, male_expected=False, female_expected=False, combined_expected=True)

    check_value_columns_boundary(data, 0, 'lower', value_columns=DRAW_COLUMNS, inclusive=True, error=DataAbnormalError)
    check_value_columns_boundary(data, 1, 'upper', value_columns=DRAW_COLUMNS, inclusive=True, error=DataAbnormalError)


def validate_remission(data: pd.DataFrame, entity: Cause,
                       location_id: int, estimation_years: pd.Series) -> None:
    """ Check the standard set of validations on raw remission data for entity.

    Parameters
    ----------
    data
        Remission data pulled for entity in location_id.
    entity
        Cause to which the data pertain.
    location_id
        Location to which the data should pertain.
    estimation_years
        Expected set of years, used to check the `year_id` column in `data`.

    Raises
    ------
    DataAbnormalError
        If data does not exist, expected columns are not found in data, or
        any values in columns do not match the expected set of values.

    """
    check_data_exist(data, zeros_missing=True)

    expected_columns = ['measure_id', 'metric_id', 'model_version_id',
                        'modelable_entity_id'] + DEMOGRAPHIC_COLUMNS + DRAW_COLUMNS
    check_columns(expected_columns, data.columns)

    check_measure_id(data, ['Remission'])
    check_metric_id(data, 'rate')

    check_years(data, 'binned', estimation_years)
    check_location(data, location_id)

    restrictions = entity.restrictions

    check_age_group_ids(data, restrictions.yld_age_group_id_start, restrictions.yld_age_group_id_end)

    male_expected = restrictions.male_only or (not restrictions.male_only and not restrictions.female_only)
    female_expected = restrictions.female_only or (not restrictions.male_only and not restrictions.female_only)
    check_sex_ids(data, male_expected, female_expected)

    check_age_restrictions(data, restrictions.yld_age_group_id_start, restrictions.yld_age_group_id_end)
    check_sex_restrictions(data, restrictions.male_only, restrictions.female_only)

    check_value_columns_boundary(data, 0, 'lower', value_columns=DRAW_COLUMNS, inclusive=True, error=DataAbnormalError)
    check_value_columns_boundary(data, MAX_REMISSION, 'upper', value_columns=DRAW_COLUMNS, inclusive=True, error=None)


def validate_deaths(data: pd.DataFrame, entity: Cause,
                    location_id: int, estimation_years: pd.Series, population: pd.DataFrame) -> None:
    """ Check the standard set of validations on raw deaths data for entity,
    pulling population data for location_id to use as the upper boundary
    for values in deaths.

    Parameters
    ----------
    data
        Deaths data pulled for entity in location_id.
    entity
        Cause to which the data pertain.
    location_id
        Location to which the data should pertain.
    estimation_years
        Expected set of years, used to check the `year_id` column in `data`.

    Raises
    ------
    DataAbnormalError
        If data does not exist, expected columns are not found in data, or
        any values in columns do not match the expected set of values.

    """
    check_data_exist(data, zeros_missing=True)

    expected_columns = ['measure_id', f'{entity.kind}_id', 'metric_id'] + DEMOGRAPHIC_COLUMNS + DRAW_COLUMNS
    check_columns(expected_columns, data.columns)

    check_measure_id(data, ['Deaths'])
    check_metric_id(data, 'number')

    check_years(data, 'annual', estimation_years)
    check_location(data, location_id)

    restrictions = entity.restrictions

    check_age_group_ids(data, restrictions.yll_age_group_id_start, restrictions.yll_age_group_id_end)

    male_expected = restrictions.male_only or (not restrictions.male_only and not restrictions.female_only)
    female_expected = restrictions.female_only or (not restrictions.male_only and not restrictions.female_only)
    check_sex_ids(data, male_expected, female_expected)

    check_age_restrictions(data, restrictions.yll_age_group_id_start, restrictions.yll_age_group_id_end)
    check_sex_restrictions(data, restrictions.male_only, restrictions.female_only)

    check_value_columns_boundary(data, 0, 'lower', value_columns=DRAW_COLUMNS, inclusive=True, error=DataAbnormalError)
    idx_cols = ['age_group_id', 'year_id', 'sex_id']
    population = population[(population.age_group_id.isin(data.age_group_id.unique()))
                            & (population.year_id.isin(data.year_id.unique()))
                            & (population.sex_id != SEXES['Combined'])].set_index(idx_cols).population
    check_value_columns_boundary(data.set_index(idx_cols), population, 'upper',
                                 value_columns=DRAW_COLUMNS, inclusive=True, error=None)


def validate_exposure(data: pd.DataFrame, entity: Union[RiskFactor, CoverageGap, AlternativeRiskFactor],
                      location_id: int, estimation_years: pd.Series) -> None:
    """Check the standard set of validations on raw exposure data for entity.
    Check age group and sex ids and restrictions for each category individually
    for risk factors, all together for coverage gaps and alternative risk
    factors. Check draw column value boundaries based on distribution type and
    verify that exposure sums to 1 over demographic groups for categorical
    entities.

    Parameters
    ----------
    data
        Exposure data for `entity` in location `location_id`.
    entity
        Risk factor, coverage gap, or alternative risk factor to which the
        data pertain.
    location_id
        Location to which the data should pertain.
    estimation_years
        Expected set of years, used to check the `year_id` column in `data`.

    Raises
    ------
    DataAbnormalError
        If data does not exist, expected columns are not found in data,
        any values in columns do not match the expected set of values,
        or values do not sum to 1 across demographic groups for a categorical
        entity.

    """
    check_data_exist(data, zeros_missing=True)

    expected_columns = ['rei_id', 'modelable_entity_id', 'parameter',
                        'measure_id', 'metric_id'] + DEMOGRAPHIC_COLUMNS + DRAW_COLUMNS
    check_columns(expected_columns, data.columns)

    check_measure_id(data,  ['Prevalence', 'Proportion', 'Continuous'])
    check_metric_id(data, 'rate')

    check_years(data, 'either', estimation_years)
    check_location(data, location_id)

    cats = data.groupby('parameter')

    if entity.kind == 'risk_factor':
        restrictions = entity.restrictions
        male_expected = not restrictions.female_only
        female_expected = not restrictions.male_only

        cats.apply(check_age_group_ids, None, None)
        cats.apply(check_sex_ids, male_expected, female_expected)

        cats.apply(check_sex_restrictions, entity.restrictions.male_only, entity.restrictions.female_only)

        # we only have metadata about tmred for risk factors
        if entity.distribution in ('ensemble', 'lognormal', 'normal'):  # continuous
            if entity.tmred.inverted:
                check_value_columns_boundary(data, entity.tmred.max, 'upper',
                                             value_columns=DRAW_COLUMNS, inclusive=True, error=None)
            else:
                check_value_columns_boundary(data, entity.tmred.min, 'lower',
                                             value_columns=DRAW_COLUMNS, inclusive=True, error=None)
    else:  # CoverageGap, AlternativeRiskFactor
        cats.apply(check_age_group_ids, None, None)
        cats.apply(check_sex_ids, True, True)

    if entity.distribution in ('dichotomous', 'ordered_polytomous', 'unordered_polytomous'):  # categorical
        check_value_columns_boundary(data, 0, 'lower', value_columns=DRAW_COLUMNS,
                                     inclusive=True, error=DataAbnormalError)
        check_value_columns_boundary(data, 1, 'upper', value_columns=DRAW_COLUMNS,
                                     inclusive=True, error=DataAbnormalError)

        g = data.groupby(DEMOGRAPHIC_COLUMNS)[DRAW_COLUMNS].sum()
        if not np.allclose(g, 1.0):
            raise DataAbnormalError(f'Exposure data for {entity.kind} {entity.name} '
                                    f'does not sum to 1 across all categories.')


def validate_exposure_standard_deviation(data: pd.DataFrame, entity: Union[RiskFactor, AlternativeRiskFactor],
                                         location_id: int, exposure: pd.DataFrame, estimation_years: pd.Series) -> None:
    """Check the standard set of validations on raw exposure standard
    deviation data for entity. Check that the data exist for age groups where
    we have exposure data. Use the age groups from the corresponding
    exposure data as the boundaries for age group checks. Skip age restriction
    checks as risk factor age restrictions don't correspond to this data.

    Parameters
    ----------
    data
        Exposure standard deviation data for `entity` in location `location_id`.
    entity
        Risk factor or alternative risk factor to which the data pertain.
    location_id
        Location to which the data should pertain.
    estimation_years
        Expected set of years, used to check the `year_id` column in `data`.

    Raises
    ------
    DataAbnormalError
        If data does not exist, expected columns are not found in data, or
        any values in columns do not match the expected set of values.

    """

    exposure_age_groups = set(exposure.age_group_id)
    valid_age_group_data = data[data.age_group_id.isin(exposure_age_groups)]

    check_data_exist(valid_age_group_data, zeros_missing=True)

    expected_columns = ['rei_id', 'modelable_entity_id', 'measure_id',
                        'metric_id'] + DEMOGRAPHIC_COLUMNS + DRAW_COLUMNS
    check_columns(expected_columns, data.columns)

    check_measure_id(data,  ['Continuous'])
    check_metric_id(data, 'rate')

    check_years(data, 'either', estimation_years)
    check_location(data, location_id)

    age_start = min(exposure_age_groups)
    age_end = max(exposure_age_groups)

    check_age_group_ids(data, age_start, age_end)
    check_sex_ids(data, True, True)

    check_sex_restrictions(data, entity.restrictions.male_only, entity.restrictions.female_only)

    check_value_columns_boundary(valid_age_group_data, 0, 'lower',
                                 value_columns=DRAW_COLUMNS, inclusive=False, error=DataAbnormalError)


def validate_exposure_distribution_weights(data: pd.DataFrame, entity: Union[RiskFactor, AlternativeRiskFactor],
                                           location_id: int) -> None:
    """Check the standard set of validations on raw exposure distribution
    weights data for entity, replacing the age ids check with a custom check
    for the all ages age group since distribution weights are not age specific.
    Because exposure distribution weights are neither age nor sex specific
    (and risk factor age restrictions don't correspond to data), skip all
    restriction checks for risk factors.

    Additionally, verify that distribution weights sum to 1.

    Parameters
    ----------
    data
        Exposure distribution weight data for `entity` in location
        `location_id`.
    entity
        Risk factor or alternative risk factor to which the data pertain.
    location_id
        Location to which the data should pertain.
    estimation_years
        Expected set of years, used to check the `year_id` column in `data`.

    Raises
    ------
    DataAbnormalError
        If data does not exist, expected columns are not found in data,
        any values in columns do not match the expected set of values,
        or distribution weights do not sum to 1.

    """
    key_cols = ['rei_id', 'location_id', 'sex_id', 'age_group_id', 'measure']
    distribution_cols = ['exp', 'gamma', 'invgamma', 'llogis', 'gumbel', 'invweibull', 'weibull',
                         'lnorm', 'norm', 'glnorm', 'betasr', 'mgamma', 'mgumbel']

    check_data_exist(data, zeros_missing=True, value_columns=distribution_cols)

    check_columns(key_cols + distribution_cols, data.columns)

    if set(data.measure) != {'ensemble_distribution_weight'}:
        raise DataAbnormalError(f'Exposure distribution weight data for {entity.kind} {entity.name} '
                                f'contains abnormal measure values.')

    check_location(data, location_id)

    if set(data.age_group_id) != {SPECIAL_AGES["all_ages"]}:
        raise DataAbnormalError(f'Exposure distribution weight data for {entity.kind} {entity.name} includes '
                                f'age groups beyond the expected all ages age group (id {SPECIAL_AGES["all_ages"]}.')

    check_sex_ids(data, male_expected=False, female_expected=False, combined_expected=True)

    check_value_columns_boundary(data, 0, 'lower', value_columns=distribution_cols,
                                 inclusive=True, error=DataAbnormalError)
    check_value_columns_boundary(data, 1, 'upper', value_columns=distribution_cols,
                                 inclusive=True, error=DataAbnormalError)

    if not np.allclose(data[distribution_cols].sum(axis=1), 1.0):
        raise DataAbnormalError(f'Distribution weights for {entity.kind} {entity.name} do not sum to 1.')


def validate_relative_risk(data: pd.DataFrame, entity: Union[RiskFactor, CoverageGap], location_id: int,
                           exposure: pd.DataFrame, estimation_years: pd.Series)-> None:
    """Check the standard set of validations on raw relative risk data for
    entity, replacing the age ids check with a custom check based on the age
    groups present in the exposure data for this entity. Check age and sex ids
    on data grouped by cause, mortality, morbidity, and parameter. Only sex
    restrictions are checked because risk factor age restrictions don't
    correspond to this data and exposure age ranges may not apply to relative
    risk data for a cause applicable to a different age range.

    Additionally, mortality and morbidity flags in data are checked to ensure
    they contain only valid values and only valid combinations of those values
    across mortality and morbidity.

    Parameters
    ----------
    data
        Relative risk data for `entity` in location `location_id`.
    entity
        Risk factor or alternative risk factor to which the data pertain.
    location_id
        Location to which the data should pertain.
    estimation_years
        Expected set of years, used to check the `year_id` column in `data`.

    Raises
    ------
    DataAbnormalError
        If data does not exist, expected columns are not found in data, or
        any values in columns do not match the expected set of values (or the
        expected combinations of values in the case of the mortality and
        morbidity columns).
    """

    check_data_exist(data, zeros_missing=True)

    exposure_age_groups = set(exposure.age_group_id)

    expected_columns = ['rei_id', 'modelable_entity_id', 'cause_id', 'mortality',
                        'morbidity', 'metric_id', 'parameter'] + DEMOGRAPHIC_COLUMNS + DRAW_COLUMNS
    check_columns(expected_columns, data.columns)

    check_metric_id(data, 'rate')

    check_years(data, 'binned', estimation_years)
    check_location(data, location_id)

    for c_id in data.cause_id.unique():
        cause = [c for c in causes if c.gbd_id == c_id][0]
        check_mort_morb_flags(data, cause.restrictions.yld_only, cause.restrictions.yll_only)

    grouped = data.groupby(['cause_id', 'morbidity', 'mortality', 'parameter'])
    if entity.kind == 'risk_factor':
        restrictions = entity.restrictions
        age_start = min(exposure_age_groups)
        age_end = max(exposure_age_groups)
        male_expected = not restrictions.female_only
        female_expected = not restrictions.male_only

        grouped.apply(check_age_group_ids, age_start, age_end)
        grouped.apply(check_sex_ids, male_expected, female_expected)

        #  We cannot check age_restrictions with exposure_age_groups since RR may have a subset of age_group_ids.
        #  In this case we do not want to raise an error because RR data may include only specific age_group_ids for
        #  age-specific-causes even if risk-exposure may exist for the other age_group_ids. Instead we check age
        #  restrictions with affected causes.
        grouped.apply(check_sex_restrictions, entity.restrictions.male_only, entity.restrictions.female_only)
        for (c_id, morb, mort, _), g in grouped:
            cause = [c for c in causes if c.gbd_id == c_id][0]
            if morb == 1:
                start, end = cause.restrictions.yld_age_group_id_start, cause.restrictions.yld_age_group_id_end
            else:  # morb = 0 , mort = 1
                start, end = cause.restrictions.yll_age_group_id_start, cause.restrictions.yll_age_group_id_end
            check_age_restrictions(g, start, end, error=False)

    else:  # coverage gap
        grouped.apply(check_age_group_ids, None, None)
        grouped.apply(check_sex_ids, True, True)

    check_value_columns_boundary(data, 1, 'lower', value_columns=DRAW_COLUMNS, inclusive=True)

    max_val = MAX_CATEG_REL_RISK if entity.distribution in ('ensemble', 'lognormal', 'normal') else MAX_CONT_REL_RISK
    check_value_columns_boundary(data, max_val, 'upper', value_columns=DRAW_COLUMNS, inclusive=True)


def validate_population_attributable_fraction(data: pd.DataFrame, entity: Union[RiskFactor, Etiology],
                                              location_id: int, estimation_years: pd.Series) -> None:
    check_data_exist(data, zeros_missing=True)

    expected_columns = ['metric_id', 'measure_id', 'rei_id', 'cause_id'] + DRAW_COLUMNS + DEMOGRAPHIC_COLUMNS
    check_columns(expected_columns, data.columns)

    check_measure_id(data, ['YLLs', 'YLDs'], single_only=False)
    check_metric_id(data, 'percent')

    check_years(data, 'annual', estimation_years)
    check_location(data, location_id)

    if entity.kind == 'risk_factor':
        restrictions_entity = entity
    else:  # etiology
        restrictions_entity = [c for c in causes if c.etiologies and entity in c.etiologies][0]

    restrictions = restrictions_entity.restrictions
    age_start = get_restriction_age_boundary(restrictions_entity, 'start')
    age_end = get_restriction_age_boundary(restrictions_entity, 'end')
    male_expected = restrictions.male_only or (not restrictions.male_only and not restrictions.female_only)
    female_expected = restrictions.female_only or (not restrictions.male_only and not restrictions.female_only)

    check_age_group_ids(data, age_start, age_end)
    check_sex_ids(data, male_expected, female_expected)

    check_age_restrictions(data, age_start, age_end)
    check_sex_restrictions(data, restrictions.male_only, restrictions.female_only)

    check_value_columns_boundary(data, 0, 'lower', value_columns=DRAW_COLUMNS, inclusive=True, error=DataAbnormalError)
    check_value_columns_boundary(data, 1, 'upper', value_columns=DRAW_COLUMNS, inclusive=True, error=DataAbnormalError)

    for c_id in data.cause_id:
        cause = [c for c in causes if c.gbd_id == c_id][0]
        if cause.restrictions.yld_only and (data.measure_id == MEASURES['YLLs']).any():
            raise DataAbnormalError(f'Paf data for {entity.kind} {entity.name} affecting {cause.name} contains yll '
                                    f'values despite the affected entity being restricted to yld only.')
        if cause.restrictions.yll_only and (data.measure_id == MEASURES['YLDs']).any():
            raise DataAbnormalError(f'Paf data for {entity.kind} {entity.name} affecting {cause.name} contains yld '
                                    f'values despite the affected entity being restricted to yll only.')

def validate_mediation_factors(data, entity, location_id) -> None:
    raise NotImplementedError()


def validate_estimate(data: pd.DataFrame, entity: Covariate,
                      location_id: int, estimation_years: pd.Series) -> None:
    """ Check the standard set of validations on raw estimate data
    for entity, allowing for the possibility of all 0s in the data as valid.
    Additionally, the standard age and sex checks are replaced with
    custom covariate versions since covariate restrictions only signal whether
    an entity is age and/or sex specific, nothing about the actual age or sex
    values expected in the data.

    Parameters
    ----------
    data
        Estimate data pulled for entity in location_id.
    entity
        Covariate to which the data pertain.
    location_id
        Location to which the data should pertain.
    estimation_years
        Expected set of years, used to check the `year_id` column in `data`.

    Raises
    ------
    DataAbnormalError
        If data does not exist, expected columns are not found in data, or
        any values in columns do not match the expected set of values.
    """
    value_columns = ['mean_value', 'upper_value', 'lower_value']

    check_data_exist(data, zeros_missing=False, value_columns=value_columns)

    expected_columns = ['model_version_id', 'covariate_id', 'covariate_name_short', 'location_id',
                        'location_name', 'year_id', 'age_group_id', 'age_group_name', 'sex_id',
                        'sex'] + value_columns
    check_columns(expected_columns, data.columns)

    check_years(data, 'annual', estimation_years)
    check_location(data, location_id)

    if entity.by_age:
        check_age_group_ids(data, None, None)
        if not (data.age_group_id).intersection(set(gbd.get_age_group_id())):
            # if we have any of the expected gbd age group ids, restriction is not violated
            raise DataAbnormalError('Data is supposed to be age-separated, but does not contain any GBD age group ids.')

    # if we have any age group ids besides all ages and age standardized, restriction is violated
    if not entity.by_age and bool((set(data.age_group_id) - {SPECIAL_AGES['all_ages'], SPECIAL_AGES['age_standardized']})):
        raise DataAbnormalError('Data is not supposed to be separated by ages, but contains age groups '
                                'beyond all ages and age standardized.')

    if entity.by_sex and not {SEXES['Male'], SEXES['Female']}.issubset(set(data.sex_id)):
        raise DataAbnormalError('Data is supposed to be by sex, but does not contain both male and female data.')
    elif not entity.by_sex and set(data.sex_id) != {gbd.COMBINED[0]}:
        raise DataAbnormalError('Data is not supposed to be separated by sex, but contains sex ids beyond that '
                                'for combined male and female data.')


def validate_cost(data: pd.DataFrame, entity: Union[HealthcareEntity, HealthTechnology],
                  location_id: int, estimation_years: pd.Series) -> None:
    """ Check the standard set of validations on raw cost data for entity,
    replacing the age ids check with a custom check for the
    all ages age group since cost data are not age specific and skipping all
    restrictions checks since neither HealthCareEntities nor HealthTechnologies
    have restrictions.

    Parameters
    ----------
    data
        Cost data pulled for entity in location_id.
    entity
        HealthcareEntity or HealthTechnology to which the data pertain.
    location_id
        Location to which the data should pertain.
    estimation_years
        Expected set of years, used to check the `year_id` column in `data`.

    Raises
    ------
    DataAbnormalError
        If data does not exist, expected columns are not found in data, or
        any values in columns do not match the expected set of values.
    """
    check_data_exist(data, zeros_missing=True)

    expected_columns = ['measure', entity.kind] + DEMOGRAPHIC_COLUMNS + DRAW_COLUMNS
    check_columns(expected_columns, data.columns)

    if set(data.measure) != {'cost'}:
        raise DataAbnormalError(f'Cost data for {entity.kind} {entity.name} contains '
                                f'measures beyond the expected cost.')

    check_years(data, 'annual', estimation_years)
    check_location(data, location_id)

    if set(data.age_group_id) != {SPECIAL_AGES['all_ages']}:
        raise DataAbnormalError(f'Cost data for {entity.kind} {entity.name} includes age groups beyond '
                                f'the expected all ages age group (id {SPECIAL_AGES["all_ages"]}).')

    check_sex_ids(data, male_expected=False, female_expected=False, combined_expected=True)
    check_value_columns_boundary(data, 0, 'lower', value_columns=DRAW_COLUMNS, inclusive=True, error=DataAbnormalError)


def validate_utilization(data: pd.DataFrame, entity: HealthcareEntity,
                         location_id: int, estimation_years: pd.Series) -> None:
    """ Check the standard set of validations on raw utilization data for
    entity, skipping all restrictions checks since HealthCareEntities do not
    have restrictions.

    Parameters
    ----------
    data
        Utilization data pulled for entity in location_id.
    entity
        HealthcareEntity to which the data pertain.
    location_id
        Location to which the data should pertain.
    estimation_years
        Expected set of years, used to check the `year_id` column in `data`.

    Raises
    ------
    DataAbnormalError
        If data does not exist, expected columns are not found in data, or
        any values in columns do not match the expected set of values.
    """
    check_data_exist(data, zeros_missing=True)

    expected_columns = ['measure_id', 'metric_id', 'model_version_id',
                        'modelable_entity_id'] + DEMOGRAPHIC_COLUMNS + DRAW_COLUMNS
    check_columns(expected_columns, data.columns)

    check_measure_id(data, ['Continuous'])
    check_metric_id(data, 'rate')

    check_years(data, 'binned', estimation_years)
    check_location(data, location_id)

    check_age_group_ids(data, None, None)
    check_sex_ids(data, male_expected=True, female_expected=True, combined_expected=False)

    check_value_columns_boundary(data, 0, 'lower', value_columns=DRAW_COLUMNS, inclusive=True, error=DataAbnormalError)
    check_value_columns_boundary(data, MAX_UTILIZATION, 'upper', value_columns=DRAW_COLUMNS,
                                 inclusive=True, error=None)


def validate_structure(data: pd.DataFrame, entity: Population,
                       location_id: int, estimation_years: pd.Series) -> None:
    """ Check the standard set of validations on raw population data,
    skipping all restrictions checks since Population entities do not
   have restrictions.

   Parameters
   ----------
   data
       Population data pulled for location_id.
   entity
       Generic population entity.
   location_id
       Location to which the data should pertain.
   estimation_years
       Expected set of years, used to check the `year_id` column in `data`.

   Raises
   ------
   DataAbnormalError
       If data does not exist, expected columns are not found in data, or
       any values in columns do not match the expected set of values.
   """
    check_data_exist(data, zeros_missing=True, value_columns=['population'])

    expected_columns = ['age_group_id', 'location_id', 'year_id', 'sex_id', 'population', 'run_id']
    check_columns(expected_columns, data.columns)

    check_years(data, 'annual', estimation_years)
    check_location(data, location_id)

    check_age_group_ids(data, None, None)
    check_sex_ids(data, male_expected=True, female_expected=True, combined_expected=True)

    check_value_columns_boundary(data, 0, 'lower', value_columns=['population'],
                                 inclusive=True, error=DataAbnormalError)
    check_value_columns_boundary(data, MAX_POP, 'upper', value_columns=['population'],
                                 inclusive=True, error=DataAbnormalError)


def validate_theoretical_minimum_risk_life_expectancy(data: pd.DataFrame, entity: Population,
                                                      location_id: int) -> None:
    """ Check the standard set of validations on raw life expectancy data,
    skipping the standard age and sex checks since life expectancy is not sex
    specific and is reported in custom age bins rather than the standard GBD
    age bins. Instead, the ages in data are verified to span the range [0, 110].
    All restrictions checks are also skipped since Population entities do not
    have restrictions.

    Parameters
    ----------
    data
       Life expectancy data pulled.
    entity
       Generic population entity.
    location_id
       Life expectancy data is location independent so this is passed to ensure
       uniform signatures but not used.

    Raises
    ------
    DataAbnormalError
       If data does not exist, expected columns are not found in data, or
       any values in columns do not match the expected set of values, including
       if the ages in the data don't span [0, 110].
    """
    check_data_exist(data, zeros_missing=True, value_columns=['life_expectancy'])

    expected_columns = ['age', 'life_expectancy']
    check_columns(expected_columns, data.columns)

    min_age, max_age = 0, 110
    if data.age.min() > min_age or data.age.max() < max_age:
        raise DataAbnormalError('Data does not contain life expectancy values for ages [0, 110].')

    check_value_columns_boundary(data, 0, 'lower', value_columns=['life_expectancy'],
                                 inclusive=True, error=DataAbnormalError)
    check_value_columns_boundary(data, MAX_LIFE_EXP, 'upper', value_columns=['life_expectancy'],
                                 inclusive=True, error=DataAbnormalError)


############################
# CHECK METADATA UTILITIES #
############################

def check_exists_in_range(entity: Union[Sequela, Cause, RiskFactor], measure: str) -> None:
    """Check the exists and in_range flags for the given measure in the metadata
    of the entity.

    Throw an error only in the case of the exists flag being
    None, which indicates that the measure is not expected to exist for the
    entity and thus should not be checked. Warn in all other cases because
    these flags are based on a survey done on data from a single location.

    Parameters
    ----------
    entity
        Entity for which to check metadata.
    measure
        Measure for which to check exists and in_range flags.

    Raises
    ------
    InvalidQueryError
        If the exists flag for the given measure in the entity's metadata is
        None.
    """
    exists = entity[f'{measure}_exists']
    if exists is None:
        raise InvalidQueryError(f'{measure.capitalize()} data is not expected to exist '
                                f'for {entity.kind} {entity.name}.')
    if not exists:
        warnings.warn(f'{measure.capitalize()} data for {entity.kind} {entity.name} may not exist for all locations.')
    if f'{measure}_in_range' in entity.__slots__ and exists and not entity[f'{measure}_in_range']:
        warnings.warn(f'{measure.capitalize()} for {entity.kind} {entity.name} may be outside the normal range.')


def warn_violated_restrictions(entity: Union[Cause, RiskFactor], measure: str) -> None:
    """Parse out any violated restrictions relevant to the passed measure in
    the metadata of the given entity and warn if any found.

    Warn instead of erroring because these flags are based on a survey done
    on data from a single location.

    Parameters
    ----------
    entity
        Entity for which to check violated restrictions.
    measure
        Measure for which to look for restrictions violated.
    """
    violated_restrictions = [r.replace(f'by_{measure}', '').replace(measure, '').replace('_', ' ').replace(' violated', '')
                             for r in entity.restrictions.violated if measure in r]
    if violated_restrictions:
        warnings.warn(f'{entity.kind.capitalize()} {entity.name} {measure} data may violate the '
                      f'following restrictions: {", ".join(violated_restrictions)}.')


def check_paf_types(entity: Union[Etiology, RiskFactor]) -> None:
    """Check metadata flags for population_attributable_fraction measure to
    see if both types (yll and yld) exist and are in range. Warn if either or
    both are missing or not in range.

    Warn instead of erroring because these flags are based on a survey done
    on data from a single location.

    Parameters
    ----------
    entity
        Entity for which to check PAF flags.
    """
    paf_types = np.array(['yll', 'yld'])
    missing_pafs = paf_types[[not entity.population_attributable_fraction_yll_exists,
                              not entity.population_attributable_fraction_yld_exists]]
    if missing_pafs.size:
        warnings.warn(f'Population attributable fraction data for {", ".join(missing_pafs)} for '
                      f'{entity.kind} {entity.name} may not exist for all locations.')

    abnormal_range = paf_types[[entity.population_attributable_fraction_yll_exists
                                and not entity.population_attributable_fraction_yll_in_range,
                                entity.population_attributable_fraction_yld_exists
                                and not entity.population_attributable_fraction_yld_in_range]]
    if abnormal_range.size:
        warnings.warn(f'Population attributable fraction data for {", ".join(abnormal_range)} for '
                      f'{entity.kind} {entity.name} may be outside expected range [0, 1].')


############################
# RAW VALIDATION UTILITIES #
############################

def check_mort_morb_flags(data: pd.DataFrame, yld_only: bool, yll_only: bool) -> None:
    """ Verify that no unexpected values or combinations of mortality and
    morbidity flags are found in `data`, given the restrictions of the
    affected entity.

    Parameters
    ----------
    data
        Dataframe containing mortality and morbidity flags for relative risk
        data of `entity` affecting `cause`.
    yld_only
        Boolean indicating whether the affected cause is restricted
        to yld_only.
    yll_only
        Boolean indicating whether the affected cause is restricted
        to yll_only.

    Raises
    -------
    DataAbnormalError
        If any unexpected values or combinations of mortality and morbidity
        flags are found.

    """
    valid_morb_mort_values = {0, 1}
    for m in ['morbidity', 'mortality']:
        if not set(data[m]).issubset(valid_morb_mort_values):
            raise DataAbnormalError(f'Data contains values for {m} outside the expected {valid_morb_mort_values}.')

    base_error_msg = f'Relative risk data includes '

    no_morbidity = data.morbidity == 0
    no_mortality = data.mortality == 0

    morbidity = ~no_morbidity
    mortality = ~no_mortality

    if (no_morbidity & no_mortality).any():
        raise DataAbnormalError(base_error_msg + 'rows with both mortality and morbidity flags set to 0.')

    elif (morbidity & mortality).any():
        if no_morbidity.any() or no_mortality.any():
            raise DataAbnormalError(base_error_msg + 'row with both mortality and morbidity flags set to 1 as well as '
                                                     'rows with only one of the mortality or morbidity flags set to 1.')
    else:
        if morbidity.any() and no_mortality.all() and not yld_only:
            raise DataAbnormalError(base_error_msg + 'only rows with the morbidity flag set to 1 but the affected '
                                                     'entity is not restricted to yld_only.')
        elif mortality.any() and no_morbidity.all() and not yll_only:
            raise DataAbnormalError(base_error_msg + 'only rows with the mortality flag set to 1 but the affected '
                                                     'entity is not restricted to yll_only.')
        elif mortality.any() and morbidity.any() and (yld_only or yll_only):
            raise DataAbnormalError(base_error_msg + f'rows for both morbidity and mortality, but the affected entity '
                                    f'is restricted to {"yll_only" if yll_only else "yld_only"}.')
        else:
            pass


def check_cause_age_restrictions_sets(entity: Cause) -> None:
    """Check that a cause does not have an age range based on its YLL
    restrictions that is broader than that based on its YLD restrictions.

    Parameters
    ----------
    entity
        Cause for which to check restriction age ranges.

    Raises
    ------
    NotImplementedError
        If the YLL restriction age range is broader than the YLD restriction
        age range.

    """
    if entity.restrictions.yld_only or entity.restrictions.yll_only:
        pass
    else:
        yll_ages = get_restriction_age_ids(entity.restrictions.yll_age_group_id_start,
                                           entity.restrictions.yll_age_group_id_end)
        yld_ages = get_restriction_age_ids(entity.restrictions.yld_age_group_id_start,
                                           entity.restrictions.yld_age_group_id_end)
        if set(yll_ages) > set(yld_ages):
            raise NotImplementedError(f'{entity.name} has a broader yll age range than yld age range.'
                                      f' We currently do not support these causes.')


def check_years(data: pd.DataFrame, year_type: str, estimation_years: pd.Series) -> None:
    """Check that years in passed data match expected range based on type.

    Parameters
    ----------
    data
        Dataframe containing 'year_id' column.
    year_type
        'annual', 'binned', or 'either' indicating expected year range.
    estimation_years
        The set of years the data should be estimated for.

    Raises
    ------
    DataAbnormalError
        If `error` is turned on and any expected years are not found in data or
        any extra years found and `year_type` is 'binned'.

    """
    data_years = set(data.year_id.unique())
    estimation_years = set(estimation_years)
    annual_estimation_years = set(range(min(estimation_years), max(estimation_years) + 1))
    if year_type == 'annual':
        if data_years < annual_estimation_years:
            raise DataAbnormalError(f'Data has missing years: {annual_estimation_years.difference(data_years)}.')
    elif year_type == 'binned':
        if data_years < estimation_years:
            raise DataAbnormalError(f'Data has missing years: {estimation_years.difference(data_years)}.')
        if data_years > estimation_years:
            raise DataAbnormalError(f'Data has extra years: {data_years.difference(estimation_years)}.')
    else:  # year_type == either
        valid = (data_years == estimation_years) or (data_years >= annual_estimation_years)
        if not valid:
            raise DataAbnormalError(f'Data year range is neither annual or appropriately binned '
                                    f'with the expected year range.')


def check_location(data: pd.DataFrame, location_id: int):
    """Check that data contains only a single unique location id and that that
    location id matches the requested `location_id` or one of its parents up to
    the global id.

    Parameters
    ----------
    data
        Dataframe containing a 'location_id' column.
    location_id
        The requested location_id.

    Raises
    ------
    DataAbnormalError
        If data contains multiple location ids or a location id other than the
        global or requested location id.

    """
    if len(data['location_id'].unique()) > 1:
        raise DataAbnormalError(f'Data contains multiple location ids.')

    data_location_id = data['location_id'].unique()[0]

    location_metadata = gbd.get_location_path_to_global()
    path_to_parent = location_metadata.loc[location_metadata.location_id == location_id,
                                           'path_to_top_parent'].values[0].split(',')
    path_to_parent = [int(i) for i in path_to_parent]

    if data_location_id not in path_to_parent:
        raise DataAbnormalError(f'Data pulled for {location_id} actually has location id {data_location_id}, which is '
                                'not in its hierarchy.')


def check_columns(expected_cols: List, existing_cols: List):
    """Verify that the passed lists of columns match.

    Parameters
    ----------
    expected_cols
        List of column names expected.
    existing_cols
        List of column names actually found in data.

    Raises
    ------
    DataAbnormalError
        If `expected_cols` does not match `existing_cols`.

    """
    if set(existing_cols) < set(expected_cols):
        raise DataAbnormalError(f'Data is missing columns: {set(expected_cols).difference(set(existing_cols))}.')
    elif set(existing_cols) > set(expected_cols):
        raise DataAbnormalError(f'Data returned extra columns: {set(existing_cols).difference(set(expected_cols))}.')


def check_data_exist(data: pd.DataFrame, zeros_missing: bool,
                     value_columns: list = DRAW_COLUMNS, error: bool = True) -> bool:
    """Check that values in data exist and none are missing and, if
    `zeros_missing` is turned on, not all zero.

    Parameters
    ----------
    data
        Dataframe containing `value_columns`.
    zeros_missing
        Boolean indicating whether to treat all zeros in `value_columns` as
        missing or not.
    value_columns
        List of columns in `data` to check for missing values.
    error
        Boolean indicating whether or not to error if data is missing.

    Returns
    -------
    bool
        True if non-missing, non-infinite, non-zero (if zeros_missing) values
        exist in data, False otherwise.

    Raises
    -------
    DataDoesNotExistError
        If error flag is set to true and data is empty or contains any NaN
        values in `value_columns`, or contains all zeros in `value_columns` and
        zeros_missing is True.

    """
    if (data.empty or np.any(pd.isnull(data[value_columns]))
            or (zeros_missing and np.all(data[value_columns] == 0)) or np.any(np.isinf(data[value_columns]))):
        if error:
            raise DataDoesNotExistError(f'Data contains no non-missing{", non-zero" if zeros_missing else ""} values.')
        return False
    return True


def _check_continuity(data_ages: set, all_ages: set):
    """Make sure data_ages is contiguous block in all_ages."""
    data_ages = list(data_ages)
    all_ages = list(all_ages)
    all_ages.sort()
    data_ages.sort()
    if all_ages[all_ages.index(data_ages[0]):all_ages.index(data_ages[-1])+1] != data_ages:
        raise DataAbnormalError(f'Data contains a non-contiguous age groups: {data_ages}.')


def check_age_group_ids(data: pd.DataFrame, restriction_start: float = None, restriction_end: float = None):
    """Check the set of age_group_ids included in data pulled from GBD for
    the following conditions:

        - if data ages contain invalid age group ids, error.
        - if data ages are equal to the set of all GBD age groups or the set of
        age groups within restriction bounds (if restrictions apply), pass.
        - if data ages are not a contiguous block of GBD age groups, error.
        - if data ages are a proper subset of the set of restriction age groups
        or the restriction age groups are a proper subset of the data ages,
        warn.

    Parameters
    ----------
    data
        Dataframe pulled containing age_group_id column.
    restriction_start
        Age group id representing the start of the restriction range
        if applicable.
    restriction_end
        Age group id representing the end of the restriction range
        if applicable.

    Raises
    ------
    DataAbnormalError
        If age group ids contained in data aren't all valid GBD age group ids
        or they don't make up a contiguous block.

    """
    all_ages = set(gbd.get_age_group_id())
    restriction_ages = set(get_restriction_age_ids(restriction_start, restriction_end))
    data_ages = set(data.age_group_id)

    invalid_ages = data_ages.difference(all_ages)
    if invalid_ages:
        raise DataAbnormalError(f'Data contains invalid age group ids: {invalid_ages}.')

    _check_continuity(data_ages, all_ages)

    if data_ages < restriction_ages:
        warnings.warn('Data does not contain all age groups in restriction range.')
    elif restriction_ages and restriction_ages < data_ages:
        warnings.warn('Data contains additional age groups beyond those specified by restriction range.')
    else:  # data_ages == restriction_ages
        pass


def check_sex_ids(data: pd.DataFrame, male_expected: bool = True, female_expected: bool = True,
                  combined_expected: bool = False):
    """Check whether the data contains valid GBD sex ids and whether the set of
    sex ids in the data matches the expected set.

    Parameters
    ----------
    data
        Dataframe containing a sex_id column.
    male_expected
        Boolean indicating whether the male sex id is expected in this data.
        For some data pulling tools, this may correspond to whether the entity
        the data describes has a male_only sex restriction.
    female_expected
        Boolean indicating whether the female sex id is expected in this data.
        For some data pulling tools, this may correspond to whether the entity
        the data describes has a female_only sex restriction.
    combined_expected
        Boolean indicating whether data is expected to include the
        combined sex id.

    Raises
    ------
    DataAbnormalError
        If data contains any sex ids that aren't valid GBD sex ids.

    """
    valid_sex_ids = [SEXES['Male'], SEXES['Female'], SEXES['Combined']]
    gbd_sex_ids = set(np.array(valid_sex_ids)[[male_expected, female_expected, combined_expected]])
    data_sex_ids = set(data.sex_id)

    invalid_sex_ids = data_sex_ids.difference(set(valid_sex_ids))
    if invalid_sex_ids:
        raise DataAbnormalError(f'Data contains invalid sex ids: {invalid_sex_ids}.')

    extra_sex_ids = data_sex_ids.difference(gbd_sex_ids)
    if extra_sex_ids:
        warnings.warn(f'Data contains the following extra sex ids {extra_sex_ids}.')

    missing_sex_ids = set(gbd_sex_ids).difference(data_sex_ids)
    if missing_sex_ids:
        warnings.warn(f'Data is missing the following expected sex ids: {missing_sex_ids}.')


def check_age_restrictions(data: pd.DataFrame, age_group_id_start: int, age_group_id_end: int,
                           value_columns: list = DRAW_COLUMNS, error=True):
    """Check that all expected age groups between age_group_id_start and
    age_group_id_end, inclusive, and only those age groups, appear in data with
    non-missing values in `value_columns`.

    Parameters
    ----------
    data
        Dataframe containing an age_group_id column.
    age_group_id_start
        Lower boundary of age group ids expected in data, inclusive.
    age_group_id_end
        Upper boundary of age group ids expected in data, exclusive.
    value_columns
        List of columns to verify values are non-missing for expected age
        groups and missing for not expected age groups.
    error
        Boolean indicating whether or not to error if any age_restriction
        is violated. If this flag is set to false, raise a warning.

    Raises
    ------
    DataAbnormalError
        If error flag is set to true and if any age group ids in the range
        [`age_group_id_start`, `age_group_id_end`] don't appear in the data or
        if any additional age group ids (with the exception of 235) appear in
        the data.

    """
    expected_gbd_age_ids = get_restriction_age_ids(age_group_id_start, age_group_id_end)

    # age groups we expected in data but that are not
    missing_age_groups = set(expected_gbd_age_ids).difference(set(data.age_group_id))
    extra_age_groups = set(data.age_group_id).difference(set(expected_gbd_age_ids))

    if missing_age_groups:
        message = f'Data was expected to contain all age groups between ids {age_group_id_start} ' \
            f'and {age_group_id_end} but was missing the following: {missing_age_groups}.'
        if error:
            raise DataAbnormalError(message)
        warnings.warn(message)

    if extra_age_groups:
        # we treat all 0s as missing in accordance with gbd so if extra age groups have all 0 data, that's fine
        should_be_zero = data[data.age_group_id.isin(extra_age_groups)]
        if check_data_exist(should_be_zero, zeros_missing=True, value_columns=value_columns, error=False):
            warnings.warn(f'Data was only expected to contain values for age groups between ids '
                          f'{age_group_id_start} and {age_group_id_end} (with the possible addition of 235), '
                          f'but also included values for age groups {extra_age_groups}.')

    # make sure we're not missing data for all ages in restrictions
    if not check_data_exist(data[data.age_group_id.isin(expected_gbd_age_ids)], zeros_missing=True,
                            value_columns=value_columns, error=False):
        message = 'Data is missing for all age groups within restriction range.'
        if error:
            raise DataAbnormalError(message)
        warnings.warn(message)


def check_sex_restrictions(data: pd.DataFrame, male_only: bool, female_only: bool,
                           value_columns: list = DRAW_COLUMNS):
    """Check that all expected sex ids based on restrictions, and only those
    sex ids, appear in data with non-missing values in `value_columns`.

    Parameters
    ----------
    data
        Dataframe contained sex_id column.
    male_only
        Boolean indicating whether data is restricted to male only estimates.
    female_only
        Boolean indicating whether data is restricted to female only estimates.
    value_columns
        List of columns to verify values are non-missing for expected sex
        ids and missing for not expected sex ids.

    Raises
    -------
    DataAbnormalError
        If data violates passed sex restrictions.
    """
    female, male, combined = SEXES['Female'], SEXES['Male'], SEXES['Combined']

    if male_only:
        if not check_data_exist(data[data.sex_id == male], zeros_missing=True,
                                value_columns=value_columns, error=False):
            raise DataAbnormalError('Data is restricted to male only, but is missing data values for males.')

        if (set(data.sex_id) != {male} and
                check_data_exist(data[data.sex_id != male], zeros_missing=True,
                                 value_columns=value_columns, error=False)):
            warnings.warn('Data is restricted to male only, but contains '
                          'non-male sex ids for which data values are not all 0.')

    if female_only:
        if not check_data_exist(data[data.sex_id == female], zeros_missing=True,
                                value_columns=value_columns, error=False):
            raise DataAbnormalError('Data is restricted to female only, but is missing data values for females.')

        if (set(data.sex_id) != {female} and
                check_data_exist(data[data.sex_id != female], zeros_missing=True,
                                 value_columns=value_columns, error=False)):
            warnings.warn('Data is restricted to female only, but contains '
                          'non-female sex ids for which data values are not all 0.')

    if not male_only and not female_only:
        if {male, female}.issubset(set(data.sex_id)):
            if (not check_data_exist(data[data.sex_id == male], zeros_missing=True,
                                     value_columns=value_columns, error=False) or
               not check_data_exist(data[data.sex_id == female], zeros_missing=True,
                                    value_columns=value_columns, error=False)):
                raise DataAbnormalError('Data has no sex restrictions, but does not contain non-zero '
                                        'values for both males and females.')
        else:  # check combined sex id
            if not check_data_exist(data[data.sex_id == combined], zeros_missing=True,
                                    value_columns=value_columns, error=False):
                raise DataAbnormalError('Data has no sex restrictions, but does not contain non-zero '
                                        'values for both males and females.')


def check_measure_id(data: pd.DataFrame, allowable_measures: List[str], single_only: bool = True):
    """Check that data contains a measure id that is one of the allowed
    measure ids.

    Parameters
    ----------
    data
        Dataframe containing 'measure_id' column.
    allowable_measures
        List of strings dictating the possible values for measure id when
        mapped via MEASURES.
    single_only
        Boolean indicating whether a single measure id is expected in the data
        or whether multiple are allowable.

    Raises
    ------
    DataAbnormalError
        If data contains either multiple measure ids and `single_only` is True
        or a non-permissible measure id.
    """
    if single_only and len(set(data.measure_id)) > 1:
        raise DataAbnormalError(f'Data has multiple measure ids: {set(data.measure_id)}.')
    if not set(data.measure_id).issubset(set([MEASURES[m] for m in allowable_measures])):
        raise DataAbnormalError(f'Data includes a measure id not in the expected measure ids for this measure.')


def check_metric_id(data: pd.DataFrame, expected_metric: str):
    """Check that data contains only a single metric id and that it matches the
    expected metric.

    Parameters
    ----------
    data
        Dataframe containing 'metric_id' column.
    expected_metric
        String dictating the expected metric, the id of which can be found via
        METRICS.

    Raises
    ------
    DataAbnormalError
        If data contains any metric id other than the expected.

    """
    if set(data.metric_id) != {METRICS[expected_metric.capitalize()]}:
        raise DataAbnormalError(f'Data includes metrics beyond the expected {expected_metric.lower()} '
                                f'(metric_id {METRICS[expected_metric.capitalize()]}')
<|MERGE_RESOLUTION|>--- conflicted
+++ resolved
@@ -7,13 +7,8 @@
 from gbd_mapping import (ModelableEntity, Cause, Sequela, RiskFactor,
                          Etiology, Covariate, CoverageGap, causes)
 
-<<<<<<< HEAD
-from vivarium_inputs.globals import (DRAW_COLUMNS, DEMOGRAPHIC_COLUMNS, SEXES, SPECIAL_AGES, MEASURES,
-                                     DataAbnormalError, InvalidQueryError, gbd, Population)
-=======
 from vivarium_inputs.globals import (DRAW_COLUMNS, DEMOGRAPHIC_COLUMNS, SEXES, SPECIAL_AGES, METRICS, MEASURES,
                                      DataAbnormalError, InvalidQueryError, DataDoesNotExistError, gbd, Population)
->>>>>>> 12de3e2b
 from vivarium_inputs.mapping_extension import AlternativeRiskFactor, HealthcareEntity, HealthTechnology
 from vivarium_inputs.utilities import get_restriction_age_ids, get_restriction_age_boundary
 from vivarium_inputs.validation.shared import check_value_columns_boundary

--- conflicted
+++ resolved
@@ -533,13 +533,9 @@
         raise DataAbnormalError(f'Distribution weights for {entity.kind} {entity.name} do not sum to 1.')
 
 
-<<<<<<< HEAD
-def _validate_relative_risk(data: pd.DataFrame, entity: Union[RiskFactor, CoverageGap], location_id: int,
-                            exposure: pd.DataFrame):
-
-=======
-def validate_relative_risk(data: pd.DataFrame, entity: Union[RiskFactor, CoverageGap], location_id: int) -> None:
->>>>>>> e262929b
+def validate_relative_risk(data: pd.DataFrame, entity: Union[RiskFactor, CoverageGap], location_id: int,
+                            exposure: pd.DataFrame)-> None:
+
     check_data_exist(data, zeros_missing=True)
 
     exposure_age_groups = set(exposure.age_group_id)

from typing import Union
import warnings

import pandas as pd
import numpy as np

from gbd_mapping import (ModelableEntity, Cause, Sequela, RiskFactor,
                         Etiology, Covariate, CoverageGap, causes)

<<<<<<< HEAD
from vivarium_inputs.globals import (DRAW_COLUMNS, DEMOGRAPHIC_COLUMNS, SEXES, SPECIAL_AGES,
                                     DataAbnormalError, InvalidQueryError, gbd)
=======
from vivarium_inputs.globals import (DRAW_COLUMNS, DEMOGRAPHIC_COLUMNS, MEASURES,
                                     DataAbnormalError, InvalidQueryError, gbd, Population)
>>>>>>> 59439cfc
from vivarium_inputs.mapping_extension import AlternativeRiskFactor, HealthcareEntity, HealthTechnology

from vivarium_inputs.utilities import filter_to_most_detailed_causes

from vivarium_inputs.validation.utilities import (check_years, check_location, check_columns, check_data_exist,
                                                  check_age_group_ids, check_sex_ids, check_age_restrictions,
                                                  check_value_columns_boundary, check_sex_restrictions,
                                                  check_measure_id, check_metric_id, get_restriction_age_boundary,
                                                  get_restriction_age_ids)


MAX_INCIDENCE = 10
MAX_REMISSION = 365/3
MAX_CATEG_REL_RISK = 20
MAX_CONT_REL_RISK = 5
MAX_UTILIZATION = 50
MAX_LIFE_EXP = 90
MAX_POP = 100_000_000




def check_metadata(entity: ModelableEntity, measure: str) -> None:
    """ Check metadata associated with the given entity and measure for any
    relevant warnings or errors.

    Parameters
    ----------
    entity
        Entity for which to check metadata.
    measure
        Measure for which to check metadata.

    Raises
    -------
    InvalidQueryError
        If a measure is requested for an entity for which that measure is not
        expected to exist.

    """
    metadata_checkers = {
        'sequela': check_sequela_metadata,
        'cause': check_cause_metadata,
        'risk_factor': check_risk_factor_metadata,
        'etiology': check_etiology_metadata,
        'covariate': check_covariate_metadata,
        'coverage_gap': check_coverage_gap_metadata,
        'health_technology': check_health_technology_metadata,
        'healthcare_entity': check_healthcare_entity_metadata,
        'population': check_population_metadata,
        'alternative_risk_factor': check_alternative_risk_factor_metadata,
    }
    if entity.kind not in metadata_checkers:
        raise InvalidQueryError(f'No metadata checker found for {entity.kind}.')

    metadata_checkers[entity.kind](entity, measure)


def validate_raw_data(data: pd.DataFrame, entity: ModelableEntity,
                      measure: str, location_id: int, *additional_data) -> None:
    """Validate data conforms to the format expected from raw GBD data, that all
    values are within expected ranges,

    The following checks are performed for each entity-measure pair (some may
    be excluded for certain pairs if not applicable):

    1. Verify data exist.
    2. Verify all expected columns and only expected columns are present.
    3. Verify measure_id, metric_id, year, and location columns contain only
        expected values.
    4. Verify expected age and sex ids are present in data, based on data
        source and entity type.
    5. Verify age and sex restrictions for entity match values in data.
    6. Verify values in value columns are within expected ranges.
    7. Any entity-measure specific checks.

    Verifications that do not pass result in errors or warnings, depending on
    the entity, measure, and verification.

    Parameters
    ----------
    data
        Data to be validated.
    entity
        Entity to which the data belong.
    measure
        Measure to which the data pertain.
    location_id
        Location for which the data were pulled.
    additional_data
        Any additional data needed to validate the measure-entity data. This
        most often applies to RiskFactor data where data from an additional
        measure are often required to validate the necessary extents of the
        data.

    Raises
    -------
    DataAbnormalError
        If critical verifications (e.g., data exist, expected columns are all
        present) fail.

    InvalidQueryError
        If an unknown measure is requested for which no validator exists.

    """
    validators = {
        # Cause-like measures
        'incidence': validate_incidence,
        'prevalence': validate_prevalence,
        'birth_prevalence': validate_birth_prevalence,
        'disability_weight': validate_disability_weight,
        'remission': validate_remission,
        'deaths': validate_deaths,
        # Risk-like measures
        'exposure': validate_exposure,
        'exposure_standard_deviation': validate_exposure_standard_deviation,
        'exposure_distribution_weights': validate_exposure_distribution_weights,
        'relative_risk': validate_relative_risk,
        'population_attributable_fraction': validate_population_attributable_fraction,
        'mediation_factors': validate_mediation_factors,
        # Covariate measures
        'estimate': validate_estimate,
        # Health system measures
        'cost': validate_cost,
        'utilization': validate_utilization,
        # Population measures
        'structure': validate_structure,
        'theoretical_minimum_risk_life_expectancy': validate_theoretical_minimum_risk_life_expectancy,
    }

    if measure not in validators:
        raise InvalidQueryError(f'No raw validator found for {measure}.')

    validators[measure](data, entity, location_id, *additional_data)


##############################################
#   CHECK METADATA ENTITY SPECIFIC METHODS   #
# ------------------------------------------ #
# Signatures to match wrapper check_metadata #
##############################################


def check_sequela_metadata(entity: Sequela, measure: str) -> None:
    if measure in ['incidence', 'prevalence', 'birth_prevalence']:
        check_exists_in_range(entity, measure)
    else:  # measure == 'disability_weight
        if not entity.healthstate[f'{measure}_exists']:
            # warn instead of error so won't break if pulled for a cause where not all sequelae may be missing dws
            warnings.warn(f'Sequela {entity.name} does not have {measure} data.')


def check_cause_metadata(entity: Cause, measure: str) -> None:
    if entity.restrictions.yll_only:
        raise NotImplementedError(f"{entity.name} is YLL only cause and we currently do not have a model to support it.")

    check_cause_age_restrictions(entity)
    check_exists_in_range(entity, measure)

    warn_violated_restrictions(entity, measure)

    if measure != 'remission':
        consistent = entity[f"{measure}_consistent"]
        children = "subcauses" if measure == "deaths" else "sequela"

        if consistent is not None and not consistent:
            warnings.warn(f"{measure.capitalize()} data for cause {entity.name} may not exist for {children} in all "
                          f"locations. {children.capitalize()} models may not be consistent with models for this cause.")

        if consistent and not entity[f"{measure}_aggregates"]:
            warnings.warn(f"{children.capitalize()} {measure} data for cause {entity.name} may not correctly "
                          f"aggregate up to the cause level in all locations. {children.capitalize()} models may not "
                          f"be consistent with models for this cause.")


def check_risk_factor_metadata(entity: Union[AlternativeRiskFactor, RiskFactor], measure: str) -> None:
    if measure in ('exposure_distribution_weights', 'mediation_factors'):
        # we don't have any applicable metadata to check
        return

    if entity.distribution == 'custom':
        raise NotImplementedError('We do not currently support risk factors with custom distributions.')

    if measure == 'population_attributable_fraction':
        check_paf_types(entity)
    else:
        check_exists_in_range(entity, measure)

        if measure == 'exposure' and entity.exposure_year_type in ('mix', 'incomplete'):
            warnings.warn(f'{measure.capitalize()} data for risk factor {entity.name} may contain unexpected '
                          f'or missing years.')

    warn_violated_restrictions(entity, measure)


def check_alternative_risk_factor_metadata(entity: AlternativeRiskFactor, measure: str) -> None:
    pass


def check_etiology_metadata(entity: Etiology, measure: str) -> None:
    check_paf_types(entity)


def check_covariate_metadata(entity: Covariate, measure: str) -> None:
    if not entity.mean_value_exists:
        warnings.warn(f'{measure.capitalize()} data for covariate {entity.name} may not contain'
                      f'mean values for all locations.')

    if not entity.uncertainty_exists:
        warnings.warn(f'{measure.capitalize()} data for covariate {entity.name} may not contain '
                      f'uncertainty values for all locations.')

    violated_restrictions = [f'by {r}' for r in ['sex', 'age'] if entity[f'by_{r}_violated']]
    if violated_restrictions:
        warnings.warn(f'Covariate {entity.name} may violate the following '
                      f'restrictions: {", ".join(violated_restrictions)}.')


def check_coverage_gap_metadata(entity: CoverageGap, measure: str) -> None:
    pass


def check_health_technology_metadata(entity: HealthTechnology, measure: str) -> None:
    if measure == 'cost':
        warnings.warn(f'Cost data for {entity.kind} {entity.name} does not vary by year.')


def check_healthcare_entity_metadata(entity: HealthcareEntity, measure: str) -> None:
    if measure == 'cost':
        warnings.warn(f'2017 cost data for {entity.kind} {entity.name} is duplicated from 2016 data, and all data '
                      f'before 1995 is backfilled from 1995 data.')


def check_population_metadata(entity: Population, measure: str) -> None:
    pass


#################################################
#   VALIDATE RAW DATA ENTITY SPECIFIC METHODS   #
# --------------------------------------------- #
# Signatures to match wrapper validate_raw_data #
#################################################


def validate_incidence(data: pd.DataFrame, entity: Union[Cause, Sequela], location_id: int) -> None:
    check_data_exist(data, zeros_missing=True)

    expected_columns = ['measure_id', 'metric_id', f'{entity.kind}_id'] + DRAW_COLUMNS + DEMOGRAPHIC_COLUMNS
    check_columns(expected_columns, data.columns)

    check_measure_id(data, ['Incidence'])
    check_metric_id(data, 'rate')

    check_years(data, 'annual')
    check_location(data, location_id)

    if entity.kind == 'cause':
        restrictions = entity.restrictions
    else:  # sequela
        cause = [c for c in causes if c.sequelae and entity in c.sequelae][0]
        restrictions = cause.restrictions

    check_age_group_ids(data, restrictions.yld_age_group_id_start, restrictions.yld_age_group_id_end)
    # como should return all sexes regardless of restrictions
    check_sex_ids(data, male_expected=True, female_expected=True)

    check_age_restrictions(data, restrictions.yld_age_group_id_start, restrictions.yld_age_group_id_end)
    check_sex_restrictions(data, restrictions.male_only, restrictions.female_only)

    check_value_columns_boundary(data, 0, 'lower', inclusive=True, error=DataAbnormalError)
    check_value_columns_boundary(data, MAX_INCIDENCE, 'upper', value_columns=DRAW_COLUMNS, inclusive=True, error=None)


def validate_prevalence(data: pd.DataFrame, entity: Union[Cause, Sequela], location_id: int) -> None:
    check_data_exist(data, zeros_missing=True)

    expected_columns = ['measure_id', 'metric_id', f'{entity.kind}_id'] + DRAW_COLUMNS + DEMOGRAPHIC_COLUMNS
    check_columns(expected_columns, data.columns)

    check_measure_id(data, ['Prevalence'])
    check_metric_id(data, 'rate')

    check_years(data, 'annual')
    check_location(data, location_id)

    if entity.kind == 'cause':
        restrictions = entity.restrictions
    else:  # sequela
        cause = [c for c in causes if c.sequelae and entity in c.sequelae][0]
        restrictions = cause.restrictions

    check_age_group_ids(data, restrictions.yld_age_group_id_start, restrictions.yld_age_group_id_end)
    # como should return all sexes regardless of restrictions
    check_sex_ids(data, male_expected=True, female_expected=True)

    check_age_restrictions(data, restrictions.yld_age_group_id_start, restrictions.yld_age_group_id_end)
    check_sex_restrictions(data, restrictions.male_only, restrictions.female_only)

    check_value_columns_boundary(data, 0, 'lower', value_columns=DRAW_COLUMNS, inclusive=True, error=DataAbnormalError)
    check_value_columns_boundary(data, 1, 'upper', value_columns=DRAW_COLUMNS, inclusive=True, error=DataAbnormalError)


def validate_birth_prevalence(data: pd.DataFrame, entity: Union[Cause, Sequela], location_id: int) -> None:
    check_data_exist(data, zeros_missing=True)

    expected_columns = ['measure_id', 'metric_id', f'{entity.kind}_id'] + DRAW_COLUMNS + DEMOGRAPHIC_COLUMNS
    check_columns(expected_columns, data.columns)

    check_measure_id(data, ['Incidence'])
    check_metric_id(data, 'rate')

    check_years(data, 'annual')
    check_location(data, location_id)

    birth_age_group_id = 164
    if data.age_group_id.unique() != birth_age_group_id:
        raise DataAbnormalError(f'Birth prevalence data for {entity.kind} {entity.name} includes age groups beyond '
                                f'the expected birth age group (id {birth_age_group_id}).')

    # como should return all sexes regardless of restrictions
    check_sex_ids(data, male_expected=True, female_expected=True)

    check_value_columns_boundary(data, 0, 'lower', value_columns=DRAW_COLUMNS, inclusive=True, error=DataAbnormalError)
    check_value_columns_boundary(data, 1, 'upper', value_columns=DRAW_COLUMNS, inclusive=True, error=DataAbnormalError)

    if entity.kind == 'cause':
        check_sex_restrictions(data, entity.restrictions.male_only, entity.restrictions.female_only)


def validate_disability_weight(data: pd.DataFrame, entity: Sequela, location_id: int) -> None:
    check_data_exist(data, zeros_missing=False)

    expected_columns = ['location_id', 'age_group_id', 'sex_id', 'measure',
                        'healthstate', 'healthstate_id'] + DRAW_COLUMNS
    check_columns(expected_columns, data.columns)

    check_location(data, location_id)

    if set(data.age_group_id) != {SPECIAL_AGES['all_ages']}:
        raise DataAbnormalError(f'Disability weight data for {entity.kind} {entity.name} includes age groups beyond '
                                f'the expected all ages age group (id {SPECIAL_AGES["all_ages"]}).')

    check_sex_ids(data, male_expected=False, female_expected=False, combined_expected=True)

    check_value_columns_boundary(data, 0, 'lower', value_columns=DRAW_COLUMNS, inclusive=True, error=DataAbnormalError)
    check_value_columns_boundary(data, 1, 'upper', value_columns=DRAW_COLUMNS, inclusive=True, error=DataAbnormalError)


def validate_remission(data: pd.DataFrame, entity: Cause, location_id: int) -> None:
    check_data_exist(data, zeros_missing=True)

    expected_columns = ['measure_id', 'metric_id', 'model_version_id',
                        'modelable_entity_id'] + DEMOGRAPHIC_COLUMNS + DRAW_COLUMNS
    check_columns(expected_columns, data.columns)

    check_measure_id(data, ['Remission'])
    check_metric_id(data, 'rate')

    check_years(data, 'binned')
    check_location(data, location_id)

    restrictions = entity.restrictions

    check_age_group_ids(data, restrictions.yld_age_group_id_start, restrictions.yld_age_group_id_end)

    male_expected = restrictions.male_only or (not restrictions.male_only and not restrictions.female_only)
    female_expected = restrictions.female_only or (not restrictions.male_only and not restrictions.female_only)
    check_sex_ids(data, male_expected, female_expected)

    check_age_restrictions(data, restrictions.yld_age_group_id_start, restrictions.yld_age_group_id_end)
    check_sex_restrictions(data, restrictions.male_only, restrictions.female_only)

    check_value_columns_boundary(data, 0, 'lower', value_columns=DRAW_COLUMNS, inclusive=True, error=DataAbnormalError)
    check_value_columns_boundary(data, MAX_REMISSION, 'upper', value_columns=DRAW_COLUMNS, inclusive=True, error=None)


def validate_deaths(data: pd.DataFrame, entity: Cause, location_id: int) -> None:
    check_data_exist(data, zeros_missing=True)

    expected_columns = ['measure_id', f'{entity.kind}_id', 'metric_id'] + DEMOGRAPHIC_COLUMNS + DRAW_COLUMNS
    check_columns(expected_columns, data.columns)

    check_measure_id(data, ['Deaths'])
    check_metric_id(data, 'number')

    check_years(data, 'annual')
    check_location(data, location_id)

    restrictions = entity.restrictions

    check_age_group_ids(data, restrictions.yll_age_group_id_start, restrictions.yll_age_group_id_end)

    male_expected = restrictions.male_only or (not restrictions.male_only and not restrictions.female_only)
    female_expected = restrictions.female_only or (not restrictions.male_only and not restrictions.female_only)
    check_sex_ids(data, male_expected, female_expected)

    check_age_restrictions(data, restrictions.yll_age_group_id_start, restrictions.yll_age_group_id_end)
    check_sex_restrictions(data, restrictions.male_only, restrictions.female_only)

    check_value_columns_boundary(data, 0, 'lower', value_columns=DRAW_COLUMNS, inclusive=True, error=DataAbnormalError)
    pop = gbd.get_population(location_id)
    idx_cols = ['age_group_id', 'year_id', 'sex_id']
    pop = pop[(pop.age_group_id.isin(data.age_group_id.unique())) & (pop.year_id.isin(data.year_id.unique())) & (
               pop.sex_id != gbd.COMBINED[0])].set_index(idx_cols).population
    check_value_columns_boundary(data.set_index(idx_cols), pop, 'upper',
                                 value_columns=DRAW_COLUMNS, inclusive=True, error=None)


def validate_exposure(data: pd.DataFrame, entity: Union[RiskFactor, CoverageGap, AlternativeRiskFactor],
                      location_id: int) -> None:
    check_data_exist(data, zeros_missing=True)

    expected_columns = ['rei_id', 'modelable_entity_id', 'parameter',
                        'measure_id', 'metric_id'] + DEMOGRAPHIC_COLUMNS + DRAW_COLUMNS
    check_columns(expected_columns, data.columns)

    check_measure_id(data,  ['Prevalence', 'Proportion', 'Continuous'])
    check_metric_id(data, 'rate')

    if not check_years(data, 'annual', error=False) and not check_years(data, 'binned', error=False):
        raise DataAbnormalError(f'Exposure data for {entity.kind} {entity.name} contains a year range '
                                f'that is neither annual nor binned.')
    check_location(data, location_id)

    cats = data.groupby('parameter')

    if entity.kind == 'risk_factor':
        restrictions = entity.restrictions
        age_start = get_restriction_age_boundary(entity, 'start')
        age_end = get_restriction_age_boundary(entity, 'end')
        male_expected = restrictions.male_only or (not restrictions.male_only and not restrictions.female_only)
        female_expected = restrictions.female_only or (not restrictions.male_only and not restrictions.female_only)

        cats.apply(check_age_group_ids, age_start, age_end)
        cats.apply(check_sex_ids, male_expected, female_expected)

        cats.apply(check_age_restrictions, age_start, age_end)
        cats.apply(check_sex_restrictions, entity.restrictions.male_only, entity.restrictions.female_only)

        # we only have metadata about tmred for risk factors
        if entity.distribution in ('ensemble', 'lognormal', 'normal'):  # continuous
            if entity.tmred.inverted:
                check_value_columns_boundary(data, entity.tmred.max, 'upper',
                                             value_columns=DRAW_COLUMNS, inclusive=True, error=None)
            else:
                check_value_columns_boundary(data, entity.tmred.min, 'lower',
                                             value_columns=DRAW_COLUMNS, inclusive=True, error=None)
    else:  # CoverageGap, AlternativeRiskFactor
        cats.apply(check_age_group_ids, None, None)
        cats.apply(check_sex_ids, True, True)

    if entity.distribution in ('dichotomous', 'ordered_polytomous', 'unordered_polytomous'):  # categorical
        check_value_columns_boundary(data, 0, 'lower', value_columns=DRAW_COLUMNS,
                                     inclusive=True, error=DataAbnormalError)
        check_value_columns_boundary(data, 1, 'upper', value_columns=DRAW_COLUMNS,
                                     inclusive=True, error=DataAbnormalError)

        g = data.groupby(DEMOGRAPHIC_COLUMNS)[DRAW_COLUMNS].sum()
        if not np.allclose(g, 1.0):
            raise DataAbnormalError(f'Exposure data for {entity.kind} {entity.name} '
                                    f'does not sum to 1 across all categories.')


def validate_exposure_standard_deviation(data: pd.DataFrame, entity: Union[RiskFactor, AlternativeRiskFactor],
                                         location_id: int, exposure: pd.DataFrame) -> None:
    exposure_age_groups = set(exposure.age_group_id)
    valid_age_group_data = data[data.age_group_id.isin(exposure_age_groups)]

    check_data_exist(valid_age_group_data, zeros_missing=True)

    expected_columns = ['rei_id', 'modelable_entity_id', 'measure_id',
                        'metric_id'] + DEMOGRAPHIC_COLUMNS + DRAW_COLUMNS
    check_columns(expected_columns, data.columns)

    check_measure_id(data,  ['Continuous'])
    check_metric_id(data, 'rate')

    if not check_years(data, 'annual', error=False) and not check_years(data, 'binned', error=False):
        raise DataAbnormalError(f'Exposure standard deviation data for {entity.kind} {entity.name} contains '
                                f'a year range that is neither annual nor binned.')
    check_location(data, location_id)

    age_start = min(exposure_age_groups)
    age_end = max(exposure_age_groups)

    check_age_group_ids(data, age_start, age_end)
    check_sex_ids(data, True, True)

    check_value_columns_boundary(valid_age_group_data, 0, 'lower',
                                 value_columns=DRAW_COLUMNS, inclusive=False, error=DataAbnormalError)


def validate_exposure_distribution_weights(data: pd.DataFrame, entity: Union[RiskFactor, AlternativeRiskFactor],
                                           location_id: int) -> None:
    key_cols = ['rei_id', 'location_id', 'sex_id', 'age_group_id', 'measure']
    distribution_cols = ['exp', 'gamma', 'invgamma', 'llogis', 'gumbel', 'invweibull', 'weibull',
                         'lnorm', 'norm', 'glnorm', 'betasr', 'mgamma', 'mgumbel']

    check_data_exist(data, zeros_missing=True, value_columns=distribution_cols)

    check_columns(key_cols + distribution_cols, data.columns)

    if set(data.measure) != {'ensemble_distribution_weight'}:
        raise DataAbnormalError(f'Exposure distribution weight data for {entity.kind} {entity.name} '
                                f'contains abnormal measure values.')

    check_location(data, location_id)

    if set(data.age_group_id) != {SPECIAL_AGES["all_ages"]}:
        raise DataAbnormalError(f'Exposure distribution weight data for {entity.kind} {entity.name} includes '
                                f'age groups beyond the expected all ages age group (id {SPECIAL_AGES["all_ages"]}.')

    check_sex_ids(data, male_expected=False, female_expected=False, combined_expected=True)

    check_value_columns_boundary(data, 0, 'lower', value_columns=distribution_cols,
                                 inclusive=True, error=DataAbnormalError)
    check_value_columns_boundary(data, 1, 'upper', value_columns=distribution_cols,
                                 inclusive=True, error=DataAbnormalError)

    if not np.allclose(data[distribution_cols].sum(axis=1), 1.0):
        raise DataAbnormalError(f'Distribution weights for {entity.kind} {entity.name} do not sum to 1.')


def validate_relative_risk(data: pd.DataFrame, entity: Union[RiskFactor, CoverageGap], location_id: int,
                            exposure: pd.DataFrame)-> None:

    check_data_exist(data, zeros_missing=True)

    exposure_age_groups = set(exposure.age_group_id)

    expected_columns = ['rei_id', 'modelable_entity_id', 'cause_id', 'mortality',
                        'morbidity', 'metric_id', 'parameter'] + DEMOGRAPHIC_COLUMNS + DRAW_COLUMNS
    check_columns(expected_columns, data.columns)

    check_metric_id(data, 'rate')

    check_years(data, 'binned')
    check_location(data, location_id)

    for c_id in data.cause_id.unique():
        cause = [c for c in causes if c.gbd_id == c_id][0]
        check_mort_morb_flags(data, cause.restrictions.yld_only, cause.restrictions.yll_only)

    grouped = data.groupby(['cause_id', 'morbidity', 'mortality', 'parameter'])
    if entity.kind == 'risk_factor':
        restrictions = entity.restrictions
        age_start = min(exposure_age_groups)
        age_end = max(exposure_age_groups)
        male_expected = not restrictions.female_only
        female_expected = not restrictions.male_only

        grouped.apply(check_age_group_ids, age_start, age_end)
        grouped.apply(check_sex_ids, male_expected, female_expected)

        #  We cannot check age_restrictions with exposure_age_groups since RR may have a subset of age_group_ids.
        #  In this case we do not want to raise an error because RR data may include only specific age_group_ids for
        #  age-specific-causes even if risk-exposure may exist for the other age_group_ids.
        grouped.apply(check_sex_restrictions, entity.restrictions.male_only, entity.restrictions.female_only)

    else:  # coverage gap
        grouped.apply(check_age_group_ids, None, None)
        grouped.apply(check_sex_ids, True, True)

    check_value_columns_boundary(data, 1, 'lower', value_columns=DRAW_COLUMNS, inclusive=True)

    max_val = MAX_CATEG_REL_RISK if entity.distribution in ('ensemble', 'lognormal', 'normal') else MAX_CONT_REL_RISK
    check_value_columns_boundary(data, max_val, 'upper', value_columns=DRAW_COLUMNS, inclusive=True)


def validate_population_attributable_fraction(data: pd.DataFrame, entity: Union[RiskFactor, Etiology],
                                              location_id: int) -> None:
    check_data_exist(data, zeros_missing=True)

    expected_columns = ['metric_id', 'measure_id', 'rei_id', 'cause_id'] + DRAW_COLUMNS + DEMOGRAPHIC_COLUMNS
    check_columns(expected_columns, data.columns)

    check_measure_id(data, ['YLLs', 'YLDs'], single_only=False)
    check_metric_id(data, 'percent')

    check_years(data, 'annual')
    check_location(data, location_id)

    if entity.kind == 'risk_factor':
        restrictions_entity = entity
    else:  # etiology
        restrictions_entity = [c for c in causes if c.etiologies and entity in c.etiologies][0]

    restrictions = restrictions_entity.restrictions
    age_start = get_restriction_age_boundary(restrictions_entity, 'start')
    age_end = get_restriction_age_boundary(restrictions_entity, 'end')
    male_expected = restrictions.male_only or (not restrictions.male_only and not restrictions.female_only)
    female_expected = restrictions.female_only or (not restrictions.male_only and not restrictions.female_only)

    check_age_group_ids(data, age_start, age_end)
    check_sex_ids(data, male_expected, female_expected)

    check_age_restrictions(data, age_start, age_end)
    check_sex_restrictions(data, restrictions.male_only, restrictions.female_only)

    check_value_columns_boundary(data, 0, 'lower', value_columns=DRAW_COLUMNS, inclusive=True, error=DataAbnormalError)
    check_value_columns_boundary(data, 1, 'upper', value_columns=DRAW_COLUMNS, inclusive=True, error=DataAbnormalError)

    for c_id in data.cause_id:
        cause = [c for c in causes if c.gbd_id == c_id][0]
        if cause.restrictions.yld_only and (data.measure_id == 'YLLs').any():
            raise DataAbnormalError(f'Paf data for {entity.kind} {entity.name} affecting {cause.name} contains yll '
                                    f'values despite the affected entity being restricted to yld only.')
        if cause.restrictions.yll_only and (data.measure_id == 'YLDs').any():
            raise DataAbnormalError(f'Paf data for {entity.kind} {entity.name} affecting {cause.name} contains yld '
                                    f'values despite the affected entity being restricted to yll only.')


def validate_mediation_factors(data, entity, location_id) -> None:
    raise NotImplementedError()


def validate_estimate(data: pd.DataFrame, entity: Covariate, location_id: int) -> None:
    value_columns = ['mean_value', 'upper_value', 'lower_value']

    check_data_exist(data, zeros_missing=False, value_columns=value_columns)

    expected_columns = ['model_version_id', 'covariate_id', 'covariate_name_short', 'location_id',
                        'location_name', 'year_id', 'age_group_id', 'age_group_name', 'sex_id',
                        'sex'] + value_columns
    check_columns(expected_columns, data.columns)

    check_years(data, 'annual')
    check_location(data, location_id)

    if entity.by_age:
        check_age_group_ids(data, None, None)
    else:
        if not set(data.age_group_id).issubset({SPECIAL_AGES['all_ages'], SPECIAL_AGES['age_standardized']}):
            raise DataAbnormalError(f'Estimate data for {entity.kind} {entity.name} is not supposed to be by age, '
                                    f'but contains age groups beyond all ages and age standardized.')

    check_sex_ids(data, male_expected=entity.by_sex, female_expected=entity.by_sex,
                  combined_expected=(not entity.by_sex))

    check_covariate_age_restriction(data, entity.by_age)
    check_covariate_sex_restriction(data, entity.by_sex)


def validate_cost(data: pd.DataFrame, entity: Union[HealthcareEntity, HealthTechnology], location_id: int) -> None:
    check_data_exist(data, zeros_missing=True)

    expected_columns = ['measure', entity.kind] + DEMOGRAPHIC_COLUMNS + DRAW_COLUMNS
    check_columns(expected_columns, data.columns)

    if set(data.measure) != {'cost'}:
        raise DataAbnormalError(f'Cost data for {entity.kind} {entity.name} contains '
                                f'measures beyond the expected cost.')

    check_years(data, 'annual')
    check_location(data, location_id)

    if set(data.age_group_id) != {SPECIAL_AGES['all_ages']}:
        raise DataAbnormalError(f'Cost data for {entity.kind} {entity.name} includes age groups beyond '
                                f'the expected all ages age group (id {SPECIAL_AGES["all_ages"]}).')

    check_sex_ids(data, male_expected=False, female_expected=False, combined_expected=True)
    check_value_columns_boundary(data, 0, 'lower', value_columns=DRAW_COLUMNS, inclusive=True, error=DataAbnormalError)


def validate_utilization(data: pd.DataFrame, entity: HealthcareEntity, location_id: int) -> None:
    check_data_exist(data, zeros_missing=True)

    expected_columns = ['measure_id', 'metric_id', 'model_version_id',
                        'modelable_entity_id'] + DEMOGRAPHIC_COLUMNS + DRAW_COLUMNS
    check_columns(expected_columns, data.columns)

    check_measure_id(data, ['Continuous'])
    check_metric_id(data, 'rate')

    check_years(data, 'binned')
    check_location(data, location_id)

    check_age_group_ids(data, None, None)
    check_sex_ids(data, male_expected=True, female_expected=True, combined_expected=False)

    check_value_columns_boundary(data, 0, 'lower', value_columns=DRAW_COLUMNS, inclusive=True, error=DataAbnormalError)
    check_value_columns_boundary(data, MAX_UTILIZATION, 'upper', value_columns=DRAW_COLUMNS,
                                 inclusive=True, error=None)


def validate_structure(data: pd.DataFrame, entity: Population, location_id: int) -> None:
    check_data_exist(data, zeros_missing=True, value_columns=['population'])

    expected_columns = ['age_group_id', 'location_id', 'year_id', 'sex_id', 'population', 'run_id']
    check_columns(expected_columns, data.columns)

    check_years(data, 'annual')
    check_location(data, location_id)

    check_age_group_ids(data, None, None)
    check_sex_ids(data, male_expected=True, female_expected=True, combined_expected=True)

    check_value_columns_boundary(data, 0, 'lower', value_columns=['population'],
                                 inclusive=True, error=DataAbnormalError)
    check_value_columns_boundary(data, MAX_POP, 'upper', value_columns=['population'],
                                 inclusive=True, error=DataAbnormalError)


def validate_theoretical_minimum_risk_life_expectancy(data: pd.DataFrame, entity: Population,
                                                      location_id: int) -> None:
    check_data_exist(data, zeros_missing=True, value_columns=['life_expectancy'])

    expected_columns = ['age', 'life_expectancy']
    check_columns(expected_columns, data.columns)

    min_age, max_age = 0, 110
    if data.age.min() > min_age or data.age.max() < max_age:
        raise DataAbnormalError('Data does not contain life expectancy values for ages [0, 110].')

    check_value_columns_boundary(data, 0, 'lower', value_columns=['life_expectancy'],
                                 inclusive=True, error=DataAbnormalError)
    check_value_columns_boundary(data, MAX_LIFE_EXP, 'upper', value_columns=['life_expectancy'],
                                 inclusive=True, error=DataAbnormalError)


############################
# CHECK METADATA UTILITIES #
############################

def check_exists_in_range(entity: Union[Sequela, Cause, RiskFactor], measure: str) -> None:
    exists = entity[f'{measure}_exists']
    if exists is None:
        raise InvalidQueryError(f'{measure.capitalize()} data is not expected to exist '
                                f'for {entity.kind} {entity.name}.')
    if not exists:
        warnings.warn(f'{measure.capitalize()} data for {entity.kind} {entity.name} may not exist for all locations.')
    if f'{measure}_in_range' in entity.__slots__ and exists and not entity[f'{measure}_in_range']:
        warnings.warn(f'{measure.capitalize()} for {entity.kind} {entity.name} may be outside the normal range.')


def warn_violated_restrictions(entity, measure) -> None:
    violated_restrictions = [r.replace(f'by_{measure}', '').replace(measure, '').replace('_', ' ').replace(' violated', '')
                             for r in entity.restrictions.violated if measure in r]
    if violated_restrictions:
        warnings.warn(f'{entity.kind.capitalize()} {entity.name} {measure} data may violate the '
                      f'following restrictions: {", ".join(violated_restrictions)}.')


def check_paf_types(entity) -> None:
    paf_types = np.array(['yll', 'yld'])
    missing_pafs = paf_types[[not entity.population_attributable_fraction_yll_exists,
                              not entity.population_attributable_fraction_yld_exists]]
    if missing_pafs.size:
        warnings.warn(f'Population attributable fraction data for {", ".join(missing_pafs)} for '
                      f'{entity.kind} {entity.name} may not exist for all locations.')

    abnormal_range = paf_types[[entity.population_attributable_fraction_yll_exists
                                and not entity.population_attributable_fraction_yll_in_range,
                                entity.population_attributable_fraction_yld_exists
                                and not entity.population_attributable_fraction_yld_in_range]]
    if abnormal_range.size:
        warnings.warn(f'Population attributable fraction data for {", ".join(abnormal_range)} for '
                      f'{entity.kind} {entity.name} may be outside expected range [0, 1].')


############################
# RAW VALIDATION UTILITIES #
############################

def check_mort_morb_flags(data: pd.DataFrame, yld_only: bool, yll_only: bool) -> None:
    """ Verify that no unexpected values or combinations of mortality and
    morbidity flags are found in `data`, given the restrictions of the
    affected entity.

    Parameters
    ----------
    data
        Dataframe containing mortality and morbidity flags for relative risk
        data of `entity` affecting `cause`.
    yld_only
        Boolean indicating whether the affected cause is restricted
        to yld_only.
    yll_only
        Boolean indicating whether the affected cause is restricted
        to yll_only.

    Raises
    -------
    DataAbnormalError
        If any unexpected values or combinations of mortality and morbidity
        flags are found.

    """
    valid_morb_mort_values = {0, 1}
    for m in ['morbidity', 'mortality']:
        if not set(data[m]).issubset(valid_morb_mort_values):
            raise DataAbnormalError(f'Data contains values for {m} outside the expected {valid_morb_mort_values}.')

    base_error_msg = f'Relative risk data includes '

    no_morbidity = data.morbidity == 0
    no_mortality = data.mortality == 0

    morbidity = ~no_morbidity
    mortality = ~no_mortality

    if (no_morbidity & no_mortality).any():
        raise DataAbnormalError(base_error_msg + 'rows with both mortality and morbidity flags set to 0.')

    elif (morbidity & mortality).any():
        if no_morbidity.any() or no_mortality.any():
            raise DataAbnormalError(base_error_msg + 'row with both mortality and morbidity flags set to 1 as well as '
                                                     'rows with only one of the mortality or morbidity flags set to 1.')
    else:
        if morbidity.any() and no_mortality.all() and not yld_only:
            raise DataAbnormalError(base_error_msg + 'only rows with the morbidity flag set to 1 but the affected '
                                                     'entity is not restricted to yld_only.')
        elif mortality.any() and no_morbidity.all() and not yll_only:
            raise DataAbnormalError(base_error_msg + 'only rows with the mortality flag set to 1 but the affected '
                                                     'entity is not restricted to yll_only.')
        elif mortality.any() and morbidity.any() and (yld_only or yll_only):
            raise DataAbnormalError(base_error_msg + f'rows for both morbidity and mortality, but the affected entity '
                                    f'is restricted to {"yll_only" if yll_only else "yld_only"}.')
        else:
            pass


<<<<<<< HEAD
def _check_covariate_sex_restriction(data: pd.DataFrame, by_sex: bool):
    if by_sex and not {SEXES['Male'], SEXES['Female']}.issubset(set(data.sex_id)):
=======
def check_covariate_sex_restriction(data: pd.DataFrame, by_sex: bool) -> None:
    """ Because covariate sex restrictions are simply by_sex or not rather than
    specific male_only, female_only, etc. as with other entities, a custom
    validation function is required."""
    if by_sex and not {gbd.MALE[0], gbd.FEMALE[0]}.issubset(set(data.sex_id)):
>>>>>>> 59439cfc
        raise DataAbnormalError('Data is supposed to be by sex, but does not contain both male and female data.')
    elif not by_sex and set(data.sex_id) != {gbd.COMBINED[0]}:
        raise DataAbnormalError('Data is not supposed to be separated by sex, but contains sex ids beyond that '
                                'for combined male and female data.')


def check_covariate_age_restriction(data: pd.DataFrame, by_age: bool) -> None:
    """ Because covariate age restrictions are simply by_age or not rather than
    specific age ranges as with other entities, a custom validation function
    is required. """
    if by_age and not set(data.age_group_id).intersection(set(gbd.get_age_group_id())):
        # if we have any of the expected gbd age group ids, restriction is not violated
        raise DataAbnormalError('Data is supposed to be age-separated, but does not contain any GBD age group ids.')
    # if we have any age group ids besides all ages and age standardized, restriction is violated
    if not by_age and bool((set(data.age_group_id) - {SPECIAL_AGES['all_ages'], SPECIAL_AGES['age_standardized']})):
        raise DataAbnormalError('Data is not supposed to be separated by ages, but contains age groups '
                                'beyond all ages and age standardized.')


def check_cause_age_restrictions(entity: Cause) -> None:
    if entity.restrictions.yld_only or entity.restrictions.yll_only:
        pass
    else:
        yll_ages = get_restriction_age_ids(entity.restrictions.yll_age_group_id_start,
                                           entity.restrictions.yll_age_group_id_end)
        yld_ages = get_restriction_age_ids(entity.restrictions.yld_age_group_id_start,
                                           entity.restrictions.yld_age_group_id_end)
        if set(yll_ages) > set(yld_ages):
            raise NotImplementedError(f'{entity.name} has a broader yll age range than yld age range.'
                                      f' We currently do not support these causes.')
<|MERGE_RESOLUTION|>--- conflicted
+++ resolved
@@ -7,17 +7,9 @@
 from gbd_mapping import (ModelableEntity, Cause, Sequela, RiskFactor,
                          Etiology, Covariate, CoverageGap, causes)
 
-<<<<<<< HEAD
 from vivarium_inputs.globals import (DRAW_COLUMNS, DEMOGRAPHIC_COLUMNS, SEXES, SPECIAL_AGES,
-                                     DataAbnormalError, InvalidQueryError, gbd)
-=======
-from vivarium_inputs.globals import (DRAW_COLUMNS, DEMOGRAPHIC_COLUMNS, MEASURES,
                                      DataAbnormalError, InvalidQueryError, gbd, Population)
->>>>>>> 59439cfc
 from vivarium_inputs.mapping_extension import AlternativeRiskFactor, HealthcareEntity, HealthTechnology
-
-from vivarium_inputs.utilities import filter_to_most_detailed_causes
-
 from vivarium_inputs.validation.utilities import (check_years, check_location, check_columns, check_data_exist,
                                                   check_age_group_ids, check_sex_ids, check_age_restrictions,
                                                   check_value_columns_boundary, check_sex_restrictions,
@@ -32,8 +24,6 @@
 MAX_UTILIZATION = 50
 MAX_LIFE_EXP = 90
 MAX_POP = 100_000_000
-
-
 
 
 def check_metadata(entity: ModelableEntity, measure: str) -> None:
@@ -836,16 +826,11 @@
             pass
 
 
-<<<<<<< HEAD
-def _check_covariate_sex_restriction(data: pd.DataFrame, by_sex: bool):
+def check_covariate_sex_restriction(data: pd.DataFrame, by_sex: bool):
+    """ Because covariate sex restrictions are simply by_sex or not rather than
+        specific male_only, female_only, etc. as with other entities, a custom
+        validation function is required."""
     if by_sex and not {SEXES['Male'], SEXES['Female']}.issubset(set(data.sex_id)):
-=======
-def check_covariate_sex_restriction(data: pd.DataFrame, by_sex: bool) -> None:
-    """ Because covariate sex restrictions are simply by_sex or not rather than
-    specific male_only, female_only, etc. as with other entities, a custom
-    validation function is required."""
-    if by_sex and not {gbd.MALE[0], gbd.FEMALE[0]}.issubset(set(data.sex_id)):
->>>>>>> 59439cfc
         raise DataAbnormalError('Data is supposed to be by sex, but does not contain both male and female data.')
     elif not by_sex and set(data.sex_id) != {gbd.COMBINED[0]}:
         raise DataAbnormalError('Data is not supposed to be separated by sex, but contains sex ids beyond that '

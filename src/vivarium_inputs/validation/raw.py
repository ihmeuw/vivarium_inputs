from typing import Union
import warnings

import pandas as pd
import numpy as np

from gbd_mapping import (ModelableEntity, Cause, Sequela, RiskFactor,
                         Etiology, Covariate, CoverageGap, causes)

from vivarium_inputs.globals import (DRAW_COLUMNS, DEMOGRAPHIC_COLUMNS, SEXES, SPECIAL_AGES, MEASURES,
                                     DataAbnormalError, InvalidQueryError, gbd, Population)
from vivarium_inputs.mapping_extension import AlternativeRiskFactor, HealthcareEntity, HealthTechnology
from vivarium_inputs.validation.utilities import (check_years, check_location, check_columns, check_data_exist,
                                                  check_age_group_ids, check_sex_ids, check_age_restrictions,
                                                  check_value_columns_boundary, check_sex_restrictions,
                                                  check_measure_id, check_metric_id, get_restriction_age_boundary,
                                                  get_restriction_age_ids)


MAX_INCIDENCE = 10
MAX_REMISSION = 365/3
MAX_CATEG_REL_RISK = 20
MAX_CONT_REL_RISK = 5
MAX_UTILIZATION = 50
MAX_LIFE_EXP = 90
MAX_POP = 100_000_000


def check_metadata(entity: ModelableEntity, measure: str) -> None:
    """ Check metadata associated with the given entity and measure for any
    relevant warnings or errors.

    Parameters
    ----------
    entity
        Entity for which to check metadata.
    measure
        Measure for which to check metadata.

    Raises
    -------
    InvalidQueryError
        If a measure is requested for an entity for which that measure is not
        expected to exist.

    """
    metadata_checkers = {
        'sequela': check_sequela_metadata,
        'cause': check_cause_metadata,
        'risk_factor': check_risk_factor_metadata,
        'etiology': check_etiology_metadata,
        'covariate': check_covariate_metadata,
        'coverage_gap': check_coverage_gap_metadata,
        'health_technology': check_health_technology_metadata,
        'healthcare_entity': check_healthcare_entity_metadata,
        'population': check_population_metadata,
        'alternative_risk_factor': check_alternative_risk_factor_metadata,
    }
    if entity.kind not in metadata_checkers:
        raise InvalidQueryError(f'No metadata checker found for {entity.kind}.')

    metadata_checkers[entity.kind](entity, measure)


def validate_raw_data(data: pd.DataFrame, entity: ModelableEntity,
                      measure: str, location_id: int, *additional_data) -> None:
    """Validate data conforms to the format expected from raw GBD data, that all
    values are within expected ranges,

    The following checks are performed for each entity-measure pair (some may
    be excluded for certain pairs if not applicable):

    1. Verify data exist.
    2. Verify all expected columns and only expected columns are present.
    3. Verify measure_id, metric_id, year, and location columns contain only
        expected values.
    4. Verify expected age and sex ids are present in data, based on data
        source and entity type.
    5. Verify age and sex restrictions for entity match values in data.
    6. Verify values in value columns are within expected ranges.
    7. Any entity-measure specific checks.

    Verifications that do not pass result in errors or warnings, depending on
    the entity, measure, and verification.

    Parameters
    ----------
    data
        Data to be validated.
    entity
        Entity to which the data belong.
    measure
        Measure to which the data pertain.
    location_id
        Location for which the data were pulled.
    additional_data
        Any additional data needed to validate the measure-entity data. This
        most often applies to RiskFactor data where data from an additional
        measure are often required to validate the necessary extents of the
        data.

    Raises
    -------
    DataAbnormalError
        If critical verifications (e.g., data exist, expected columns are all
        present) fail.

    InvalidQueryError
        If an unknown measure is requested for which no validator exists.

    """
    validators = {
        # Cause-like measures
        'incidence': validate_incidence,
        'prevalence': validate_prevalence,
        'birth_prevalence': validate_birth_prevalence,
        'disability_weight': validate_disability_weight,
        'remission': validate_remission,
        'deaths': validate_deaths,
        # Risk-like measures
        'exposure': validate_exposure,
        'exposure_standard_deviation': validate_exposure_standard_deviation,
        'exposure_distribution_weights': validate_exposure_distribution_weights,
        'relative_risk': validate_relative_risk,
        'population_attributable_fraction': validate_population_attributable_fraction,
        'mediation_factors': validate_mediation_factors,
        # Covariate measures
        'estimate': validate_estimate,
        # Health system measures
        'cost': validate_cost,
        'utilization': validate_utilization,
        # Population measures
        'structure': validate_structure,
        'theoretical_minimum_risk_life_expectancy': validate_theoretical_minimum_risk_life_expectancy,
    }

    if measure not in validators:
        raise InvalidQueryError(f'No raw validator found for {measure}.')

    validators[measure](data, entity, location_id, *additional_data)


##############################################
#   CHECK METADATA ENTITY SPECIFIC METHODS   #
# ------------------------------------------ #
# Signatures to match wrapper check_metadata #
##############################################


def check_sequela_metadata(entity: Sequela, measure: str) -> None:
    if measure in ['incidence', 'prevalence', 'birth_prevalence']:
        check_exists_in_range(entity, measure)
    else:  # measure == 'disability_weight
        if not entity.healthstate[f'{measure}_exists']:
            # warn instead of error so won't break if pulled for a cause where not all sequelae may be missing dws
            warnings.warn(f'Sequela {entity.name} does not have {measure} data.')


def check_cause_metadata(entity: Cause, measure: str) -> None:
    if entity.restrictions.yll_only:
        raise NotImplementedError(f"{entity.name} is YLL only cause and we currently do not have a model to support it.")

    check_cause_age_restrictions(entity)
    check_exists_in_range(entity, measure)

    warn_violated_restrictions(entity, measure)

    if measure != 'remission':
        consistent = entity[f"{measure}_consistent"]
        children = "subcauses" if measure == "deaths" else "sequela"

        if consistent is not None and not consistent:
            warnings.warn(f"{measure.capitalize()} data for cause {entity.name} may not exist for {children} in all "
                          f"locations. {children.capitalize()} models may not be consistent with models for this cause.")

        if consistent and not entity[f"{measure}_aggregates"]:
            warnings.warn(f"{children.capitalize()} {measure} data for cause {entity.name} may not correctly "
                          f"aggregate up to the cause level in all locations. {children.capitalize()} models may not "
                          f"be consistent with models for this cause.")


def check_risk_factor_metadata(entity: Union[AlternativeRiskFactor, RiskFactor], measure: str) -> None:
    if measure in ('exposure_distribution_weights', 'mediation_factors'):
        # we don't have any applicable metadata to check
        return

    if entity.distribution == 'custom':
        raise NotImplementedError('We do not currently support risk factors with custom distributions.')

    if measure == 'population_attributable_fraction':
        check_paf_types(entity)
    else:
        check_exists_in_range(entity, measure)

        if measure == 'exposure' and entity.exposure_year_type in ('mix', 'incomplete'):
            warnings.warn(f'{measure.capitalize()} data for risk factor {entity.name} may contain unexpected '
                          f'or missing years.')

    warn_violated_restrictions(entity, measure)


def check_alternative_risk_factor_metadata(entity: AlternativeRiskFactor, measure: str) -> None:
    pass


def check_etiology_metadata(entity: Etiology, measure: str) -> None:
    check_paf_types(entity)


def check_covariate_metadata(entity: Covariate, measure: str) -> None:
    if not entity.mean_value_exists:
        warnings.warn(f'{measure.capitalize()} data for covariate {entity.name} may not contain'
                      f'mean values for all locations.')

    if not entity.uncertainty_exists:
        warnings.warn(f'{measure.capitalize()} data for covariate {entity.name} may not contain '
                      f'uncertainty values for all locations.')

    violated_restrictions = [f'by {r}' for r in ['sex', 'age'] if entity[f'by_{r}_violated']]
    if violated_restrictions:
        warnings.warn(f'Covariate {entity.name} may violate the following '
                      f'restrictions: {", ".join(violated_restrictions)}.')


def check_coverage_gap_metadata(entity: CoverageGap, measure: str) -> None:
    pass


def check_health_technology_metadata(entity: HealthTechnology, measure: str) -> None:
    if measure == 'cost':
        warnings.warn(f'Cost data for {entity.kind} {entity.name} does not vary by year.')


def check_healthcare_entity_metadata(entity: HealthcareEntity, measure: str) -> None:
    if measure == 'cost':
        warnings.warn(f'2017 cost data for {entity.kind} {entity.name} is duplicated from 2016 data, and all data '
                      f'before 1995 is backfilled from 1995 data.')


def check_population_metadata(entity: Population, measure: str) -> None:
    pass


#################################################
#   VALIDATE RAW DATA ENTITY SPECIFIC METHODS   #
# --------------------------------------------- #
# Signatures to match wrapper validate_raw_data #
#################################################


def validate_incidence(data: pd.DataFrame, entity: Union[Cause, Sequela],
                       location_id: int, estimation_years: pd.Series) -> None:
    check_data_exist(data, zeros_missing=True)

    expected_columns = ['measure_id', 'metric_id', f'{entity.kind}_id'] + DRAW_COLUMNS + DEMOGRAPHIC_COLUMNS
    check_columns(expected_columns, data.columns)

    check_measure_id(data, ['Incidence'])
    check_metric_id(data, 'rate')

    check_years(data, 'annual', estimation_years)
    check_location(data, location_id)

    if entity.kind == 'cause':
        restrictions = entity.restrictions
    else:  # sequela
        cause = [c for c in causes if c.sequelae and entity in c.sequelae][0]
        restrictions = cause.restrictions

    check_age_group_ids(data, restrictions.yld_age_group_id_start, restrictions.yld_age_group_id_end)
    # como should return all sexes regardless of restrictions
    check_sex_ids(data, male_expected=True, female_expected=True)

    check_age_restrictions(data, restrictions.yld_age_group_id_start, restrictions.yld_age_group_id_end)
    check_sex_restrictions(data, restrictions.male_only, restrictions.female_only)

    check_value_columns_boundary(data, 0, 'lower', inclusive=True, error=DataAbnormalError)
    check_value_columns_boundary(data, MAX_INCIDENCE, 'upper', value_columns=DRAW_COLUMNS, inclusive=True, error=None)


def validate_prevalence(data: pd.DataFrame, entity: Union[Cause, Sequela],
                        location_id: int, estimation_years: pd.Series) -> None:
    check_data_exist(data, zeros_missing=True)

    expected_columns = ['measure_id', 'metric_id', f'{entity.kind}_id'] + DRAW_COLUMNS + DEMOGRAPHIC_COLUMNS
    check_columns(expected_columns, data.columns)

    check_measure_id(data, ['Prevalence'])
    check_metric_id(data, 'rate')

    check_years(data, 'annual', estimation_years)
    check_location(data, location_id)

    if entity.kind == 'cause':
        restrictions = entity.restrictions
    else:  # sequela
        cause = [c for c in causes if c.sequelae and entity in c.sequelae][0]
        restrictions = cause.restrictions

    check_age_group_ids(data, restrictions.yld_age_group_id_start, restrictions.yld_age_group_id_end)
    # como should return all sexes regardless of restrictions
    check_sex_ids(data, male_expected=True, female_expected=True)

    check_age_restrictions(data, restrictions.yld_age_group_id_start, restrictions.yld_age_group_id_end)
    check_sex_restrictions(data, restrictions.male_only, restrictions.female_only)

    check_value_columns_boundary(data, 0, 'lower', value_columns=DRAW_COLUMNS, inclusive=True, error=DataAbnormalError)
    check_value_columns_boundary(data, 1, 'upper', value_columns=DRAW_COLUMNS, inclusive=True, error=DataAbnormalError)


def validate_birth_prevalence(data: pd.DataFrame, entity: Union[Cause, Sequela],
                              location_id: int, estimation_years: pd.Series) -> None:
    check_data_exist(data, zeros_missing=True)

    expected_columns = ['measure_id', 'metric_id', f'{entity.kind}_id'] + DRAW_COLUMNS + DEMOGRAPHIC_COLUMNS
    check_columns(expected_columns, data.columns)

    check_measure_id(data, ['Incidence'])
    check_metric_id(data, 'rate')

    check_years(data, 'annual', estimation_years)
    check_location(data, location_id)

    birth_age_group_id = 164
    if data.age_group_id.unique() != birth_age_group_id:
        raise DataAbnormalError(f'Birth prevalence data for {entity.kind} {entity.name} includes age groups beyond '
                                f'the expected birth age group (id {birth_age_group_id}).')

    # como should return all sexes regardless of restrictions
    check_sex_ids(data, male_expected=True, female_expected=True)

    check_value_columns_boundary(data, 0, 'lower', value_columns=DRAW_COLUMNS, inclusive=True, error=DataAbnormalError)
    check_value_columns_boundary(data, 1, 'upper', value_columns=DRAW_COLUMNS, inclusive=True, error=DataAbnormalError)

    if entity.kind == 'cause':
        check_sex_restrictions(data, entity.restrictions.male_only, entity.restrictions.female_only)


def validate_disability_weight(data: pd.DataFrame, entity: Sequela, location_id: int) -> None:
    check_data_exist(data, zeros_missing=False)

    expected_columns = ['location_id', 'age_group_id', 'sex_id', 'measure',
                        'healthstate', 'healthstate_id'] + DRAW_COLUMNS
    check_columns(expected_columns, data.columns)

    check_location(data, location_id)

    if set(data.age_group_id) != {SPECIAL_AGES['all_ages']}:
        raise DataAbnormalError(f'Disability weight data for {entity.kind} {entity.name} includes age groups beyond '
                                f'the expected all ages age group (id {SPECIAL_AGES["all_ages"]}).')

    check_sex_ids(data, male_expected=False, female_expected=False, combined_expected=True)

    check_value_columns_boundary(data, 0, 'lower', value_columns=DRAW_COLUMNS, inclusive=True, error=DataAbnormalError)
    check_value_columns_boundary(data, 1, 'upper', value_columns=DRAW_COLUMNS, inclusive=True, error=DataAbnormalError)


def validate_remission(data: pd.DataFrame, entity: Cause,
                       location_id: int, estimation_years: pd.Series) -> None:
    check_data_exist(data, zeros_missing=True)

    expected_columns = ['measure_id', 'metric_id', 'model_version_id',
                        'modelable_entity_id'] + DEMOGRAPHIC_COLUMNS + DRAW_COLUMNS
    check_columns(expected_columns, data.columns)

    check_measure_id(data, ['Remission'])
    check_metric_id(data, 'rate')

    check_years(data, 'binned', estimation_years)
    check_location(data, location_id)

    restrictions = entity.restrictions

    check_age_group_ids(data, restrictions.yld_age_group_id_start, restrictions.yld_age_group_id_end)

    male_expected = restrictions.male_only or (not restrictions.male_only and not restrictions.female_only)
    female_expected = restrictions.female_only or (not restrictions.male_only and not restrictions.female_only)
    check_sex_ids(data, male_expected, female_expected)

    check_age_restrictions(data, restrictions.yld_age_group_id_start, restrictions.yld_age_group_id_end)
    check_sex_restrictions(data, restrictions.male_only, restrictions.female_only)

    check_value_columns_boundary(data, 0, 'lower', value_columns=DRAW_COLUMNS, inclusive=True, error=DataAbnormalError)
    check_value_columns_boundary(data, MAX_REMISSION, 'upper', value_columns=DRAW_COLUMNS, inclusive=True, error=None)


def validate_deaths(data: pd.DataFrame, entity: Cause,
                    location_id: int, estimation_years: pd.Series) -> None:
    check_data_exist(data, zeros_missing=True)

    expected_columns = ['measure_id', f'{entity.kind}_id', 'metric_id'] + DEMOGRAPHIC_COLUMNS + DRAW_COLUMNS
    check_columns(expected_columns, data.columns)

    check_measure_id(data, ['Deaths'])
    check_metric_id(data, 'number')

    check_years(data, 'annual', estimation_years)
    check_location(data, location_id)

    restrictions = entity.restrictions

    check_age_group_ids(data, restrictions.yll_age_group_id_start, restrictions.yll_age_group_id_end)

    male_expected = restrictions.male_only or (not restrictions.male_only and not restrictions.female_only)
    female_expected = restrictions.female_only or (not restrictions.male_only and not restrictions.female_only)
    check_sex_ids(data, male_expected, female_expected)

    check_age_restrictions(data, restrictions.yll_age_group_id_start, restrictions.yll_age_group_id_end)
    check_sex_restrictions(data, restrictions.male_only, restrictions.female_only)

    check_value_columns_boundary(data, 0, 'lower', value_columns=DRAW_COLUMNS, inclusive=True, error=DataAbnormalError)
    pop = gbd.get_population(location_id)
    idx_cols = ['age_group_id', 'year_id', 'sex_id']
    pop = pop[(pop.age_group_id.isin(data.age_group_id.unique())) & (pop.year_id.isin(data.year_id.unique())) & (
               pop.sex_id != gbd.COMBINED[0])].set_index(idx_cols).population
    check_value_columns_boundary(data.set_index(idx_cols), pop, 'upper',
                                 value_columns=DRAW_COLUMNS, inclusive=True, error=None)


def validate_exposure(data: pd.DataFrame, entity: Union[RiskFactor, CoverageGap, AlternativeRiskFactor],
                      location_id: int, estimation_years: pd.Series) -> None:
    check_data_exist(data, zeros_missing=True)

    expected_columns = ['rei_id', 'modelable_entity_id', 'parameter',
                        'measure_id', 'metric_id'] + DEMOGRAPHIC_COLUMNS + DRAW_COLUMNS
    check_columns(expected_columns, data.columns)

    check_measure_id(data,  ['Prevalence', 'Proportion', 'Continuous'])
    check_metric_id(data, 'rate')

    check_years(data, 'either', estimation_years)
    check_location(data, location_id)

    cats = data.groupby('parameter')

    if entity.kind == 'risk_factor':
        restrictions = entity.restrictions
        age_start = get_restriction_age_boundary(entity, 'start')
        age_end = get_restriction_age_boundary(entity, 'end')
        male_expected = restrictions.male_only or (not restrictions.male_only and not restrictions.female_only)
        female_expected = restrictions.female_only or (not restrictions.male_only and not restrictions.female_only)

        cats.apply(check_age_group_ids, age_start, age_end)
        cats.apply(check_sex_ids, male_expected, female_expected)

        cats.apply(check_age_restrictions, age_start, age_end)
        cats.apply(check_sex_restrictions, entity.restrictions.male_only, entity.restrictions.female_only)

        # we only have metadata about tmred for risk factors
        if entity.distribution in ('ensemble', 'lognormal', 'normal'):  # continuous
            if entity.tmred.inverted:
                check_value_columns_boundary(data, entity.tmred.max, 'upper',
                                             value_columns=DRAW_COLUMNS, inclusive=True, error=None)
            else:
                check_value_columns_boundary(data, entity.tmred.min, 'lower',
                                             value_columns=DRAW_COLUMNS, inclusive=True, error=None)
    else:  # CoverageGap, AlternativeRiskFactor
        cats.apply(check_age_group_ids, None, None)
        cats.apply(check_sex_ids, True, True)

    if entity.distribution in ('dichotomous', 'ordered_polytomous', 'unordered_polytomous'):  # categorical
        check_value_columns_boundary(data, 0, 'lower', value_columns=DRAW_COLUMNS,
                                     inclusive=True, error=DataAbnormalError)
        check_value_columns_boundary(data, 1, 'upper', value_columns=DRAW_COLUMNS,
                                     inclusive=True, error=DataAbnormalError)

        g = data.groupby(DEMOGRAPHIC_COLUMNS)[DRAW_COLUMNS].sum()
        if not np.allclose(g, 1.0):
            raise DataAbnormalError(f'Exposure data for {entity.kind} {entity.name} '
                                    f'does not sum to 1 across all categories.')


def validate_exposure_standard_deviation(data: pd.DataFrame, entity: Union[RiskFactor, AlternativeRiskFactor],
                                         location_id: int, exposure: pd.DataFrame, estimation_years: pd.Series) -> None:
    exposure_age_groups = set(exposure.age_group_id)
    valid_age_group_data = data[data.age_group_id.isin(exposure_age_groups)]

    check_data_exist(valid_age_group_data, zeros_missing=True)

    expected_columns = ['rei_id', 'modelable_entity_id', 'measure_id',
                        'metric_id'] + DEMOGRAPHIC_COLUMNS + DRAW_COLUMNS
    check_columns(expected_columns, data.columns)

    check_measure_id(data,  ['Continuous'])
    check_metric_id(data, 'rate')

    check_years(data, 'either', estimation_years)
    check_location(data, location_id)

    age_start = min(exposure_age_groups)
    age_end = max(exposure_age_groups)

    check_age_group_ids(data, age_start, age_end)
    check_sex_ids(data, True, True)

    check_value_columns_boundary(valid_age_group_data, 0, 'lower',
                                 value_columns=DRAW_COLUMNS, inclusive=False, error=DataAbnormalError)


def validate_exposure_distribution_weights(data: pd.DataFrame, entity: Union[RiskFactor, AlternativeRiskFactor],
                                           location_id: int) -> None:
    key_cols = ['rei_id', 'location_id', 'sex_id', 'age_group_id', 'measure']
    distribution_cols = ['exp', 'gamma', 'invgamma', 'llogis', 'gumbel', 'invweibull', 'weibull',
                         'lnorm', 'norm', 'glnorm', 'betasr', 'mgamma', 'mgumbel']

    check_data_exist(data, zeros_missing=True, value_columns=distribution_cols)

    check_columns(key_cols + distribution_cols, data.columns)

    if set(data.measure) != {'ensemble_distribution_weight'}:
        raise DataAbnormalError(f'Exposure distribution weight data for {entity.kind} {entity.name} '
                                f'contains abnormal measure values.')

    check_location(data, location_id)

    if set(data.age_group_id) != {SPECIAL_AGES["all_ages"]}:
        raise DataAbnormalError(f'Exposure distribution weight data for {entity.kind} {entity.name} includes '
                                f'age groups beyond the expected all ages age group (id {SPECIAL_AGES["all_ages"]}.')

    check_sex_ids(data, male_expected=False, female_expected=False, combined_expected=True)

    check_value_columns_boundary(data, 0, 'lower', value_columns=distribution_cols,
                                 inclusive=True, error=DataAbnormalError)
    check_value_columns_boundary(data, 1, 'upper', value_columns=distribution_cols,
                                 inclusive=True, error=DataAbnormalError)

    if not np.allclose(data[distribution_cols].sum(axis=1), 1.0):
        raise DataAbnormalError(f'Distribution weights for {entity.kind} {entity.name} do not sum to 1.')


def validate_relative_risk(data: pd.DataFrame, entity: Union[RiskFactor, CoverageGap], location_id: int,
                           exposure: pd.DataFrame, estimation_years: pd.Series)-> None:

    check_data_exist(data, zeros_missing=True)

    exposure_age_groups = set(exposure.age_group_id)

    expected_columns = ['rei_id', 'modelable_entity_id', 'cause_id', 'mortality',
                        'morbidity', 'metric_id', 'parameter'] + DEMOGRAPHIC_COLUMNS + DRAW_COLUMNS
    check_columns(expected_columns, data.columns)

    check_metric_id(data, 'rate')

    check_years(data, 'binned', estimation_years)
    check_location(data, location_id)

    for c_id in data.cause_id.unique():
        cause = [c for c in causes if c.gbd_id == c_id][0]
        check_mort_morb_flags(data, cause.restrictions.yld_only, cause.restrictions.yll_only)

    grouped = data.groupby(['cause_id', 'morbidity', 'mortality', 'parameter'])
    if entity.kind == 'risk_factor':
        restrictions = entity.restrictions
        age_start = min(exposure_age_groups)
        age_end = max(exposure_age_groups)
        male_expected = not restrictions.female_only
        female_expected = not restrictions.male_only

        grouped.apply(check_age_group_ids, age_start, age_end)
        grouped.apply(check_sex_ids, male_expected, female_expected)

        #  We cannot check age_restrictions with exposure_age_groups since RR may have a subset of age_group_ids.
        #  In this case we do not want to raise an error because RR data may include only specific age_group_ids for
        #  age-specific-causes even if risk-exposure may exist for the other age_group_ids.
        grouped.apply(check_sex_restrictions, entity.restrictions.male_only, entity.restrictions.female_only)

    else:  # coverage gap
        grouped.apply(check_age_group_ids, None, None)
        grouped.apply(check_sex_ids, True, True)

    check_value_columns_boundary(data, 1, 'lower', value_columns=DRAW_COLUMNS, inclusive=True)

    max_val = MAX_CATEG_REL_RISK if entity.distribution in ('ensemble', 'lognormal', 'normal') else MAX_CONT_REL_RISK
    check_value_columns_boundary(data, max_val, 'upper', value_columns=DRAW_COLUMNS, inclusive=True)


def validate_population_attributable_fraction(data: pd.DataFrame, entity: Union[RiskFactor, Etiology],
<<<<<<< HEAD
                                              location_id: int, relative_risk: pd.DataFrame) -> None:
=======
                                              location_id: int, estimation_years: pd.Series) -> None:
>>>>>>> a0bdd710
    check_data_exist(data, zeros_missing=True)

    expected_columns = ['metric_id', 'measure_id', 'rei_id', 'cause_id'] + DRAW_COLUMNS + DEMOGRAPHIC_COLUMNS
    check_columns(expected_columns, data.columns)

    check_measure_id(data, ['YLLs', 'YLDs'], single_only=False)
    check_metric_id(data, 'percent')

    check_years(data, 'annual', estimation_years)
    check_location(data, location_id)

    if entity.kind == 'risk_factor':
        restrictions_entity = entity
    else:  # etiology
        restrictions_entity = [c for c in causes if c.etiologies and entity in c.etiologies][0]

    restrictions = restrictions_entity.restrictions
    age_start = get_restriction_age_boundary(restrictions_entity, 'start') if entity.kind == 'etiology' else None
    age_end = get_restriction_age_boundary(restrictions_entity, 'end') if entity.kind == 'etiology' else None
    male_expected = not restrictions.female_only
    female_expected = not restrictions.male_only

    check_age_group_ids(data, age_start, age_end)
    check_sex_ids(data, male_expected, female_expected)

    # We cannot check risk_factor paf age restrictions using RR age groups here,
    # because we allow paf to have more age groups than RR and do not want to raise an error.
    if entity.kind == 'etiology':
        check_age_restrictions(data, age_start, age_end)

    check_sex_restrictions(data, restrictions.male_only, restrictions.female_only)

    check_value_columns_boundary(data, 0, 'lower', value_columns=DRAW_COLUMNS, inclusive=True, error=DataAbnormalError)
    check_value_columns_boundary(data, 1, 'upper', value_columns=DRAW_COLUMNS, inclusive=True, error=DataAbnormalError)

    for c_id in data.cause_id:
        cause = [c for c in causes if c.gbd_id == c_id][0]
        if cause.restrictions.yld_only and (data.measure_id == 'YLLs').any():
            raise DataAbnormalError(f'Paf data for {entity.kind} {entity.name} affecting {cause.name} contains yll '
                                    f'values despite the affected entity being restricted to yld only.')
        if cause.restrictions.yll_only and (data.measure_id == 'YLDs').any():
            raise DataAbnormalError(f'Paf data for {entity.kind} {entity.name} affecting {cause.name} contains yld '
                                    f'values despite the affected entity being restricted to yll only.')

    data.groupby(['cause_id', 'measure_id'], as_index=False).apply(lambda df: check_paf_rr_age_groups(df, relative_risk))


def validate_mediation_factors(data, entity, location_id) -> None:
    raise NotImplementedError()


def validate_estimate(data: pd.DataFrame, entity: Covariate,
                      location_id: int, estimation_years: pd.Series) -> None:
    value_columns = ['mean_value', 'upper_value', 'lower_value']

    check_data_exist(data, zeros_missing=False, value_columns=value_columns)

    expected_columns = ['model_version_id', 'covariate_id', 'covariate_name_short', 'location_id',
                        'location_name', 'year_id', 'age_group_id', 'age_group_name', 'sex_id',
                        'sex'] + value_columns
    check_columns(expected_columns, data.columns)

    check_years(data, 'annual', estimation_years)
    check_location(data, location_id)

    if entity.by_age:
        check_age_group_ids(data, None, None)
    else:
        if not set(data.age_group_id).issubset({SPECIAL_AGES['all_ages'], SPECIAL_AGES['age_standardized']}):
            raise DataAbnormalError(f'Estimate data for {entity.kind} {entity.name} is not supposed to be by age, '
                                    f'but contains age groups beyond all ages and age standardized.')

    check_sex_ids(data, male_expected=entity.by_sex, female_expected=entity.by_sex,
                  combined_expected=(not entity.by_sex))

    check_covariate_age_restriction(data, entity.by_age)
    check_covariate_sex_restriction(data, entity.by_sex)


def validate_cost(data: pd.DataFrame, entity: Union[HealthcareEntity, HealthTechnology],
                  location_id: int, estimation_years: pd.Series) -> None:
    check_data_exist(data, zeros_missing=True)

    expected_columns = ['measure', entity.kind] + DEMOGRAPHIC_COLUMNS + DRAW_COLUMNS
    check_columns(expected_columns, data.columns)

    if set(data.measure) != {'cost'}:
        raise DataAbnormalError(f'Cost data for {entity.kind} {entity.name} contains '
                                f'measures beyond the expected cost.')

    check_years(data, 'annual', estimation_years)
    check_location(data, location_id)

    if set(data.age_group_id) != {SPECIAL_AGES['all_ages']}:
        raise DataAbnormalError(f'Cost data for {entity.kind} {entity.name} includes age groups beyond '
                                f'the expected all ages age group (id {SPECIAL_AGES["all_ages"]}).')

    check_sex_ids(data, male_expected=False, female_expected=False, combined_expected=True)
    check_value_columns_boundary(data, 0, 'lower', value_columns=DRAW_COLUMNS, inclusive=True, error=DataAbnormalError)


def validate_utilization(data: pd.DataFrame, entity: HealthcareEntity,
                         location_id: int, estimation_years: pd.Series) -> None:
    check_data_exist(data, zeros_missing=True)

    expected_columns = ['measure_id', 'metric_id', 'model_version_id',
                        'modelable_entity_id'] + DEMOGRAPHIC_COLUMNS + DRAW_COLUMNS
    check_columns(expected_columns, data.columns)

    check_measure_id(data, ['Continuous'])
    check_metric_id(data, 'rate')

    check_years(data, 'binned', estimation_years)
    check_location(data, location_id)

    check_age_group_ids(data, None, None)
    check_sex_ids(data, male_expected=True, female_expected=True, combined_expected=False)

    check_value_columns_boundary(data, 0, 'lower', value_columns=DRAW_COLUMNS, inclusive=True, error=DataAbnormalError)
    check_value_columns_boundary(data, MAX_UTILIZATION, 'upper', value_columns=DRAW_COLUMNS,
                                 inclusive=True, error=None)


def validate_structure(data: pd.DataFrame, entity: Population,
                       location_id: int, estimation_years: pd.Series) -> None:
    check_data_exist(data, zeros_missing=True, value_columns=['population'])

    expected_columns = ['age_group_id', 'location_id', 'year_id', 'sex_id', 'population', 'run_id']
    check_columns(expected_columns, data.columns)

    check_years(data, 'annual', estimation_years)
    check_location(data, location_id)

    check_age_group_ids(data, None, None)
    check_sex_ids(data, male_expected=True, female_expected=True, combined_expected=True)

    check_value_columns_boundary(data, 0, 'lower', value_columns=['population'],
                                 inclusive=True, error=DataAbnormalError)
    check_value_columns_boundary(data, MAX_POP, 'upper', value_columns=['population'],
                                 inclusive=True, error=DataAbnormalError)


def validate_theoretical_minimum_risk_life_expectancy(data: pd.DataFrame, entity: Population,
                                                      location_id: int) -> None:
    check_data_exist(data, zeros_missing=True, value_columns=['life_expectancy'])

    expected_columns = ['age', 'life_expectancy']
    check_columns(expected_columns, data.columns)

    min_age, max_age = 0, 110
    if data.age.min() > min_age or data.age.max() < max_age:
        raise DataAbnormalError('Data does not contain life expectancy values for ages [0, 110].')

    check_value_columns_boundary(data, 0, 'lower', value_columns=['life_expectancy'],
                                 inclusive=True, error=DataAbnormalError)
    check_value_columns_boundary(data, MAX_LIFE_EXP, 'upper', value_columns=['life_expectancy'],
                                 inclusive=True, error=DataAbnormalError)


############################
# CHECK METADATA UTILITIES #
############################

def check_exists_in_range(entity: Union[Sequela, Cause, RiskFactor], measure: str) -> None:
    exists = entity[f'{measure}_exists']
    if exists is None:
        raise InvalidQueryError(f'{measure.capitalize()} data is not expected to exist '
                                f'for {entity.kind} {entity.name}.')
    if not exists:
        warnings.warn(f'{measure.capitalize()} data for {entity.kind} {entity.name} may not exist for all locations.')
    if f'{measure}_in_range' in entity.__slots__ and exists and not entity[f'{measure}_in_range']:
        warnings.warn(f'{measure.capitalize()} for {entity.kind} {entity.name} may be outside the normal range.')


def warn_violated_restrictions(entity, measure) -> None:
    violated_restrictions = [r.replace(f'by_{measure}', '').replace(measure, '').replace('_', ' ').replace(' violated', '')
                             for r in entity.restrictions.violated if measure in r]
    if violated_restrictions:
        warnings.warn(f'{entity.kind.capitalize()} {entity.name} {measure} data may violate the '
                      f'following restrictions: {", ".join(violated_restrictions)}.')


def check_paf_types(entity) -> None:
    paf_types = np.array(['yll', 'yld'])
    missing_pafs = paf_types[[not entity.population_attributable_fraction_yll_exists,
                              not entity.population_attributable_fraction_yld_exists]]
    if missing_pafs.size:
        warnings.warn(f'Population attributable fraction data for {", ".join(missing_pafs)} for '
                      f'{entity.kind} {entity.name} may not exist for all locations.')

    abnormal_range = paf_types[[entity.population_attributable_fraction_yll_exists
                                and not entity.population_attributable_fraction_yll_in_range,
                                entity.population_attributable_fraction_yld_exists
                                and not entity.population_attributable_fraction_yld_in_range]]
    if abnormal_range.size:
        warnings.warn(f'Population attributable fraction data for {", ".join(abnormal_range)} for '
                      f'{entity.kind} {entity.name} may be outside expected range [0, 1].')

############################
# RAW VALIDATION UTILITIES #
############################

def check_mort_morb_flags(data: pd.DataFrame, yld_only: bool, yll_only: bool) -> None:
    """ Verify that no unexpected values or combinations of mortality and
    morbidity flags are found in `data`, given the restrictions of the
    affected entity.

    Parameters
    ----------
    data
        Dataframe containing mortality and morbidity flags for relative risk
        data of `entity` affecting `cause`.
    yld_only
        Boolean indicating whether the affected cause is restricted
        to yld_only.
    yll_only
        Boolean indicating whether the affected cause is restricted
        to yll_only.

    Raises
    -------
    DataAbnormalError
        If any unexpected values or combinations of mortality and morbidity
        flags are found.

    """
    valid_morb_mort_values = {0, 1}
    for m in ['morbidity', 'mortality']:
        if not set(data[m]).issubset(valid_morb_mort_values):
            raise DataAbnormalError(f'Data contains values for {m} outside the expected {valid_morb_mort_values}.')

    base_error_msg = f'Relative risk data includes '

    no_morbidity = data.morbidity == 0
    no_mortality = data.mortality == 0

    morbidity = ~no_morbidity
    mortality = ~no_mortality

    if (no_morbidity & no_mortality).any():
        raise DataAbnormalError(base_error_msg + 'rows with both mortality and morbidity flags set to 0.')

    elif (morbidity & mortality).any():
        if no_morbidity.any() or no_mortality.any():
            raise DataAbnormalError(base_error_msg + 'row with both mortality and morbidity flags set to 1 as well as '
                                                     'rows with only one of the mortality or morbidity flags set to 1.')
    else:
        if morbidity.any() and no_mortality.all() and not yld_only:
            raise DataAbnormalError(base_error_msg + 'only rows with the morbidity flag set to 1 but the affected '
                                                     'entity is not restricted to yld_only.')
        elif mortality.any() and no_morbidity.all() and not yll_only:
            raise DataAbnormalError(base_error_msg + 'only rows with the mortality flag set to 1 but the affected '
                                                     'entity is not restricted to yll_only.')
        elif mortality.any() and morbidity.any() and (yld_only or yll_only):
            raise DataAbnormalError(base_error_msg + f'rows for both morbidity and mortality, but the affected entity '
                                    f'is restricted to {"yll_only" if yll_only else "yld_only"}.')
        else:
            pass


def check_covariate_sex_restriction(data: pd.DataFrame, by_sex: bool):
    """ Because covariate sex restrictions are simply by_sex or not rather than
        specific male_only, female_only, etc. as with other entities, a custom
        validation function is required."""
    if by_sex and not {SEXES['Male'], SEXES['Female']}.issubset(set(data.sex_id)):
        raise DataAbnormalError('Data is supposed to be by sex, but does not contain both male and female data.')
    elif not by_sex and set(data.sex_id) != {gbd.COMBINED[0]}:
        raise DataAbnormalError('Data is not supposed to be separated by sex, but contains sex ids beyond that '
                                'for combined male and female data.')


def check_covariate_age_restriction(data: pd.DataFrame, by_age: bool) -> None:
    """ Because covariate age restrictions are simply by_age or not rather than
    specific age ranges as with other entities, a custom validation function
    is required. """
    if by_age and not set(data.age_group_id).intersection(set(gbd.get_age_group_id())):
        # if we have any of the expected gbd age group ids, restriction is not violated
        raise DataAbnormalError('Data is supposed to be age-separated, but does not contain any GBD age group ids.')
    # if we have any age group ids besides all ages and age standardized, restriction is violated
    if not by_age and bool((set(data.age_group_id) - {SPECIAL_AGES['all_ages'], SPECIAL_AGES['age_standardized']})):
        raise DataAbnormalError('Data is not supposed to be separated by ages, but contains age groups '
                                'beyond all ages and age standardized.')


def check_cause_age_restrictions(entity: Cause) -> None:
    if entity.restrictions.yld_only or entity.restrictions.yll_only:
        pass
    else:
        yll_ages = get_restriction_age_ids(entity.restrictions.yll_age_group_id_start,
                                           entity.restrictions.yll_age_group_id_end)
        yld_ages = get_restriction_age_ids(entity.restrictions.yld_age_group_id_start,
                                           entity.restrictions.yld_age_group_id_end)
        if set(yll_ages) > set(yld_ages):
            raise NotImplementedError(f'{entity.name} has a broader yll age range than yld age range.'
                                      f' We currently do not support these causes.')


def check_paf_rr_age_groups(paf: pd.DataFrame, rr: pd.DataFrame) -> None:
    """Raise an error if relative risk includes any age_group_ids with non
    trivial data. But paf still can have an extra data while there is no
    relative risk matching with.
    """
    measure_map = {MEASURES['YLLs']: 'YLLs', MEASURES['YLDs']: 'YLDs'}
    cid = paf.cause_id.unique()[0]
    measure = paf.measure_id.unique()[0]

    if measure == MEASURES['YLLs']:
        rr_data = rr[(rr.cause_id == cid) & (rr.morbidity == 0)]
    else:
        rr_data = rr[(rr.cause_id == cid) & (rr.morbidity == 1)]
    missing_age_ids = set(rr_data.age_group_id)-set(paf.age_group_id)
    if missing_age_ids and not np.allclose(rr_data[missing_age_ids][DRAW_COLUMNS], 0):
        raise DataAbnormalError(f"Relative risk for cause_id {cid} has extra age groups that do not have Paf data"
                                f" for measure: {measure_map[measure]}: {missing_age_ids}.")
    extra_age_ids = set(paf.age_group_id) - set(rr_data.age_group_id)
    if extra_age_ids:
        warnings.warn(f"Paf for cause_id {cid} has extra age_groups that do not have RR data for {measure_map[measure]}:"
                      f"{extra_age_ids}.")<|MERGE_RESOLUTION|>--- conflicted
+++ resolved
@@ -575,11 +575,7 @@
 
 
 def validate_population_attributable_fraction(data: pd.DataFrame, entity: Union[RiskFactor, Etiology],
-<<<<<<< HEAD
-                                              location_id: int, relative_risk: pd.DataFrame) -> None:
-=======
-                                              location_id: int, estimation_years: pd.Series) -> None:
->>>>>>> a0bdd710
+                                    location_id: int, estimation_years: pd.Series, relative_risk: pd.DataFrame) -> None:
     check_data_exist(data, zeros_missing=True)
 
     expected_columns = ['metric_id', 'measure_id', 'rei_id', 'cause_id'] + DRAW_COLUMNS + DEMOGRAPHIC_COLUMNS

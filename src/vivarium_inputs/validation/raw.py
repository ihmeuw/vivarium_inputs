--- conflicted
+++ resolved
@@ -156,13 +156,9 @@
 
 
 def check_healthcare_entity_metadata(entity: HealthcareEntity, measure: str):
-<<<<<<< HEAD
     if measure == 'cost':
         warnings.warn(f'2017 cost data for {entity.kind} {entity.name} is duplicated from 2016 data, and all data '
                       f'before 1995 is backfilled from 1995 data.')
-=======
-    pass
->>>>>>> a3951032
 
 
 def check_population_metadata(entity: NamedTuple, measure: str):

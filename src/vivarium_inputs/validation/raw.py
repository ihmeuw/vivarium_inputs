from typing import Union, List
import operator
import warnings

import pandas as pd
import numpy as np

from gbd_mapping import (ModelableEntity, Cause, Sequela, RiskFactor,
                         Etiology, Covariate, CoverageGap, causes)

from vivarium_inputs import utility_data
from vivarium_inputs.globals import (DRAW_COLUMNS, DEMOGRAPHIC_COLUMNS, SEXES, SPECIAL_AGES, METRICS, MEASURES,
<<<<<<< HEAD
                                     PROTECTIVE_CAUSE_RISK_PAIRS, DataAbnormalError, InvalidQueryError,
                                     DataDoesNotExistError, gbd, Population)
=======
                                     DataAbnormalError, InvalidQueryError, DataDoesNotExistError, Population)
>>>>>>> 9baeced6
from vivarium_inputs.mapping_extension import AlternativeRiskFactor, HealthcareEntity, HealthTechnology
from vivarium_inputs.utilities import get_restriction_age_ids, get_restriction_age_boundary
from vivarium_inputs.validation.shared import check_value_columns_boundary


MAX_INCIDENCE = 10
MAX_REMISSION = 365/3
MAX_CATEG_REL_RISK = 20
MAX_CONT_REL_RISK = 5
MAX_PAF = 1
MIN_PAF = 0
MIN_PROTECTIVE_PAF = -1
MAX_UTILIZATION = 50
MAX_LIFE_EXP = 90
MAX_POP = 100_000_000


class RawValidationContext:
    def __init__(self, location_id, **additional_data):
        self.context_data = {'location_id': location_id}
        self.context_data.update(additional_data)

        if 'estimation_years' not in self.context_data:
            self.context_data['estimation_years'] = utility_data.get_estimation_years()
        if 'age_group_ids' not in self.context_data:
            self.context_data['age_group_ids'] = utility_data.get_age_group_ids()
        if 'sexes' not in self.context_data:
            self.context_data['sexes'] = SEXES
        if 'parent_locations' not in self.context_data:
            self.context_data['parent_locations'] = utility_data.get_location_id_parents(location_id)

    def __getitem__(self, key):
        return self.context_data[key]

    def __setitem__(self, key, value):
        self.context_data[key] = value


def check_metadata(entity: ModelableEntity, measure: str) -> None:
    """ Check metadata associated with the given entity and measure for any
    relevant warnings or errors.

    Check that the 'exists' flag in metadata corresponding to `measure` is
    True and that the corresponding 'in_range' flag is also True. Warn if
    either is False.

    If the `entity` has any violated restrictions pertaining to `measure`
    listed in metadata, warn about them.

    Almost all checks result in warnings rather than errors because most flags
    are based on a survey done on data from a single location.

    Parameters
    ----------
    entity
        Entity for which to check metadata.
    measure
        Measure for which to check metadata.

    Raises
    -------
    InvalidQueryError
        If a measure is requested for an entity for which that measure is not
        expected to exist.

    """
    metadata_checkers = {
        'sequela': check_sequela_metadata,
        'cause': check_cause_metadata,
        'risk_factor': check_risk_factor_metadata,
        'etiology': check_etiology_metadata,
        'covariate': check_covariate_metadata,
        'coverage_gap': check_coverage_gap_metadata,
        'health_technology': check_health_technology_metadata,
        'healthcare_entity': check_healthcare_entity_metadata,
        'population': check_population_metadata,
        'alternative_risk_factor': check_alternative_risk_factor_metadata,
    }
    if entity.kind not in metadata_checkers:
        raise InvalidQueryError(f'No metadata checker found for {entity.kind}.')

    metadata_checkers[entity.kind](entity, measure)


def validate_raw_data(data: pd.DataFrame, entity: ModelableEntity,
                      measure: str, location_id: int, **additional_data) -> None:
    """Validate data conforms to the format expected from raw GBD data, that all
    values are within expected ranges,

    The following checks are performed for each entity-measure pair (some may
    be excluded for certain pairs if not applicable):

    1. Verify data exist.
    2. Verify all expected columns and only expected columns are present.
    3. Verify measure_id, metric_id, year, and location columns contain only
        expected values.
    4. Verify expected age and sex ids are present in data, based on data
        source and entity type.
    5. Verify age and sex restrictions for entity match values in data.
    6. Verify values in value columns are within expected ranges.
    7. Any entity-measure specific checks.

    Verifications that do not pass result in errors or warnings, depending on
    the entity, measure, and verification.

    Parameters
    ----------
    data
        Data to be validated.
    entity
        Entity to which the data belong.
    measure
        Measure to which the data pertain.
    location_id
        Location for which the data were pulled.
    additional_data
        Any additional data needed to validate the measure-entity data. This
        most often applies to RiskFactor data where data from an additional
        measure are often required to validate the necessary extents of the
        data.

    Raises
    -------
    DataAbnormalError
        If critical verifications (e.g., data exist, expected columns are all
        present) fail.

    InvalidQueryError
        If an unknown measure is requested for which no validator exists.

    """
    validators = {
        # Cause-like measures
        'incidence': validate_incidence,
        'prevalence': validate_prevalence,
        'birth_prevalence': validate_birth_prevalence,
        'disability_weight': validate_disability_weight,
        'remission': validate_remission,
        'deaths': validate_deaths,
        # Risk-like measures
        'exposure': validate_exposure,
        'exposure_standard_deviation': validate_exposure_standard_deviation,
        'exposure_distribution_weights': validate_exposure_distribution_weights,
        'relative_risk': validate_relative_risk,
        'population_attributable_fraction': validate_population_attributable_fraction,
        'etiology_population_attributable_fraction': validate_etiology_population_attributable_fraction,
        'mediation_factors': validate_mediation_factors,
        # Covariate measures
        'estimate': validate_estimate,
        # Health system measures
        'cost': validate_cost,
        'utilization': validate_utilization,
        # Population measures
        'structure': validate_structure,
        'theoretical_minimum_risk_life_expectancy': validate_theoretical_minimum_risk_life_expectancy,
    }

    if measure not in validators:
        raise InvalidQueryError(f'No raw validator found for {measure}.')

    context = RawValidationContext(location_id, **additional_data)

    validators[measure](data, entity, context)


##############################################
#   CHECK METADATA ENTITY SPECIFIC METHODS   #
# ------------------------------------------ #
# Signatures to match wrapper check_metadata #
##############################################


def check_sequela_metadata(entity: Sequela, measure: str) -> None:
    """Check all relevant metadata flags for sequela pertaining to measure.

    Parameters
    ----------
    entity
        Sequela for which to check metadata.
    measure
        Measure for which to check metadata.

    Raises
    ------
    InvalidQueryError
        If the 'exists' metadata flag on `entity` for `measure` is None.

    """
    if measure in ['incidence', 'prevalence', 'birth_prevalence']:
        check_exists_in_range(entity, measure)
    else:  # measure == 'disability_weight
        if not entity.healthstate[f'{measure}_exists']:
            # warn instead of error so won't break if pulled for a cause where not all sequelae may be missing dws
            warnings.warn(f'Sequela {entity.name} does not have {measure} data.')


def check_cause_metadata(entity: Cause, measure: str) -> None:
    """Check all relevant metadata flags for cause pertaining to measure.

    If the entity is restricted to YLL only or the age group set corresponding
    to the YLL restrictions is greater than that corresponding to the YLD
    restrictions, error as we don't currently know how to model such causes.

    For all measures except remission, check the `consistent` and `aggregates`
    flags for measure, which indicate whether the data was found to
    exist/not exist consistently with any subcauses or sequela and whether
    the estimates for the subcauses/sequela aggregate were found to correctly
    aggregate to the `entity` estimates. Warn if either are False.

    Parameters
    ----------
    entity
        Cause for which to check metadata.
    measure
        Measure for which to check metadata.

    Raises
    ------
    NotImplementedError
        If the `entity` is YLL only or the YLL age range is broader than the
        YLD age range.

    InvalidQueryError
        If the 'exists' metadata flag on `entity` for `measure` is None.

    """
    if entity.restrictions.yll_only:
        raise NotImplementedError(f"{entity.name.capitalize()} is YLL only cause, and we currently do not have a"
                                  f" model to support such a cause.")

    check_cause_age_restrictions_sets(entity)
    check_exists_in_range(entity, measure)

    warn_violated_restrictions(entity, measure)

    if measure != 'remission':
        consistent = entity[f"{measure}_consistent"]
        children = "subcauses" if measure == "deaths" else "sequela"

        if consistent is not None and not consistent:
            warnings.warn(f"{measure.capitalize()} data for cause {entity.name} may not exist for {children} in all "
                          f"locations. {children.capitalize()} models may not be consistent with models for this cause.")

        if consistent and not entity[f"{measure}_aggregates"]:
            warnings.warn(f"{children.capitalize()} {measure} data for cause {entity.name} may not correctly "
                          f"aggregate up to the cause level in all locations. {children.capitalize()} models may not "
                          f"be consistent with models for this cause.")


def check_risk_factor_metadata(entity: RiskFactor, measure: str) -> None:
    """Check all relevant metadata flags for risk pertaining to measure.

    For measure exposure, additionally check that the exposure_year_type flag
    is not 'mix' or 'incomplete', which would indicate a non-standard set of
    years in the data.

    Parameters
    ----------
    entity
        RiskFactor for which to check metadata.
    measure
        Measure for which to check metadata.

    Raises
    ------
    NotImplementedError
        If the `entity` has a 'custom' distribution.

    InvalidQueryError
        If the 'exists' metadata flag on `entity` for `measure` is None.

    """
    if measure in ('exposure_distribution_weights', 'mediation_factors'):
        # we don't have any applicable metadata to check
        return

    if entity.distribution == 'custom':
        raise NotImplementedError('We do not currently support risk factors with custom distributions.')

    if measure == 'population_attributable_fraction':
        check_paf_types(entity)
    else:
        check_exists_in_range(entity, measure)

        if measure == 'exposure' and entity.exposure_year_type in ('mix', 'incomplete'):
            warnings.warn(f'{measure.capitalize()} data for risk factor {entity.name} may contain unexpected '
                          f'or missing years.')

    warn_violated_restrictions(entity, measure)


def check_alternative_risk_factor_metadata(entity: AlternativeRiskFactor, measure: str) -> None:
    pass


def check_etiology_metadata(entity: Etiology, measure: str) -> None:
    """Check all relevant metadata flags for etiology pertaining to measure.

    Parameters
    ----------
    entity
        Etiology for which to check metadata.
    measure
        Measure for which to check metadata.
    """
    check_paf_types(entity)


def check_covariate_metadata(entity: Covariate, measure: str) -> None:
    """Check all relevant metadata flags for covariate pertaining to measure.

    Parameters
    ----------
    entity
        RiskFactor for which to check metadata.
    measure
        Measure for which to check metadata.

    """
    if not entity.mean_value_exists:
        warnings.warn(f'{measure.capitalize()} data for covariate {entity.name} may not contain'
                      f'mean values for all locations.')

    if not entity.uncertainty_exists:
        warnings.warn(f'{measure.capitalize()} data for covariate {entity.name} may not contain '
                      f'uncertainty values for all locations.')

    violated_restrictions = [f'by {r}' for r in ['sex', 'age'] if entity[f'by_{r}_violated']]
    if violated_restrictions:
        warnings.warn(f'Covariate {entity.name} may violate the following '
                      f'restrictions: {", ".join(violated_restrictions)}.')


def check_coverage_gap_metadata(entity: CoverageGap, measure: str) -> None:
    pass


def check_health_technology_metadata(entity: HealthTechnology, measure: str) -> None:
    """ Because HealthTechnology does not contain any metadata flags, this
    check simply warns the user that cost data is constant over years.

    Parameters
    ----------
    entity
        HealthTechnology for which to check metadata.
    measure
        Measure for which to check metadata.
    """
    if measure == 'cost':
        warnings.warn(f'Cost data for {entity.kind} {entity.name} does not vary by year.')


def check_healthcare_entity_metadata(entity: HealthcareEntity, measure: str) -> None:
    """ Because HealthCareEntity does not contain any metadata flags, this
    check simply warns the user that cost data outside of years between
    [1995, 2016] has been duplicated from the nearest year for which there is
    data.

    Parameters
    ----------
    entity
        HealthEntity for which to check metadata.
    measure
        Measure for which to check metadata.
    """
    if measure == 'cost':
        warnings.warn(f'2017 cost data for {entity.kind} {entity.name} is duplicated from 2016 data, and all data '
                      f'before 1995 is backfilled from 1995 data.')


def check_population_metadata(entity: Population, measure: str) -> None:
    pass


#################################################
#   VALIDATE RAW DATA ENTITY SPECIFIC METHODS   #
# --------------------------------------------- #
# Signatures to match wrapper validate_raw_data #
#################################################


def validate_incidence(data: pd.DataFrame, entity: Union[Cause, Sequela], context: RawValidationContext) -> None:
    """ Check the standard set of validations on raw incidence data for entity.

    Parameters
    ----------
    data
        Incidence data pulled for entity in location_id.
    entity
        Cause or sequela to which the data pertain.
    context
        Wrapper for additional data used in the validation process.

    Raises
    ------
    DataAbnormalError
        If data does not exist, expected columns are not found in data, or
        any values in columns do not match the expected set of values.

    """
    check_data_exist(data, zeros_missing=True)

    expected_columns = ['measure_id', 'metric_id', f'{entity.kind}_id'] + DRAW_COLUMNS + DEMOGRAPHIC_COLUMNS
    check_columns(expected_columns, data.columns)

    check_measure_id(data, ['Incidence'])
    check_metric_id(data, 'rate')

    check_years(data, context, 'annual')
    check_location(data, context)

    if entity.kind == 'cause':
        restrictions = entity.restrictions
    else:  # sequela
        cause = [c for c in causes if c.sequelae and entity in c.sequelae][0]
        restrictions = cause.restrictions

    check_age_group_ids(data, context, restrictions.yld_age_group_id_start, restrictions.yld_age_group_id_end)
    # como should return all sexes regardless of restrictions
    check_sex_ids(data, context, male_expected=True, female_expected=True)

    check_age_restrictions(data, context, restrictions.yld_age_group_id_start, restrictions.yld_age_group_id_end)
    check_sex_restrictions(data, context, restrictions.male_only, restrictions.female_only)

    check_value_columns_boundary(data, 0, 'lower', inclusive=True, error=DataAbnormalError)
    check_value_columns_boundary(data, MAX_INCIDENCE, 'upper', value_columns=DRAW_COLUMNS, inclusive=True, error=None)


def validate_prevalence(data: pd.DataFrame, entity: Union[Cause, Sequela], context: RawValidationContext) -> None:
    """ Check the standard set of validations on raw prevalence data for entity.

    Parameters
    ----------
    data
        Prevalence data pulled for entity in location_id.
    entity
        Cause or sequela to which the data pertain.
    context
        Wrapper for additional data used in the validation process.

    Raises
    ------
    DataAbnormalError
        If data does not exist, expected columns are not found in data, or
        any values in columns do not match the expected set of values.

    """
    check_data_exist(data, zeros_missing=True)

    expected_columns = ['measure_id', 'metric_id', f'{entity.kind}_id'] + DRAW_COLUMNS + DEMOGRAPHIC_COLUMNS
    check_columns(expected_columns, data.columns)

    check_measure_id(data, ['Prevalence'])
    check_metric_id(data, 'rate')

    check_years(data, context, 'annual')
    check_location(data, context)

    if entity.kind == 'cause':
        restrictions = entity.restrictions
    else:  # sequela
        cause = [c for c in causes if c.sequelae and entity in c.sequelae][0]
        restrictions = cause.restrictions

    check_age_group_ids(data, context, restrictions.yld_age_group_id_start, restrictions.yld_age_group_id_end)
    # como should return all sexes regardless of restrictions
    check_sex_ids(data, context, male_expected=True, female_expected=True)

    check_age_restrictions(data, context, restrictions.yld_age_group_id_start, restrictions.yld_age_group_id_end)
    check_sex_restrictions(data, context, restrictions.male_only, restrictions.female_only)

    check_value_columns_boundary(data, 0, 'lower', value_columns=DRAW_COLUMNS, inclusive=True, error=DataAbnormalError)
    check_value_columns_boundary(data, 1, 'upper', value_columns=DRAW_COLUMNS, inclusive=True, error=DataAbnormalError)


def validate_birth_prevalence(data: pd.DataFrame, entity: Union[Cause, Sequela], context: RawValidationContext) -> None:
    """ Check the standard set of validations on raw birth prevalence data for
    entity, replacing the standard age id checks with a custom check of the
    birth age group.

    Parameters
    ----------
    data
        Birth prevalence data pulled for entity in location_id.
    entity
        Cause or sequela to which the data pertain.
    context
        Wrapper for additional data used in the validation process.

    Raises
    ------
    DataAbnormalError
        If data does not exist, expected columns are not found in data, or
        any values in columns do not match the expected set of values.

    """
    check_data_exist(data, zeros_missing=True)

    expected_columns = ['measure_id', 'metric_id', f'{entity.kind}_id'] + DRAW_COLUMNS + DEMOGRAPHIC_COLUMNS
    check_columns(expected_columns, data.columns)

    check_measure_id(data, ['Incidence'])
    check_metric_id(data, 'rate')

    check_years(data, context, 'annual')
    check_location(data, context)

    birth_age_group_id = 164
    if data.age_group_id.unique() != birth_age_group_id:
        raise DataAbnormalError(f'Birth prevalence data for {entity.kind} {entity.name} includes age groups beyond '
                                f'the expected birth age group (id {birth_age_group_id}).')

    # como should return all sexes regardless of restrictions
    check_sex_ids(data, context, male_expected=True, female_expected=True)

    if entity.kind == 'cause':
        check_sex_restrictions(data, context, entity.restrictions.male_only, entity.restrictions.female_only)

    check_value_columns_boundary(data, 0, 'lower', value_columns=DRAW_COLUMNS, inclusive=True, error=DataAbnormalError)
    check_value_columns_boundary(data, 1, 'upper', value_columns=DRAW_COLUMNS, inclusive=True, error=DataAbnormalError)


def validate_disability_weight(data: pd.DataFrame, entity: Sequela, context: RawValidationContext) -> None:
    """ Check the standard set of validations on raw disability weight data
    for entity, replacing the age ids check with a custom check for the
    all ages age group since disability weights are not age specific.

    Parameters
    ----------
    data
        Disability weight data pulled for entity in location_id.
    entity
        Cause or sequela to which the data pertain.
    context
        Wrapper for additional data used in the validation process.

    Raises
    ------
    DataAbnormalError
        If data does not exist, expected columns are not found in data, or
        any values in columns do not match the expected set of values.

    """
    check_data_exist(data, zeros_missing=False)

    expected_columns = ['location_id', 'age_group_id', 'sex_id', 'measure',
                        'healthstate', 'healthstate_id'] + DRAW_COLUMNS
    check_columns(expected_columns, data.columns)

    check_location(data, context)

    if set(data.age_group_id) != {SPECIAL_AGES['all_ages']}:
        raise DataAbnormalError(f'Disability weight data for {entity.kind} {entity.name} includes age groups beyond '
                                f'the expected all ages age group (id {SPECIAL_AGES["all_ages"]}).')

    check_sex_ids(data, context, male_expected=False, female_expected=False, combined_expected=True)

    check_value_columns_boundary(data, 0, 'lower', value_columns=DRAW_COLUMNS, inclusive=True, error=DataAbnormalError)
    check_value_columns_boundary(data, 1, 'upper', value_columns=DRAW_COLUMNS, inclusive=True, error=DataAbnormalError)


def validate_remission(data: pd.DataFrame, entity: Cause, context: RawValidationContext) -> None:
    """ Check the standard set of validations on raw remission data for entity.

    Parameters
    ----------
    data
        Remission data pulled for entity in location_id.
    entity
        Cause to which the data pertain.
    context
        Wrapper for additional data used in the validation process.

    Raises
    ------
    DataAbnormalError
        If data does not exist, expected columns are not found in data, or
        any values in columns do not match the expected set of values.

    """
    check_data_exist(data, zeros_missing=True)

    expected_columns = ['measure_id', 'metric_id', 'model_version_id',
                        'modelable_entity_id'] + DEMOGRAPHIC_COLUMNS + DRAW_COLUMNS
    check_columns(expected_columns, data.columns)

    check_measure_id(data, ['Remission'])
    check_metric_id(data, 'rate')

    check_years(data, context, 'binned')
    check_location(data, context)

    restrictions = entity.restrictions

    check_age_group_ids(data, context, restrictions.yld_age_group_id_start, restrictions.yld_age_group_id_end)

    male_expected = not restrictions.female_only
    female_expected = not restrictions.male_only
    check_sex_ids(data, context, male_expected, female_expected)

    check_age_restrictions(data, context, restrictions.yld_age_group_id_start, restrictions.yld_age_group_id_end)
    check_sex_restrictions(data, context, restrictions.male_only, restrictions.female_only)

    check_value_columns_boundary(data, 0, 'lower', value_columns=DRAW_COLUMNS, inclusive=True, error=DataAbnormalError)
    check_value_columns_boundary(data, MAX_REMISSION, 'upper', value_columns=DRAW_COLUMNS, inclusive=True, error=None)


def validate_deaths(data: pd.DataFrame, entity: Cause, context: RawValidationContext) -> None:
    """ Check the standard set of validations on raw deaths data for entity,
    pulling population data for location_id to use as the upper boundary
    for values in deaths.

    Parameters
    ----------
    data
        Deaths data pulled for entity in location_id.
    entity
        Cause to which the data pertain.
    context
        Wrapper for additional data used in the validation process.

    Raises
    ------
    DataAbnormalError
        If data does not exist, expected columns are not found in data, or
        any values in columns do not match the expected set of values.

    """
    check_data_exist(data, zeros_missing=True)

    expected_columns = ['measure_id', f'{entity.kind}_id', 'metric_id'] + DEMOGRAPHIC_COLUMNS + DRAW_COLUMNS
    check_columns(expected_columns, data.columns)

    check_measure_id(data, ['Deaths'])
    check_metric_id(data, 'number')

    check_years(data, context, 'annual')
    check_location(data, context)

    restrictions = entity.restrictions

    check_age_group_ids(data, context, restrictions.yll_age_group_id_start, restrictions.yll_age_group_id_end)

    male_expected = not restrictions.female_only
    female_expected = not restrictions.male_only
    check_sex_ids(data, context, male_expected, female_expected)

    check_age_restrictions(data, context, restrictions.yll_age_group_id_start, restrictions.yll_age_group_id_end)
    check_sex_restrictions(data, context, restrictions.male_only, restrictions.female_only)

    check_value_columns_boundary(data, 0, 'lower', value_columns=DRAW_COLUMNS, inclusive=True, error=DataAbnormalError)
    idx_cols = ['age_group_id', 'year_id', 'sex_id']
    population = context['population']
    population = population[(population.age_group_id.isin(data.age_group_id.unique()))
                            & (population.year_id.isin(data.year_id.unique()))
                            & (population.sex_id != context['sexes']['Combined'])].set_index(idx_cols).population
    check_value_columns_boundary(data.set_index(idx_cols), population, 'upper',
                                 value_columns=DRAW_COLUMNS, inclusive=True, error=None)


def validate_exposure(data: pd.DataFrame, entity: Union[RiskFactor, CoverageGap, AlternativeRiskFactor],
                      context: RawValidationContext) -> None:
    """Check the standard set of validations on raw exposure data for entity.
    Check age group and sex ids and restrictions for each category individually
    for risk factors, all together for coverage gaps and alternative risk
    factors. Check draw column value boundaries based on distribution type and
    verify that exposure sums to 1 over demographic groups for categorical
    entities.

    Parameters
    ----------
    data
        Exposure data for `entity` in location `location_id`.
    entity
        Risk factor, coverage gap, or alternative risk factor to which the
        data pertain.
    context
        Wrapper for additional data used in the validation process.

    Raises
    ------
    DataAbnormalError
        If data does not exist, expected columns are not found in data,
        any values in columns do not match the expected set of values,
        or values do not sum to 1 across demographic groups for a categorical
        entity.
    """
    check_data_exist(data, zeros_missing=True)

    expected_columns = ['rei_id', 'modelable_entity_id', 'parameter',
                        'measure_id', 'metric_id'] + DEMOGRAPHIC_COLUMNS + DRAW_COLUMNS
    check_columns(expected_columns, data.columns)

    check_measure_id(data,  ['Prevalence', 'Proportion', 'Continuous'])
    check_metric_id(data, 'rate')

    check_years(data, context, 'either')
    check_location(data, context)

    cats = data.groupby('parameter')

    if entity.kind == 'risk_factor':
        restrictions = entity.restrictions
        male_expected = not restrictions.female_only
        female_expected = not restrictions.male_only

        cats.apply(check_age_group_ids, context, None, None)
        cats.apply(check_sex_ids, context, male_expected, female_expected)

        cats.apply(check_sex_restrictions, context, entity.restrictions.male_only, entity.restrictions.female_only)

        # we only have metadata about tmred for risk factors
        if entity.distribution in ('ensemble', 'lognormal', 'normal'):  # continuous
            tmrel = (entity.tmred.max + entity.tmred.min)/2
            if entity.tmred.inverted:
                check_value_columns_boundary(data, tmrel, 'upper',
                                             value_columns=DRAW_COLUMNS, inclusive=True, error=None)
            else:
                check_value_columns_boundary(data, tmrel, 'lower',
                                             value_columns=DRAW_COLUMNS, inclusive=True, error=None)
    else:  # CoverageGap, AlternativeRiskFactor
        cats.apply(check_age_group_ids, context, None, None)
        cats.apply(check_sex_ids, context, True, True)

    if entity.distribution in ('dichotomous', 'ordered_polytomous', 'unordered_polytomous'):  # categorical
        check_value_columns_boundary(data, 0, 'lower', value_columns=DRAW_COLUMNS,
                                     inclusive=True, error=DataAbnormalError)
        check_value_columns_boundary(data, 1, 'upper', value_columns=DRAW_COLUMNS,
                                     inclusive=True, error=DataAbnormalError)

        g = data.groupby(DEMOGRAPHIC_COLUMNS)[DRAW_COLUMNS].sum()
        if not np.allclose(g, 1.0):
            raise DataAbnormalError(f'Exposure data for {entity.kind} {entity.name} '
                                    f'does not sum to 1 across all categories.')


def validate_exposure_standard_deviation(data: pd.DataFrame, entity: Union[RiskFactor, AlternativeRiskFactor],
                                         context: RawValidationContext) -> None:
    """Check the standard set of validations on raw exposure standard
    deviation data for entity. Check that the data exist for age groups where
    we have exposure data. Use the age groups from the corresponding
    exposure data as the boundaries for age group checks. Skip age restriction
    checks as risk factor age restrictions don't correspond to this data.

    Parameters
    ----------
    data
        Exposure standard deviation data for `entity` in location `location_id`.
    entity
        Risk factor or alternative risk factor to which the data pertain.
<<<<<<< HEAD
    location_id
        Location to which the data should pertain.
    exposure
        Exposure data for `entity` in location `location_id`.
    estimation_years
        Expected set of years, used to check the `year_id` column in `data`.
    age_group_ids
        List of possible age group ids.
=======
    context
        Wrapper for additional data used in the validation process.
>>>>>>> 9baeced6

    Raises
    ------
    DataAbnormalError
        If data does not exist, expected columns are not found in data, or
        any values in columns do not match the expected set of values.

    """
    exposure_age_groups = set(context['exposure'].age_group_id)
    valid_age_group_data = data[data.age_group_id.isin(exposure_age_groups)]

    check_data_exist(valid_age_group_data, zeros_missing=True)

    expected_columns = ['rei_id', 'modelable_entity_id', 'measure_id',
                        'metric_id'] + DEMOGRAPHIC_COLUMNS + DRAW_COLUMNS
    check_columns(expected_columns, data.columns)

    check_measure_id(data,  ['Continuous'])
    check_metric_id(data, 'rate')

    check_years(data, context, 'either')
    check_location(data, context)

    age_start = min(exposure_age_groups)
    age_end = max(exposure_age_groups)

    check_age_group_ids(data, context, age_start, age_end)
    check_sex_ids(data, context, True, True)

    check_sex_restrictions(data, context, entity.restrictions.male_only, entity.restrictions.female_only)

    check_value_columns_boundary(valid_age_group_data, 0, 'lower',
                                 value_columns=DRAW_COLUMNS, inclusive=False, error=DataAbnormalError)


def validate_exposure_distribution_weights(data: pd.DataFrame, entity: Union[RiskFactor, AlternativeRiskFactor],
                                           context: RawValidationContext) -> None:
    """Check the standard set of validations on raw exposure distribution
    weights data for entity, replacing the age ids check with a custom check
    for the all ages age group since distribution weights are not age specific.
    Because exposure distribution weights are neither age nor sex specific
    (and risk factor age restrictions don't correspond to data), skip all
    restriction checks for risk factors.

    Additionally, verify that distribution weights sum to 1.

    Parameters
    ----------
    data
        Exposure distribution weight data for `entity` in location
        `location_id`.
    entity
        Risk factor or alternative risk factor to which the data pertain.
    context
        Wrapper for additional data used in the validation process.

    Raises
    ------
    DataAbnormalError
        If data does not exist, expected columns are not found in data,
        any values in columns do not match the expected set of values,
        or distribution weights do not sum to 1.

    """
    key_cols = ['rei_id', 'location_id', 'sex_id', 'age_group_id', 'measure']
    distribution_cols = ['exp', 'gamma', 'invgamma', 'llogis', 'gumbel', 'invweibull', 'weibull',
                         'lnorm', 'norm', 'glnorm', 'betasr', 'mgamma', 'mgumbel']

    check_data_exist(data, zeros_missing=True, value_columns=distribution_cols)

    check_columns(key_cols + distribution_cols, data.columns)

    if set(data.measure) != {'ensemble_distribution_weight'}:
        raise DataAbnormalError(f'Exposure distribution weight data for {entity.kind} {entity.name} '
                                f'contains abnormal measure values.')

    check_location(data, context)

    if set(data.age_group_id) != {SPECIAL_AGES["all_ages"]}:
        raise DataAbnormalError(f'Exposure distribution weight data for {entity.kind} {entity.name} includes '
                                f'age groups beyond the expected all ages age group (id {SPECIAL_AGES["all_ages"]}.')

    check_sex_ids(data, context, male_expected=False, female_expected=False, combined_expected=True)

    check_value_columns_boundary(data, 0, 'lower', value_columns=distribution_cols,
                                 inclusive=True, error=DataAbnormalError)
    check_value_columns_boundary(data, 1, 'upper', value_columns=distribution_cols,
                                 inclusive=True, error=DataAbnormalError)

    if not np.allclose(data[distribution_cols].sum(axis=1), 1.0):
        raise DataAbnormalError(f'Distribution weights for {entity.kind} {entity.name} do not sum to 1.')


def validate_relative_risk(data: pd.DataFrame, entity: Union[RiskFactor, CoverageGap],
                           context: RawValidationContext) -> None:
    """Check the standard set of validations on raw relative risk data for
    entity, replacing the age ids check with a custom check based on the age
    groups present in the exposure data for this entity. Check age and sex ids
    on data grouped by cause, mortality, morbidity, and parameter. Only sex
    restrictions are checked because risk factor age restrictions don't
    correspond to this data and exposure age ranges may not apply to relative
    risk data for a cause applicable to a different age range.

    Additionally, mortality and morbidity flags in data are checked to ensure
    they contain only valid values and only valid combinations of those values
    across mortality and morbidity.

    Parameters
    ----------
    data
        Relative risk data for `entity` in location `location_id`.
    entity
        Risk factor or alternative risk factor to which the data pertain.
    context
        Wrapper for additional data used in the validation process.

    Raises
    ------
    DataAbnormalError
        If data does not exist, expected columns are not found in data, or
        any values in columns do not match the expected set of values (or the
        expected combinations of values in the case of the mortality and
        morbidity columns).
    """
    check_data_exist(data, zeros_missing=True)

    expected_columns = ['rei_id', 'modelable_entity_id', 'cause_id', 'mortality',
                        'morbidity', 'metric_id', 'parameter'] + DEMOGRAPHIC_COLUMNS + DRAW_COLUMNS
    check_columns(expected_columns, data.columns)

    check_metric_id(data, 'rate')

    check_years(data, context, 'binned')
    check_location(data, context)

    for c_id in data.cause_id.unique():
        cause = [c for c in causes if c.gbd_id == c_id][0]
        check_mort_morb_flags(data, cause.restrictions.yld_only, cause.restrictions.yll_only)

    grouped = data.groupby(['cause_id', 'morbidity', 'mortality', 'parameter'])
    if entity.kind == 'risk_factor':
        restrictions = entity.restrictions
        exposure_age_groups = set(context['exposure'].age_group_id)
        age_start = min(exposure_age_groups)
        age_end = max(exposure_age_groups)
        male_expected = not restrictions.female_only
        female_expected = not restrictions.male_only

        grouped.apply(check_age_group_ids, context, age_start, age_end)
        grouped.apply(check_sex_ids, context, male_expected, female_expected)

        #  We cannot check age_restrictions with exposure_age_groups since RR may have a subset of age_group_ids.
        #  In this case we do not want to raise an error because RR data may include only specific age_group_ids for
        #  age-specific-causes even if risk-exposure may exist for the other age_group_ids. Instead we check age
        #  restrictions with affected causes.
        grouped.apply(check_sex_restrictions, context, entity.restrictions.male_only, entity.restrictions.female_only)
        for (c_id, morb, mort, _), g in grouped:
            cause = [c for c in causes if c.gbd_id == c_id][0]
            if morb == 1:
                start, end = cause.restrictions.yld_age_group_id_start, cause.restrictions.yld_age_group_id_end
            else:  # morb = 0 , mort = 1
                start, end = cause.restrictions.yll_age_group_id_start, cause.restrictions.yll_age_group_id_end
            check_age_restrictions(g, context, start, end, error=False)

    else:  # coverage gap
        grouped.apply(check_age_group_ids, context, None, None)
        grouped.apply(check_sex_ids, True, True)

    check_value_columns_boundary(data, 1, 'lower', value_columns=DRAW_COLUMNS, inclusive=True)

    max_val = MAX_CATEG_REL_RISK if entity.distribution in ('ensemble', 'lognormal', 'normal') else MAX_CONT_REL_RISK
    check_value_columns_boundary(data, max_val, 'upper', value_columns=DRAW_COLUMNS, inclusive=True)


<<<<<<< HEAD
def validate_population_attributable_fraction(data: pd.DataFrame, entity: RiskFactor,
                                              location_id: int, relative_risk: pd.DataFrame, exposure: pd.DataFrame,
                                              estimation_years: pd.Series, age_group_ids: List[int]) -> None:
    """Check the standard set of validations on raw population attributable
    fraction data for entity, replacing the age restrictions check with
    a custom method at the end. Check age and sex ids, age and sex
    restrictions on data grouped by cause and measure_id. Only sex
    restrictions are checked because risk factor age restrictions don't
    correspond to this data.

    Additionally, check yll/yld only restrictions to ensure that data
    do not include the data with the excluded measure_id by restrictions.
    Instead of the standard age restircions check, custom method is
    applied to the data grouped by cause and measure id. This method
    is to verify that data follws the cause level age restrictions as well
    as data allign with associated exposure and relative risk data.

    Parameters
    ----------
    data
        Population attributable fraction data for `entity` in location `location_id`.
    entity
        Risk factor to which the data pertain.
    location_id
        Location to which the data should pertain.
    relative_risk
        Relative risk data for 'entity' in location 'location_id'.
    exposure
        Exposure data for 'entity' in location 'location_id'.
    estimation_years
        Expected set of years, used to check the `year_id` column in `data`.
    age_group_ids
        List of possible age group ids.

    Raises
    ------
    DataAbnormalError
        If data does not exist, expected columns are not found in data, or
        any values in columns do not match the expected set of values, or
        yll/yld data exist for yld only/yll only causes.(or data exist outside
        of cause age restrictions or data do not exist for the age groups for
        which both exposure and relative risk exist.
    """
    if entity.name in PROTECTIVE_CAUSE_RISK_PAIRS:
        protective_causes = [c.gbd_id for c in causes if c.name in PROTECTIVE_CAUSE_RISK_PAIRS[entity.name]]
    else:
        protective_causes = []

    protective = data[data.cause_id.isin(protective_causes)]
    non_protective = data.loc[data.index.difference(protective.index)]

=======
def validate_population_attributable_fraction(data: pd.DataFrame, entity: Union[RiskFactor, Etiology],
                                              context: RawValidationContext) -> None:
>>>>>>> 9baeced6
    check_data_exist(data, zeros_missing=True)

    expected_columns = ['metric_id', 'measure_id', 'rei_id', 'cause_id'] + DRAW_COLUMNS + DEMOGRAPHIC_COLUMNS
    check_columns(expected_columns, data.columns)

    check_measure_id(data, ['YLLs', 'YLDs'], single_only=False)
    check_metric_id(data, 'percent')

    check_years(data, context, 'annual')
    check_location(data, context)

    restrictions = entity.restrictions
    male_expected = not restrictions.female_only
    female_expected = not restrictions.male_only

    grouped = data.groupby(['cause_id', 'measure_id'], as_index=False)
    grouped.apply(check_age_group_ids, age_group_ids, None, None)
    grouped.apply(check_sex_ids, male_expected, female_expected)

    grouped.apply(check_sex_restrictions, restrictions.male_only, restrictions.female_only)

    if not protective.empty:
        check_value_columns_boundary(data, MIN_PROTECTIVE_PAF, 'lower', value_columns=DRAW_COLUMNS, inclusive=True,
                                     error=DataAbnormalError)
        check_value_columns_boundary(data, MIN_PAF, 'upper', value_columns=DRAW_COLUMNS, inclusive=True)
        check_value_columns_boundary(data, MAX_PAF, 'upper', value_columns=DRAW_COLUMNS, inclusive=True,
                                     error=DataAbnormalError)

    check_value_columns_boundary(non_protective, MIN_PAF, 'lower', value_columns=DRAW_COLUMNS, inclusive=True,
                                 error=DataAbnormalError)
    check_value_columns_boundary(non_protective, MAX_PAF, 'upper', value_columns=DRAW_COLUMNS, inclusive=True,
                                 error=DataAbnormalError)

    for c_id in set(data.cause_id):
        cause = [c for c in causes if c.gbd_id == c_id][0]
        if cause.restrictions.yld_only and np.any(data[(data.cause_id == c_id) & (data.measure_id == MEASURES['YLLs'])]):
            raise DataAbnormalError(f'Paf data for {entity.kind} {entity.name} affecting {cause.name} contains yll '
                                    f'values despite the affected entity being restricted to yld only.')
        if cause.restrictions.yll_only and np.any(data[(data.cause_id == c_id) & (data.measure_id == MEASURES['YLDs'])]):
            raise DataAbnormalError(f'Paf data for {entity.kind} {entity.name} affecting {cause.name} contains yld '
                                    f'values despite the affected entity being restricted to yll only.')

    grouped.apply(check_paf_rr_exposure_age_groups, relative_risk, exposure, entity, age_group_ids)


def validate_etiology_population_attributable_fraction(data: pd.DataFrame, entity: Etiology,
                                                       location_id: int, estimation_years: pd.Series,
                                                       age_group_ids: List[int]) -> None:
    """Check the standard set of validations on raw etiology population
    attributable fraction data for entity. Check age group and sex ids
    and restrictions.

    Additionally, check yll/yld only restrictions to ensure that data
    do not include the data with the excluded measure_id by restrictions.

    Parameters
    ----------
    data
        Population attributable fraction data for `entity` in location `location_id`.
    entity
        Etiology to which the data pertain.
    location_id
        Location to which the data should pertain.
    estimation_years
        Expected set of years, used to check the `year_id` column in `data`.
    age_group_ids
        List of possible age group ids.

    Raises
    ------
    DataAbnormalError
        If data does not exist, expected columns are not found in data,
        any values in columns do not match the expected set of values,
        or yll/yld data exist for yld only/yll only causes.

    """
    check_data_exist(data, zeros_missing=True)

    expected_columns = ['metric_id', 'measure_id', 'rei_id', 'cause_id'] + DRAW_COLUMNS + DEMOGRAPHIC_COLUMNS
    check_columns(expected_columns, data.columns)

    check_measure_id(data, ['YLLs', 'YLDs'], single_only=False)
    check_metric_id(data, 'percent')

    check_years(data, 'annual', estimation_years)
    check_location(data, location_id)

    restrictions_entity = [c for c in causes if c.etiologies and entity in c.etiologies][0]

    restrictions = restrictions_entity.restrictions
    age_start = get_restriction_age_boundary(restrictions_entity, 'start')
    age_end = get_restriction_age_boundary(restrictions_entity, 'end')
    male_expected = not restrictions.female_only
    female_expected = not restrictions.male_only

    check_age_group_ids(data, context, age_start, age_end)
    check_sex_ids(data, context, male_expected, female_expected)

    check_age_restrictions(data, context, age_start, age_end)
    check_sex_restrictions(data, context, restrictions.male_only, restrictions.female_only)

    #  Loosen the lower boundary since we know that there exist negative paf for a certain etiology.
    #  However, keep the upper boundary until we hit the actual case.
    check_value_columns_boundary(data, 0, 'lower', value_columns=DRAW_COLUMNS, inclusive=True)
    check_value_columns_boundary(data, 1, 'upper', value_columns=DRAW_COLUMNS, inclusive=True, error=DataAbnormalError)

    for c_id in data.cause_id:
        cause = [c for c in causes if c.gbd_id == c_id][0]
        if cause.restrictions.yld_only and np.any(data[(data.cause_id==c_id) & (data.measure_id == MEASURES['YLLs'])]):
            DataAbnormalError(f'Paf data for {entity.kind} {entity.name} affecting {cause.name} contains yll '
                              f'values despite the affected entity being restricted to yld only.')
        if cause.restrictions.yll_only and np.any(data[(data.cause_id==c_id) & (data.measure_id == MEASURES['YLDs'])]):
            raise DataAbnormalError(f'Paf data for {entity.kind} {entity.name} affecting {cause.name} contains yld '
                                    f'values despite the affected entity being restricted to yll only.')


def validate_mediation_factors(data: pd.DataFrame, entity: RiskFactor, context: RawValidationContext) -> None:
    raise NotImplementedError()


def validate_estimate(data: pd.DataFrame, entity: Covariate, context: RawValidationContext) -> None:
    """ Check the standard set of validations on raw estimate data
    for entity, allowing for the possibility of all 0s in the data as valid.
    Additionally, the standard age and sex checks are replaced with
    custom covariate versions since covariate restrictions only signal whether
    an entity is age and/or sex specific, nothing about the actual age or sex
    values expected in the data.

    Parameters
    ----------
    data
        Estimate data pulled for entity in location_id.
    entity
        Covariate to which the data pertain.
    context
        Wrapper for additional data used in the validation process.

    Raises
    ------
    DataAbnormalError
        If data does not exist, expected columns are not found in data, or
        any values in columns do not match the expected set of values.

    """
    value_columns = ['mean_value', 'upper_value', 'lower_value']

    check_data_exist(data, zeros_missing=False, value_columns=value_columns)

    expected_columns = ['model_version_id', 'covariate_id', 'covariate_name_short', 'location_id',
                        'location_name', 'year_id', 'age_group_id', 'age_group_name', 'sex_id',
                        'sex'] + value_columns
    check_columns(expected_columns, data.columns)

    check_years(data, context, 'annual')
    check_location(data, context)

    if entity.by_age:
        check_age_group_ids(data, context, None, None)
        if not set(data.age_group_id).intersection(set(context['age_group_ids'])):
            # if we have any of the expected gbd age group ids, restriction is not violated
            raise DataAbnormalError('Data is supposed to be age-separated, but does not contain any GBD age group ids.')

    # if we have any age group ids besides all ages and age standardized, restriction is violated
    if not entity.by_age and bool((set(data.age_group_id) - {SPECIAL_AGES['all_ages'], SPECIAL_AGES['age_standardized']})):
        raise DataAbnormalError('Data is not supposed to be separated by ages, but contains age groups '
                                'beyond all ages and age standardized.')

    sexes = context['sexes']
    if entity.by_sex and not {sexes['Male'], sexes['Female']}.issubset(set(data.sex_id)):
        raise DataAbnormalError('Data is supposed to be by sex, but does not contain both male and female data.')
    elif not entity.by_sex and set(data.sex_id) != {sexes['Combined']}:
        raise DataAbnormalError('Data is not supposed to be separated by sex, but contains sex ids beyond that '
                                'for combined male and female data.')


def validate_cost(data: pd.DataFrame, entity: Union[HealthcareEntity, HealthTechnology],
                  context: RawValidationContext) -> None:
    """ Check the standard set of validations on raw cost data for entity,
    replacing the age ids check with a custom check for the
    all ages age group since cost data are not age specific and skipping all
    restrictions checks since neither HealthCareEntities nor HealthTechnologies
    have restrictions.

    Parameters
    ----------
    data
        Cost data pulled for entity in location_id.
    entity
        HealthcareEntity or HealthTechnology to which the data pertain.
    context
        Wrapper for additional data used in the validation process.

    Raises
    ------
    DataAbnormalError
        If data does not exist, expected columns are not found in data, or
        any values in columns do not match the expected set of values.
    """
    check_data_exist(data, zeros_missing=True)

    expected_columns = ['measure', entity.kind] + DEMOGRAPHIC_COLUMNS + DRAW_COLUMNS
    check_columns(expected_columns, data.columns)

    if set(data.measure) != {'cost'}:
        raise DataAbnormalError(f'Cost data for {entity.kind} {entity.name} contains '
                                f'measures beyond the expected cost.')

    check_years(data, context, 'annual')
    check_location(data, context)

    if set(data.age_group_id) != {SPECIAL_AGES['all_ages']}:
        raise DataAbnormalError(f'Cost data for {entity.kind} {entity.name} includes age groups beyond '
                                f'the expected all ages age group (id {SPECIAL_AGES["all_ages"]}).')

    check_sex_ids(data, context, male_expected=False, female_expected=False, combined_expected=True)
    check_value_columns_boundary(data, 0, 'lower', value_columns=DRAW_COLUMNS, inclusive=True, error=DataAbnormalError)


def validate_utilization(data: pd.DataFrame, entity: HealthcareEntity, context: RawValidationContext) -> None:
    """ Check the standard set of validations on raw utilization data for
    entity, skipping all restrictions checks since HealthCareEntities do not
    have restrictions.

    Parameters
    ----------
    data
        Utilization data pulled for entity in location_id.
    entity
        HealthcareEntity to which the data pertain.
    context
        Wrapper for additional data used in the validation process.

    Raises
    ------
    DataAbnormalError
        If data does not exist, expected columns are not found in data, or
        any values in columns do not match the expected set of values.

    """
    check_data_exist(data, zeros_missing=True)

    expected_columns = ['measure_id', 'metric_id', 'model_version_id',
                        'modelable_entity_id'] + DEMOGRAPHIC_COLUMNS + DRAW_COLUMNS
    check_columns(expected_columns, data.columns)

    check_measure_id(data, ['Continuous'])
    check_metric_id(data, 'rate')

    check_years(data, context, 'binned')
    check_location(data, context)

    check_age_group_ids(data, context, None, None)
    check_sex_ids(data, context, male_expected=True, female_expected=True, combined_expected=False)

    check_value_columns_boundary(data, 0, 'lower', value_columns=DRAW_COLUMNS, inclusive=True, error=DataAbnormalError)
    check_value_columns_boundary(data, MAX_UTILIZATION, 'upper', value_columns=DRAW_COLUMNS,
                                 inclusive=True, error=None)


def validate_structure(data: pd.DataFrame, entity: Population, context: RawValidationContext) -> None:
    """Check the standard set of validations on raw population data,
    skipping all restrictions checks since Population entities do not
    have restrictions.

    Parameters
    ----------
    data
        Population data pulled for location_id.
    entity
        Generic population entity.
    context
         Wrapper for additional data used in the validation process.

    Raises
    ------
    DataAbnormalError
        If data does not exist, expected columns are not found in data, or
        any values in columns do not match the expected set of values.

    """
    check_data_exist(data, zeros_missing=True, value_columns=['population'])

    expected_columns = ['age_group_id', 'location_id', 'year_id', 'sex_id', 'population', 'run_id']
    check_columns(expected_columns, data.columns)

    check_years(data, context, 'annual')
    check_location(data, context)

    check_age_group_ids(data, context, None, None)
    check_sex_ids(data, context, male_expected=True, female_expected=True, combined_expected=True)

    check_value_columns_boundary(data, 0, 'lower', value_columns=['population'],
                                 inclusive=True, error=DataAbnormalError)
    check_value_columns_boundary(data, MAX_POP, 'upper', value_columns=['population'],
                                 inclusive=True, error=DataAbnormalError)


def validate_theoretical_minimum_risk_life_expectancy(data: pd.DataFrame, entity: Population,
                                                      context: RawValidationContext) -> None:
    """ Check the standard set of validations on raw life expectancy data,
    skipping the standard age and sex checks since life expectancy is not sex
    specific and is reported in custom age bins rather than the standard GBD
    age bins. Instead, the ages in data are verified to span the range [0, 110].
    All restrictions checks are also skipped since Population entities do not
    have restrictions.

    Parameters
    ----------
    data
       Life expectancy data pulled.
    entity
       Generic population entity.
    context
        Wrapper for additional data used in the validation process.

    Raises
    ------
    DataAbnormalError
       If data does not exist, expected columns are not found in data, or
       any values in columns do not match the expected set of values, including
       if the ages in the data don't span [0, 110].
    """
    check_data_exist(data, zeros_missing=True, value_columns=['life_expectancy'])

    expected_columns = ['age', 'life_expectancy']
    check_columns(expected_columns, data.columns)

    min_age, max_age = 0, 110
    if data.age.min() > min_age or data.age.max() < max_age:
        raise DataAbnormalError('Data does not contain life expectancy values for ages [0, 110].')

    check_value_columns_boundary(data, 0, 'lower', value_columns=['life_expectancy'],
                                 inclusive=True, error=DataAbnormalError)
    check_value_columns_boundary(data, MAX_LIFE_EXP, 'upper', value_columns=['life_expectancy'],
                                 inclusive=True, error=DataAbnormalError)


############################
# CHECK METADATA UTILITIES #
############################

def check_exists_in_range(entity: Union[Sequela, Cause, RiskFactor], measure: str) -> None:
    """Check the exists and in_range flags for the given measure in the metadata
    of the entity.

    Throw an error only in the case of the exists flag being
    None, which indicates that the measure is not expected to exist for the
    entity and thus should not be checked. Warn in all other cases because
    these flags are based on a survey done on data from a single location.

    Parameters
    ----------
    entity
        Entity for which to check metadata.
    measure
        Measure for which to check exists and in_range flags.

    Raises
    ------
    InvalidQueryError
        If the exists flag for the given measure in the entity's metadata is
        None.
    """
    exists = entity[f'{measure}_exists']
    if exists is None:
        raise InvalidQueryError(f'{measure.capitalize()} data is not expected to exist '
                                f'for {entity.kind} {entity.name}.')
    if not exists:
        warnings.warn(f'{measure.capitalize()} data for {entity.kind} {entity.name} may not exist for all locations.')
    if f'{measure}_in_range' in entity.__slots__ and exists and not entity[f'{measure}_in_range']:
        warnings.warn(f'{measure.capitalize()} for {entity.kind} {entity.name} may be outside the normal range.')


def warn_violated_restrictions(entity: Union[Cause, RiskFactor], measure: str) -> None:
    """Parse out any violated restrictions relevant to the passed measure in
    the metadata of the given entity and warn if any found.

    Warn instead of erroring because these flags are based on a survey done
    on data from a single location.

    Parameters
    ----------
    entity
        Entity for which to check violated restrictions.
    measure
        Measure for which to look for restrictions violated.
    """
    violated_restrictions = [r.replace(f'by_{measure}', '').replace(measure, '').replace('_', ' ').replace(' violated', '')
                             for r in entity.restrictions.violated if measure in r]
    if violated_restrictions:
        warnings.warn(f'{entity.kind.capitalize()} {entity.name} {measure} data may violate the '
                      f'following restrictions: {", ".join(violated_restrictions)}.')


def check_paf_types(entity: Union[Etiology, RiskFactor]) -> None:
    """Check metadata flags for population_attributable_fraction measure to
    see if both types (yll and yld) exist and are in range. Warn if either or
    both are missing or not in range.

    Warn instead of erroring because these flags are based on a survey done
    on data from a single location.

    Parameters
    ----------
    entity
        Entity for which to check PAF flags.
    """
    paf_types = np.array(['yll', 'yld'])
    missing_pafs = paf_types[[not entity.population_attributable_fraction_yll_exists,
                              not entity.population_attributable_fraction_yld_exists]]
    if missing_pafs.size:
        warnings.warn(f'Population attributable fraction data for {", ".join(missing_pafs)} for '
                      f'{entity.kind} {entity.name} may not exist for all locations.')

    abnormal_range = paf_types[[entity.population_attributable_fraction_yll_exists
                                and not entity.population_attributable_fraction_yll_in_range,
                                entity.population_attributable_fraction_yld_exists
                                and not entity.population_attributable_fraction_yld_in_range]]
    if abnormal_range.size:
        warnings.warn(f'Population attributable fraction data for {", ".join(abnormal_range)} for '
                      f'{entity.kind} {entity.name} may be outside expected range [0, 1].')

<<<<<<< HEAD
=======

def check_cause_age_restrictions_sets(entity: Cause) -> None:
    """Check that a cause does not have an age range based on its YLL
    restrictions that is broader than that based on its YLD restrictions.

    Parameters
    ----------
    entity
        Cause for which to check restriction age ranges.

    Raises
    ------
    NotImplementedError
        If the YLL restriction age range is broader than the YLD restriction
        age range.

    """
    if entity.restrictions.yld_only or entity.restrictions.yll_only:
        pass
    else:

        yll_start, yll_end = entity.restrictions.yll_age_group_id_start, entity.restrictions.yll_age_group_id_end
        yld_start, yld_end = entity.restrictions.yld_age_group_id_start, entity.restrictions.yld_age_group_id_end

        if yll_start < yld_start or yld_end < yll_end:
            raise NotImplementedError(f'{entity.name} has a broader yll age range than yld age range.'
                                      f' We currently do not support these causes.')


>>>>>>> 9baeced6
############################
# RAW VALIDATION UTILITIES #
############################

def check_mort_morb_flags(data: pd.DataFrame, yld_only: bool, yll_only: bool) -> None:
    """ Verify that no unexpected values or combinations of mortality and
    morbidity flags are found in `data`, given the restrictions of the
    affected entity.

    Parameters
    ----------
    data
        Dataframe containing mortality and morbidity flags for relative risk
        data of `entity` affecting `cause`.
    yld_only
        Boolean indicating whether the affected cause is restricted
        to yld_only.
    yll_only
        Boolean indicating whether the affected cause is restricted
        to yll_only.

    Raises
    -------
    DataAbnormalError
        If any unexpected values or combinations of mortality and morbidity
        flags are found.

    """
    valid_morb_mort_values = {0, 1}
    for m in ['morbidity', 'mortality']:
        if not set(data[m]).issubset(valid_morb_mort_values):
            raise DataAbnormalError(f'Data contains values for {m} outside the expected {valid_morb_mort_values}.')

    base_error_msg = f'Relative risk data includes '

    morbidity, no_morbidity = data.morbidity == 1, data.morbidity == 0
    mortality, no_mortality = data.mortality == 1, data.mortality == 0

    if (no_morbidity & no_mortality).any():
        raise DataAbnormalError(base_error_msg + 'rows with both mortality and morbidity flags set to 0.')

    elif (morbidity & mortality).any():
        if no_morbidity.any() or no_mortality.any():
            raise DataAbnormalError(base_error_msg + 'row with both mortality and morbidity flags set to 1 as well as '
                                                     'rows with only one of the mortality or morbidity flags set to 1.')
    else:
        if morbidity.any() and no_mortality.all() and not yld_only:
            raise DataAbnormalError(base_error_msg + 'only rows with the morbidity flag set to 1 but the affected '
                                                     'entity is not restricted to yld_only.')
        elif mortality.any() and no_morbidity.all() and not yll_only:
            raise DataAbnormalError(base_error_msg + 'only rows with the mortality flag set to 1 but the affected '
                                                     'entity is not restricted to yll_only.')
        elif mortality.any() and morbidity.any() and (yld_only or yll_only):
            raise DataAbnormalError(base_error_msg + f'rows for both morbidity and mortality, but the affected entity '
                                    f'is restricted to {"yll_only" if yll_only else "yld_only"}.')
        else:
            pass


<<<<<<< HEAD
def check_cause_age_restrictions_sets(entity: Cause) -> None:
    """Check that a cause does not have an age range based on its YLL
    restrictions that is broader than that based on its YLD restrictions.

    Parameters
    ----------
    entity
        Cause for which to check restriction age ranges.

    Raises
    ------
    NotImplementedError
        If the YLL restriction age range is broader than the YLD restriction
        age range.

    """
    if entity.restrictions.yld_only or entity.restrictions.yll_only:
        pass
    else:

        yll_start, yll_end = entity.restrictions.yll_age_group_id_start, entity.restrictions.yll_age_group_id_end
        yld_start, yld_end = entity.restrictions.yld_age_group_id_start, entity.restrictions.yld_age_group_id_end

        if yll_start < yld_start or yld_end < yll_end:
            raise NotImplementedError(f'{entity.name} has a broader yll age range than yld age range.'
                                      f' We currently do not support these causes.')


def check_paf_rr_exposure_age_groups(paf: pd.DataFrame, rr: pd.DataFrame, exposure:pd.DataFrame,
                                     entity: RiskFactor, age_group_ids: List[int])-> None:
    """Check whether population attributable fraction data have consistent
    age group ids to the exposure, relative risk and cause restrictions.
    Since this function applies after the data is grouped by cause and measure,
    we expect input paf to have exactly one cause and one measure.
    We check the followings:
    1.  paf should not have extra age groups outside of cause restrictions
    2.  paf should exist for the age groups where exposure and relative risk
        exist and cause restrictions are valid.

    The only exception is when paf has yll measure and there is only relative
    risk with both mortality and morbidity flags turned on. (pass without check)

    Parameters
    ----------
    paf
        Population attributable data for a `entity` for a single cause and
        a single measure.
    rr
        Relative risk data for a `entity`.
    exposure
        Exposure data for a 'entity'.
    entity
        Risk factor for which to check `paf`.
    age_group_ids
        List of possible age group ids.

    Raises
    -------
    DataAbnormalError
        If any of two checks described above fails.

    """
    measure_map = {MEASURES['YLLs']: 'YLLs', MEASURES['YLDs']: 'YLDs'}
    cause_map = {c.gbd_id: c for c in causes}
    rr_measures = {'YLLs': (rr.morbidity == 0) & (rr.mortality == 1), 'YLDs': (rr.morbidity == 1)}

    cause_id = paf.cause_id.unique()[0]
    measure_id = paf.measure_id.unique()[0]
    cause = cause_map[cause_id]
    measure = measure_map[measure_id]
    age_restrictions = {'YLLs': (cause.restrictions.yll_age_group_id_start, cause.restrictions.yll_age_group_id_end),
                        'YLDs': (cause.restrictions.yld_age_group_id_start, cause.restrictions.yld_age_group_id_end)}
    valid_rr = rr[(rr.cause_id == cause_id) & rr_measures[measure]]

    # It means we have YLL Paf but mortality = morbidity = 1 and we do not support this case.
    if measure == 'YLLs' and valid_rr.empty:
        pass

    else:
        if entity.distribution in ['ensemble', 'lognormal', 'normal']:
            tmrel = (entity.tmred.max + entity.tmred.min) / 2

            #  Non-trivial rr for continuous risk factors is where exposure is bigger(smaller) than tmrel.
            e_othercols = [c for c in exposure.columns if c not in DRAW_COLUMNS]
            df = exposure.set_index(e_othercols)
            op = operator.lt if entity.tmred.inverted else operator.gt
            exposed_age_groups = set(df[op(df, tmrel)].reset_index().age_group_id)

            valid_rr = valid_rr[valid_rr.age_group_id.isin(exposed_age_groups)]
            rr_age_groups = set(valid_rr.age_group_id)

        else:  # categorical distribution
            #  Non-trivial rr for categorical risk factors is where relative risk is not equal to 1.
            #  Since non-trivial rr is determined by rr itself and rr age_group_id set is guaranteed to be
            #  a subset of exposure age_group_id set, we do not check exposure here.
            rr_othercols = [c for c in rr.columns if c not in DRAW_COLUMNS]
            df = rr.set_index(rr_othercols)
            rr_age_groups = set(df[df != 1].reset_index().age_group_id)

        #  We apply the narrowest restrictions among exposed_age_groups, rr_age_gruops and cause age restrictions.
        #  We may have paf outside of exposure/rr but inside of cause age restrictions, then warn it.
        #  If paf does not exist for the narrowest range of exposure/rr/cause, raise an error.
        cause_age_start, cause_age_end = age_restrictions[measure]
        cause_restriction_ages = set(get_restriction_age_ids(cause_age_start, cause_age_end, age_group_ids))

        age_start = max(min(rr_age_groups), cause_age_start)
        age_end = min(max(rr_age_groups), cause_age_end)

        valid_but_no_rr = set(cause_restriction_ages) - rr_age_groups

        #  since paf may not exist for the full age group ids in cause_restriction_ages, we only raise an error
        #  if there are extra data than cause_restriction_ages.
        not_valid_paf = set(paf.age_group_id) > cause_restriction_ages
        missing_pafs = set(get_restriction_age_ids(age_start, age_end, age_group_ids)) - set(paf.age_group_id)
        extra_paf = set(paf.age_group_id).intersection(valid_but_no_rr)

        if not_valid_paf:
            raise DataAbnormalError(f'{measure} paf for {cause_map[cause_id].name} and {entity.name} have data outside '
                                    f'of cause restrictions: {set(paf.age_group_id) - cause_restriction_ages}')

        if missing_pafs:
            raise DataAbnormalError(f"Paf for {cause_map[cause_id].name} and {entity.name} have missing data for "
                                    f"the age groups: {missing_pafs}.")
        if extra_paf:
            warnings.warn(f"{measure} paf for {cause_map[cause_id].name} and {entity.name} have data for "
                          f"the age groups: {extra_paf}, which do not have either relative risk or exposure data.")


def check_years(data: pd.DataFrame, year_type: str, estimation_years: pd.Series) -> None:
=======
def check_years(data: pd.DataFrame, context: RawValidationContext, year_type: str) -> None:
>>>>>>> 9baeced6
    """Check that years in passed data match expected range based on type.

    Parameters
    ----------
    data
        Dataframe containing 'year_id' column.
    context
        Wrapper for additional data used in the validation process.
    year_type
        'annual', 'binned', or 'either' indicating expected year range.

    Raises
    ------
    DataAbnormalError
        If `error` is turned on and any expected years are not found in data or
        any extra years found and `year_type` is 'binned'.

    """
    data_years = set(data.year_id.unique())
    estimation_years = set(context['estimation_years'])
    annual_estimation_years = set(range(min(estimation_years), max(estimation_years) + 1))
    if year_type == 'annual':
        if data_years < annual_estimation_years:
            raise DataAbnormalError(f'Data has missing years: {annual_estimation_years.difference(data_years)}.')
    elif year_type == 'binned':
        if data_years < estimation_years:
            raise DataAbnormalError(f'Data has missing years: {estimation_years.difference(data_years)}.')
        if data_years > estimation_years:
            raise DataAbnormalError(f'Data has extra years: {data_years.difference(estimation_years)}.')
    else:  # year_type == either
        valid = (data_years == estimation_years) or (data_years >= annual_estimation_years)
        if not valid:
            raise DataAbnormalError(f'Data year range is neither annual or appropriately binned '
                                    f'with the expected year range.')


def check_location(data: pd.DataFrame, context: RawValidationContext) -> None:
    """Check that data contains only a single unique location id and that that
    location id matches the requested `location_id` or one of its parents up to
    the global id.

    Parameters
    ----------
    data
        Dataframe containing a 'location_id' column.
    context
        Wrapper for additional data used in the validation process.

    Raises
    ------
    DataAbnormalError
        If data contains multiple location ids or a location id other than the
        global or requested location id.

    """
    if len(data['location_id'].unique()) > 1:
        raise DataAbnormalError(f'Data contains multiple location ids.')

    data_location_id = data['location_id'].unique()[0]

    if data_location_id not in context['parent_locations'] + [context['location_id']]:
        raise DataAbnormalError(f'Data pulled for {context["location_id"]} actually has location '
                                f'id {data_location_id}, which is not in its hierarchy.')


def check_columns(expected_cols: List, existing_cols: List) -> None:
    """Verify that the passed lists of columns match.

    Parameters
    ----------
    expected_cols
        List of column names expected.
    existing_cols
        List of column names actually found in data.

    Raises
    ------
    DataAbnormalError
        If `expected_cols` does not match `existing_cols`.

    """
    if set(existing_cols) < set(expected_cols):
        raise DataAbnormalError(f'Data is missing columns: {set(expected_cols).difference(set(existing_cols))}.')
    elif set(existing_cols) > set(expected_cols):
        raise DataAbnormalError(f'Data returned extra columns: {set(existing_cols).difference(set(expected_cols))}.')


def check_data_exist(data: pd.DataFrame, zeros_missing: bool,
                     value_columns: list = DRAW_COLUMNS, error: bool = True) -> bool:
    """Check that values in data exist and none are missing and, if
    `zeros_missing` is turned on, not all zero.

    Parameters
    ----------
    data
        Dataframe containing `value_columns`.
    zeros_missing
        Boolean indicating whether to treat all zeros in `value_columns` as
        missing or not.
    value_columns
        List of columns in `data` to check for missing values.
    error
        Boolean indicating whether or not to error if data is missing.

    Returns
    -------
    bool
        True if non-missing, non-infinite, non-zero (if zeros_missing) values
        exist in data, False otherwise.

    Raises
    -------
    DataDoesNotExistError
        If error flag is set to true and data is empty or contains any NaN
        values in `value_columns`, or contains all zeros in `value_columns` and
        zeros_missing is True.

    """
    if (data.empty or np.any(pd.isnull(data[value_columns]))
            or (zeros_missing and np.all(data[value_columns] == 0)) or np.any(np.isinf(data[value_columns]))):
        if error:
            raise DataDoesNotExistError(f'Data contains no non-missing{", non-zero" if zeros_missing else ""} values.')
        return False
    return True


def _check_continuity(data_ages: set, all_ages: set) -> None:
    """Make sure data_ages is contiguous block in all_ages."""
    data_ages = list(data_ages)
    all_ages = list(all_ages)
    all_ages.sort()
    data_ages.sort()
    if all_ages[all_ages.index(data_ages[0]):all_ages.index(data_ages[-1])+1] != data_ages:
        raise DataAbnormalError(f'Data contains a non-contiguous age groups: {data_ages}.')


def check_age_group_ids(data: pd.DataFrame, context: RawValidationContext,
                        restriction_start: Union[int, None], restriction_end: Union[int, None]) -> None:
    """Check the set of age_group_ids included in data pulled from GBD for
    the following conditions:

        - if data ages contain invalid age group ids, error.
        - if data ages are equal to the set of all GBD age groups or the set of
        age groups within restriction bounds (if restrictions apply), pass.
        - if data ages are not a contiguous block of GBD age groups, error.
        - if data ages are a proper subset of the set of restriction age groups
        or the restriction age groups are a proper subset of the data ages,
        warn.

    Parameters
    ----------
    data
        Dataframe pulled containing age_group_id column.
    context
        Wrapper for additional data used in the validation process.
    restriction_start
        Age group id representing the start of the restriction range
        if applicable.
    restriction_end
        Age group id representing the end of the restriction range
        if applicable.

    Raises
    ------
    DataAbnormalError
        If age group ids contained in data aren't all valid GBD age group ids
        or they don't make up a contiguous block.

    """
    all_ages = set(context['age_group_ids'])
    restriction_ages = set(get_restriction_age_ids(restriction_start, restriction_end, context['age_group_ids']))
    data_ages = set(data.age_group_id)

    invalid_ages = data_ages.difference(all_ages)
    if invalid_ages:
        raise DataAbnormalError(f'Data contains invalid age group ids: {invalid_ages}.')

    _check_continuity(data_ages, all_ages)

    if data_ages < restriction_ages:
        warnings.warn('Data does not contain all age groups in restriction range.')
    elif restriction_ages and restriction_ages < data_ages:
        warnings.warn('Data contains additional age groups beyond those specified by restriction range.')
    else:  # data_ages == restriction_ages
        pass


def check_sex_ids(data: pd.DataFrame, context: RawValidationContext,
                  male_expected: bool = True, female_expected: bool = True, combined_expected: bool = False) -> None:
    """Check whether the data contains valid GBD sex ids and whether the set of
    sex ids in the data matches the expected set.

    Parameters
    ----------
    data
        Dataframe containing a sex_id column.
    context
        Wrapper for additional data used in the validation process.
    male_expected
        Boolean indicating whether the male sex id is expected in this data.
        For some data pulling tools, this may correspond to whether the entity
        the data describes has a male_only sex restriction.
    female_expected
        Boolean indicating whether the female sex id is expected in this data.
        For some data pulling tools, this may correspond to whether the entity
        the data describes has a female_only sex restriction.
    combined_expected
        Boolean indicating whether data is expected to include the
        combined sex id.

    Raises
    ------
    DataAbnormalError
        If data contains any sex ids that aren't valid GBD sex ids.

    """
    sexes = context['sexes']
    valid_sex_ids = [sexes['Male'], sexes['Female'], sexes['Combined']]
    gbd_sex_ids = set(np.array(valid_sex_ids)[[male_expected, female_expected, combined_expected]])
    data_sex_ids = set(data.sex_id)

    invalid_sex_ids = data_sex_ids.difference(set(valid_sex_ids))
    if invalid_sex_ids:
        raise DataAbnormalError(f'Data contains invalid sex ids: {invalid_sex_ids}.')

    extra_sex_ids = data_sex_ids.difference(gbd_sex_ids)
    if extra_sex_ids:
        warnings.warn(f'Data contains the following extra sex ids {extra_sex_ids}.')

    missing_sex_ids = set(gbd_sex_ids).difference(data_sex_ids)
    if missing_sex_ids:
        warnings.warn(f'Data is missing the following expected sex ids: {missing_sex_ids}.')


def check_age_restrictions(data: pd.DataFrame, context: RawValidationContext,
                           age_group_id_start: int, age_group_id_end: int,
                           value_columns: list = DRAW_COLUMNS, error=True) -> None:
    """Check that all expected age groups between age_group_id_start and
    age_group_id_end, inclusive, and only those age groups, appear in data with
    non-missing values in `value_columns`.

    Parameters
    ----------
    data
        Dataframe containing an age_group_id column.
    context
        Wrapper for additional data used in the validation process.
    age_group_id_start
        Lower boundary of age group ids expected in data, inclusive.
    age_group_id_end
        Upper boundary of age group ids expected in data, exclusive.
    value_columns
        List of columns to verify values are non-missing for expected age
        groups and missing for not expected age groups.
    error
        Boolean indicating whether or not to error if any age_restriction
        is violated. If this flag is set to false, raise a warning.

    Raises
    ------
    DataAbnormalError
        If error flag is set to true and if any age group ids in the range
        [`age_group_id_start`, `age_group_id_end`] don't appear in the data or
        if any additional age group ids (with the exception of 235) appear in
        the data.

    """
    expected_gbd_age_ids = get_restriction_age_ids(age_group_id_start, age_group_id_end, context['age_group_ids'])

    # age groups we expected in data but that are not
    missing_age_groups = set(expected_gbd_age_ids).difference(set(data.age_group_id))
    extra_age_groups = set(data.age_group_id).difference(set(expected_gbd_age_ids))

    if missing_age_groups:
        message = (f'Data was expected to contain all age groups between ids {age_group_id_start} '
                   f'and {age_group_id_end} but was missing the following: {missing_age_groups}.')
        if error:
            raise DataAbnormalError(message)
        warnings.warn(message)

    if extra_age_groups:
        # we treat all 0s as missing in accordance with gbd so if extra age groups have all 0 data, that's fine
        should_be_zero = data[data.age_group_id.isin(extra_age_groups)]
        if check_data_exist(should_be_zero, zeros_missing=True, value_columns=value_columns, error=False):
            warnings.warn(f'Data was only expected to contain values for age groups between ids '
                          f'{age_group_id_start} and {age_group_id_end} (with the possible addition of 235), '
                          f'but also included values for age groups {extra_age_groups}.')

    # make sure we're not missing data for all ages in restrictions
    if not check_data_exist(data[data.age_group_id.isin(expected_gbd_age_ids)], zeros_missing=True,
                            value_columns=value_columns, error=False):
        message = 'Data is missing for all age groups within restriction range.'
        if error:
            raise DataAbnormalError(message)
        warnings.warn(message)


def check_sex_restrictions(data: pd.DataFrame, context: RawValidationContext, male_only: bool, female_only: bool,
                           value_columns: list = DRAW_COLUMNS) -> None:
    """Check that all expected sex ids based on restrictions, and only those
    sex ids, appear in data with non-missing values in `value_columns`.

    Parameters
    ----------
    data
        Dataframe contained sex_id column.
    context
        Wrapper for additional data used in the validation process.
    male_only
        Boolean indicating whether data is restricted to male only estimates.
    female_only
        Boolean indicating whether data is restricted to female only estimates.
    value_columns
        List of columns to verify values are non-missing for expected sex
        ids and missing for not expected sex ids.

    Raises
    -------
    DataAbnormalError
        If data violates passed sex restrictions.

    """
    sexes = context['sexes']
    female, male, combined = sexes['Female'], sexes['Male'], sexes['Combined']

    if male_only:
        if not check_data_exist(data[data.sex_id == male], zeros_missing=True,
                                value_columns=value_columns, error=False):
            raise DataAbnormalError('Data is restricted to male only, but is missing data values for males.')

        if (set(data.sex_id) != {male} and
                check_data_exist(data[data.sex_id != male], zeros_missing=True,
                                 value_columns=value_columns, error=False)):
            warnings.warn('Data is restricted to male only, but contains '
                          'non-male sex ids for which data values are not all 0.')

    if female_only:
        if not check_data_exist(data[data.sex_id == female], zeros_missing=True,
                                value_columns=value_columns, error=False):
            raise DataAbnormalError('Data is restricted to female only, but is missing data values for females.')

        if (set(data.sex_id) != {female} and
                check_data_exist(data[data.sex_id != female], zeros_missing=True,
                                 value_columns=value_columns, error=False)):
            warnings.warn('Data is restricted to female only, but contains '
                          'non-female sex ids for which data values are not all 0.')

    if not male_only and not female_only:
        if {male, female}.issubset(set(data.sex_id)):
            if (not check_data_exist(data[data.sex_id == male], zeros_missing=True,
                                     value_columns=value_columns, error=False) or
               not check_data_exist(data[data.sex_id == female], zeros_missing=True,
                                    value_columns=value_columns, error=False)):
                raise DataAbnormalError('Data has no sex restrictions, but does not contain non-zero '
                                        'values for both males and females.')
        else:  # check combined sex id
            if not check_data_exist(data[data.sex_id == combined], zeros_missing=True,
                                    value_columns=value_columns, error=False):
                raise DataAbnormalError('Data has no sex restrictions, but does not contain non-zero '
                                        'values for both males and females.')


def check_measure_id(data: pd.DataFrame, allowable_measures: List[str], single_only: bool = True) -> None:
    """Check that data contains a measure id that is one of the allowed
    measure ids.

    Parameters
    ----------
    data
        Dataframe containing 'measure_id' column.
    allowable_measures
        List of strings dictating the possible values for measure id when
        mapped via MEASURES.
    single_only
        Boolean indicating whether a single measure id is expected in the data
        or whether multiple are allowable.

    Raises
    ------
    DataAbnormalError
        If data contains either multiple measure ids and `single_only` is True
        or a non-permissible measure id.
    """
    if single_only and len(set(data.measure_id)) > 1:
        raise DataAbnormalError(f'Data has multiple measure ids: {set(data.measure_id)}.')
    if not set(data.measure_id).issubset(set([MEASURES[m] for m in allowable_measures])):
        raise DataAbnormalError(f'Data includes a measure id not in the expected measure ids for this measure.')


def check_metric_id(data: pd.DataFrame, expected_metric: str) -> None:
    """Check that data contains only a single metric id and that it matches the
    expected metric.

    Parameters
    ----------
    data
        Dataframe containing 'metric_id' column.
    expected_metric
        String dictating the expected metric, the id of which can be found via
        METRICS.

    Raises
    ------
    DataAbnormalError
        If data contains any metric id other than the expected.

    """
    if set(data.metric_id) != {METRICS[expected_metric.capitalize()]}:
        raise DataAbnormalError(f'Data includes metrics beyond the expected {expected_metric.lower()} '
                                f'(metric_id {METRICS[expected_metric.capitalize()]}')<|MERGE_RESOLUTION|>--- conflicted
+++ resolved
@@ -10,12 +10,9 @@
 
 from vivarium_inputs import utility_data
 from vivarium_inputs.globals import (DRAW_COLUMNS, DEMOGRAPHIC_COLUMNS, SEXES, SPECIAL_AGES, METRICS, MEASURES,
-<<<<<<< HEAD
                                      PROTECTIVE_CAUSE_RISK_PAIRS, DataAbnormalError, InvalidQueryError,
-                                     DataDoesNotExistError, gbd, Population)
-=======
-                                     DataAbnormalError, InvalidQueryError, DataDoesNotExistError, Population)
->>>>>>> 9baeced6
+                                     DataDoesNotExistError, Population)
+
 from vivarium_inputs.mapping_extension import AlternativeRiskFactor, HealthcareEntity, HealthTechnology
 from vivarium_inputs.utilities import get_restriction_age_ids, get_restriction_age_boundary
 from vivarium_inputs.validation.shared import check_value_columns_boundary
@@ -766,19 +763,8 @@
         Exposure standard deviation data for `entity` in location `location_id`.
     entity
         Risk factor or alternative risk factor to which the data pertain.
-<<<<<<< HEAD
-    location_id
-        Location to which the data should pertain.
-    exposure
-        Exposure data for `entity` in location `location_id`.
-    estimation_years
-        Expected set of years, used to check the `year_id` column in `data`.
-    age_group_ids
-        List of possible age group ids.
-=======
-    context
-        Wrapper for additional data used in the validation process.
->>>>>>> 9baeced6
+    context
+        Wrapper for additional data used in the validation process.
 
     Raises
     ------
@@ -953,10 +939,9 @@
     check_value_columns_boundary(data, max_val, 'upper', value_columns=DRAW_COLUMNS, inclusive=True)
 
 
-<<<<<<< HEAD
-def validate_population_attributable_fraction(data: pd.DataFrame, entity: RiskFactor,
-                                              location_id: int, relative_risk: pd.DataFrame, exposure: pd.DataFrame,
-                                              estimation_years: pd.Series, age_group_ids: List[int]) -> None:
+def validate_population_attributable_fraction(data: pd.DataFrame, entity: Union[RiskFactor, Etiology],
+                                              context: RawValidationContext) -> None:
+
     """Check the standard set of validations on raw population attributable
     fraction data for entity, replacing the age restrictions check with
     a custom method at the end. Check age and sex ids, age and sex
@@ -977,16 +962,8 @@
         Population attributable fraction data for `entity` in location `location_id`.
     entity
         Risk factor to which the data pertain.
-    location_id
-        Location to which the data should pertain.
-    relative_risk
-        Relative risk data for 'entity' in location 'location_id'.
-    exposure
-        Exposure data for 'entity' in location 'location_id'.
-    estimation_years
-        Expected set of years, used to check the `year_id` column in `data`.
-    age_group_ids
-        List of possible age group ids.
+    context
+        Wrapper for additional data used in the validation process.
 
     Raises
     ------
@@ -997,6 +974,7 @@
         of cause age restrictions or data do not exist for the age groups for
         which both exposure and relative risk exist.
     """
+
     if entity.name in PROTECTIVE_CAUSE_RISK_PAIRS:
         protective_causes = [c.gbd_id for c in causes if c.name in PROTECTIVE_CAUSE_RISK_PAIRS[entity.name]]
     else:
@@ -1005,10 +983,6 @@
     protective = data[data.cause_id.isin(protective_causes)]
     non_protective = data.loc[data.index.difference(protective.index)]
 
-=======
-def validate_population_attributable_fraction(data: pd.DataFrame, entity: Union[RiskFactor, Etiology],
-                                              context: RawValidationContext) -> None:
->>>>>>> 9baeced6
     check_data_exist(data, zeros_missing=True)
 
     expected_columns = ['metric_id', 'measure_id', 'rei_id', 'cause_id'] + DRAW_COLUMNS + DEMOGRAPHIC_COLUMNS
@@ -1025,7 +999,7 @@
     female_expected = not restrictions.male_only
 
     grouped = data.groupby(['cause_id', 'measure_id'], as_index=False)
-    grouped.apply(check_age_group_ids, age_group_ids, None, None)
+    grouped.apply(check_age_group_ids, context, None, None)
     grouped.apply(check_sex_ids, male_expected, female_expected)
 
     grouped.apply(check_sex_restrictions, restrictions.male_only, restrictions.female_only)
@@ -1051,12 +1025,12 @@
             raise DataAbnormalError(f'Paf data for {entity.kind} {entity.name} affecting {cause.name} contains yld '
                                     f'values despite the affected entity being restricted to yll only.')
 
-    grouped.apply(check_paf_rr_exposure_age_groups, relative_risk, exposure, entity, age_group_ids)
+    grouped.apply(check_paf_rr_exposure_age_groups, context, entity)
 
 
 def validate_etiology_population_attributable_fraction(data: pd.DataFrame, entity: Etiology,
-                                                       location_id: int, estimation_years: pd.Series,
-                                                       age_group_ids: List[int]) -> None:
+                                                       context: RawValidationContext) -> None:
+
     """Check the standard set of validations on raw etiology population
     attributable fraction data for entity. Check age group and sex ids
     and restrictions.
@@ -1070,12 +1044,8 @@
         Population attributable fraction data for `entity` in location `location_id`.
     entity
         Etiology to which the data pertain.
-    location_id
-        Location to which the data should pertain.
-    estimation_years
-        Expected set of years, used to check the `year_id` column in `data`.
-    age_group_ids
-        List of possible age group ids.
+    context
+        Wrapper for additional data used in the validation process.
 
     Raises
     ------
@@ -1093,8 +1063,8 @@
     check_measure_id(data, ['YLLs', 'YLDs'], single_only=False)
     check_metric_id(data, 'percent')
 
-    check_years(data, 'annual', estimation_years)
-    check_location(data, location_id)
+    check_years(data, context, 'annual')
+    check_location(data, context)
 
     restrictions_entity = [c for c in causes if c.etiologies and entity in c.etiologies][0]
 
@@ -1431,8 +1401,6 @@
         warnings.warn(f'Population attributable fraction data for {", ".join(abnormal_range)} for '
                       f'{entity.kind} {entity.name} may be outside expected range [0, 1].')
 
-<<<<<<< HEAD
-=======
 
 def check_cause_age_restrictions_sets(entity: Cause) -> None:
     """Check that a cause does not have an age range based on its YLL
@@ -1461,8 +1429,6 @@
             raise NotImplementedError(f'{entity.name} has a broader yll age range than yld age range.'
                                       f' We currently do not support these causes.')
 
-
->>>>>>> 9baeced6
 ############################
 # RAW VALIDATION UTILITIES #
 ############################
@@ -1522,37 +1488,7 @@
             pass
 
 
-<<<<<<< HEAD
-def check_cause_age_restrictions_sets(entity: Cause) -> None:
-    """Check that a cause does not have an age range based on its YLL
-    restrictions that is broader than that based on its YLD restrictions.
-
-    Parameters
-    ----------
-    entity
-        Cause for which to check restriction age ranges.
-
-    Raises
-    ------
-    NotImplementedError
-        If the YLL restriction age range is broader than the YLD restriction
-        age range.
-
-    """
-    if entity.restrictions.yld_only or entity.restrictions.yll_only:
-        pass
-    else:
-
-        yll_start, yll_end = entity.restrictions.yll_age_group_id_start, entity.restrictions.yll_age_group_id_end
-        yld_start, yld_end = entity.restrictions.yld_age_group_id_start, entity.restrictions.yld_age_group_id_end
-
-        if yll_start < yld_start or yld_end < yll_end:
-            raise NotImplementedError(f'{entity.name} has a broader yll age range than yld age range.'
-                                      f' We currently do not support these causes.')
-
-
-def check_paf_rr_exposure_age_groups(paf: pd.DataFrame, rr: pd.DataFrame, exposure:pd.DataFrame,
-                                     entity: RiskFactor, age_group_ids: List[int])-> None:
+def check_paf_rr_exposure_age_groups(paf: pd.DataFrame, context: RawValidationContext, entity: RiskFactor)-> None:
     """Check whether population attributable fraction data have consistent
     age group ids to the exposure, relative risk and cause restrictions.
     Since this function applies after the data is grouped by cause and measure,
@@ -1570,21 +1506,20 @@
     paf
         Population attributable data for a `entity` for a single cause and
         a single measure.
-    rr
-        Relative risk data for a `entity`.
-    exposure
-        Exposure data for a 'entity'.
-    entity
-        Risk factor for which to check `paf`.
-    age_group_ids
-        List of possible age group ids.
-
+    context
+        Wrapper for additional data used in the validation process.
+    entity
+        Entity for which to check age groups
     Raises
     -------
     DataAbnormalError
         If any of two checks described above fails.
 
     """
+    rr = context['relative_risk']
+    exposure = context['exposure']
+    age_group_ids = context['age_group_ids']
+
     measure_map = {MEASURES['YLLs']: 'YLLs', MEASURES['YLDs']: 'YLDs'}
     cause_map = {c.gbd_id: c for c in causes}
     rr_measures = {'YLLs': (rr.morbidity == 0) & (rr.mortality == 1), 'YLDs': (rr.morbidity == 1)}
@@ -1651,10 +1586,7 @@
                           f"the age groups: {extra_paf}, which do not have either relative risk or exposure data.")
 
 
-def check_years(data: pd.DataFrame, year_type: str, estimation_years: pd.Series) -> None:
-=======
 def check_years(data: pd.DataFrame, context: RawValidationContext, year_type: str) -> None:
->>>>>>> 9baeced6
     """Check that years in passed data match expected range based on type.
 
     Parameters

from typing import Union, List
import warnings

import pandas as pd
import numpy as np

from gbd_mapping import (ModelableEntity, Cause, Sequela, RiskFactor,
                         Etiology, Covariate, CoverageGap, causes)

<<<<<<< HEAD
from vivarium_inputs.globals import (DRAW_COLUMNS, DEMOGRAPHIC_COLUMNS, SEXES, SPECIAL_AGES, MEASURES,
                                     DataAbnormalError, InvalidQueryError, gbd, Population)
=======
from vivarium_inputs.globals import (DRAW_COLUMNS, DEMOGRAPHIC_COLUMNS, SEXES, SPECIAL_AGES, METRICS, MEASURES,
                                     DataAbnormalError, InvalidQueryError, DataDoesNotExistError, gbd, Population)
>>>>>>> 12de3e2b
from vivarium_inputs.mapping_extension import AlternativeRiskFactor, HealthcareEntity, HealthTechnology
from vivarium_inputs.utilities import get_restriction_age_ids, get_restriction_age_boundary
from vivarium_inputs.validation.shared import check_value_columns_boundary


MAX_INCIDENCE = 10
MAX_REMISSION = 365/3
MAX_CATEG_REL_RISK = 20
MAX_CONT_REL_RISK = 5
MAX_UTILIZATION = 50
MAX_LIFE_EXP = 90
MAX_POP = 100_000_000


def check_metadata(entity: ModelableEntity, measure: str) -> None:
    """ Check metadata associated with the given entity and measure for any
    relevant warnings or errors.

    Check that the 'exists' flag in metadata corresponding to `measure` is
    True and that the corresponding 'in_range' flag is also True. Warn if
    either is False.

    If the `entity` has any violated restrictions pertaining to `measure`
    listed in metadata, warn about them.

    Almost all checks result in warnings rather than errors because most flags
    are based on a survey done on data from a single location.

    Parameters
    ----------
    entity
        Entity for which to check metadata.
    measure
        Measure for which to check metadata.

    Raises
    -------
    InvalidQueryError
        If a measure is requested for an entity for which that measure is not
        expected to exist.

    """
    metadata_checkers = {
        'sequela': check_sequela_metadata,
        'cause': check_cause_metadata,
        'risk_factor': check_risk_factor_metadata,
        'etiology': check_etiology_metadata,
        'covariate': check_covariate_metadata,
        'coverage_gap': check_coverage_gap_metadata,
        'health_technology': check_health_technology_metadata,
        'healthcare_entity': check_healthcare_entity_metadata,
        'population': check_population_metadata,
        'alternative_risk_factor': check_alternative_risk_factor_metadata,
    }
    if entity.kind not in metadata_checkers:
        raise InvalidQueryError(f'No metadata checker found for {entity.kind}.')

    metadata_checkers[entity.kind](entity, measure)


def validate_raw_data(data: pd.DataFrame, entity: ModelableEntity,
                      measure: str, location_id: int, *additional_data) -> None:
    """Validate data conforms to the format expected from raw GBD data, that all
    values are within expected ranges,

    The following checks are performed for each entity-measure pair (some may
    be excluded for certain pairs if not applicable):

    1. Verify data exist.
    2. Verify all expected columns and only expected columns are present.
    3. Verify measure_id, metric_id, year, and location columns contain only
        expected values.
    4. Verify expected age and sex ids are present in data, based on data
        source and entity type.
    5. Verify age and sex restrictions for entity match values in data.
    6. Verify values in value columns are within expected ranges.
    7. Any entity-measure specific checks.

    Verifications that do not pass result in errors or warnings, depending on
    the entity, measure, and verification.

    Parameters
    ----------
    data
        Data to be validated.
    entity
        Entity to which the data belong.
    measure
        Measure to which the data pertain.
    location_id
        Location for which the data were pulled.
    additional_data
        Any additional data needed to validate the measure-entity data. This
        most often applies to RiskFactor data where data from an additional
        measure are often required to validate the necessary extents of the
        data.

    Raises
    -------
    DataAbnormalError
        If critical verifications (e.g., data exist, expected columns are all
        present) fail.

    InvalidQueryError
        If an unknown measure is requested for which no validator exists.

    """
    validators = {
        # Cause-like measures
        'incidence': validate_incidence,
        'prevalence': validate_prevalence,
        'birth_prevalence': validate_birth_prevalence,
        'disability_weight': validate_disability_weight,
        'remission': validate_remission,
        'deaths': validate_deaths,
        # Risk-like measures
        'exposure': validate_exposure,
        'exposure_standard_deviation': validate_exposure_standard_deviation,
        'exposure_distribution_weights': validate_exposure_distribution_weights,
        'relative_risk': validate_relative_risk,
        'population_attributable_fraction': validate_population_attributable_fraction,
        'etiology_population_attributable_fraction': validate_etiology_population_attributable_fraction,
        'mediation_factors': validate_mediation_factors,
        # Covariate measures
        'estimate': validate_estimate,
        # Health system measures
        'cost': validate_cost,
        'utilization': validate_utilization,
        # Population measures
        'structure': validate_structure,
        'theoretical_minimum_risk_life_expectancy': validate_theoretical_minimum_risk_life_expectancy,
    }

    if measure not in validators:
        raise InvalidQueryError(f'No raw validator found for {measure}.')

    validators[measure](data, entity, location_id, *additional_data)


##############################################
#   CHECK METADATA ENTITY SPECIFIC METHODS   #
# ------------------------------------------ #
# Signatures to match wrapper check_metadata #
##############################################


def check_sequela_metadata(entity: Sequela, measure: str) -> None:
    """Check all relevant metadata flags for sequela pertaining to measure.

    Parameters
    ----------
    entity
        Sequela for which to check metadata.
    measure
        Measure for which to check metadata.

    Raises
    ------
    InvalidQueryError
        If the 'exists' metadata flag on `entity` for `measure` is None.

    """
    if measure in ['incidence', 'prevalence', 'birth_prevalence']:
        check_exists_in_range(entity, measure)
    else:  # measure == 'disability_weight
        if not entity.healthstate[f'{measure}_exists']:
            # warn instead of error so won't break if pulled for a cause where not all sequelae may be missing dws
            warnings.warn(f'Sequela {entity.name} does not have {measure} data.')


def check_cause_metadata(entity: Cause, measure: str) -> None:
    """Check all relevant metadata flags for cause pertaining to measure.

    If the entity is restricted to YLL only or the age group set corresponding
    to the YLL restrictions is greater than that corresponding to the YLD
    restrictions, error as we don't currently know how to model such causes.

    For all measures except remission, check the `consistent` and `aggregates`
    flags for measure, which indicate whether the data was found to
    exist/not exist consistently with any subcauses or sequela and whether
    the estimates for the subcauses/sequela aggregate were found to correctly
    aggregate to the `entity` estimates. Warn if either are False.

    Parameters
    ----------
    entity
        Cause for which to check metadata.
    measure
        Measure for which to check metadata.

    Raises
    ------
    NotImplementedError
        If the `entity` is YLL only or the YLL age range is broader than the
        YLD age range.

    InvalidQueryError
        If the 'exists' metadata flag on `entity` for `measure` is None.

    """
    if entity.restrictions.yll_only:
        raise NotImplementedError(f"{entity.name.capitalize()} is YLL only cause, and we currently do not have a"
                                  f" model to support such a cause.")

    check_cause_age_restrictions_sets(entity)
    check_exists_in_range(entity, measure)

    warn_violated_restrictions(entity, measure)

    if measure != 'remission':
        consistent = entity[f"{measure}_consistent"]
        children = "subcauses" if measure == "deaths" else "sequela"

        if consistent is not None and not consistent:
            warnings.warn(f"{measure.capitalize()} data for cause {entity.name} may not exist for {children} in all "
                          f"locations. {children.capitalize()} models may not be consistent with models for this cause.")

        if consistent and not entity[f"{measure}_aggregates"]:
            warnings.warn(f"{children.capitalize()} {measure} data for cause {entity.name} may not correctly "
                          f"aggregate up to the cause level in all locations. {children.capitalize()} models may not "
                          f"be consistent with models for this cause.")


def check_risk_factor_metadata(entity: RiskFactor, measure: str) -> None:
    """Check all relevant metadata flags for risk pertaining to measure.

    For measure exposure, additionally check that the exposure_year_type flag
    is not 'mix' or 'incomplete', which would indicate a non-standard set of
    years in the data.

    Parameters
    ----------
    entity
        RiskFactor for which to check metadata.
    measure
        Measure for which to check metadata.

    Raises
    ------
    NotImplementedError
        If the `entity` has a 'custom' distribution.

    InvalidQueryError
        If the 'exists' metadata flag on `entity` for `measure` is None.

    """
    if measure in ('exposure_distribution_weights', 'mediation_factors'):
        # we don't have any applicable metadata to check
        return

    if entity.distribution == 'custom':
        raise NotImplementedError('We do not currently support risk factors with custom distributions.')

    if measure == 'population_attributable_fraction':
        check_paf_types(entity)
    else:
        check_exists_in_range(entity, measure)

        if measure == 'exposure' and entity.exposure_year_type in ('mix', 'incomplete'):
            warnings.warn(f'{measure.capitalize()} data for risk factor {entity.name} may contain unexpected '
                          f'or missing years.')

    warn_violated_restrictions(entity, measure)


def check_alternative_risk_factor_metadata(entity: AlternativeRiskFactor, measure: str) -> None:
    pass


def check_etiology_metadata(entity: Etiology, measure: str) -> None:
    """Check all relevant metadata flags for etiology pertaining to measure.

    Parameters
    ----------
    entity
        Etiology for which to check metadata.
    measure
        Measure for which to check metadata.
    """
    check_paf_types(entity)


def check_covariate_metadata(entity: Covariate, measure: str) -> None:
    """Check all relevant metadata flags for covariate pertaining to measure.

    Parameters
    ----------
    entity
        RiskFactor for which to check metadata.
    measure
        Measure for which to check metadata.

    """
    if not entity.mean_value_exists:
        warnings.warn(f'{measure.capitalize()} data for covariate {entity.name} may not contain'
                      f'mean values for all locations.')

    if not entity.uncertainty_exists:
        warnings.warn(f'{measure.capitalize()} data for covariate {entity.name} may not contain '
                      f'uncertainty values for all locations.')

    violated_restrictions = [f'by {r}' for r in ['sex', 'age'] if entity[f'by_{r}_violated']]
    if violated_restrictions:
        warnings.warn(f'Covariate {entity.name} may violate the following '
                      f'restrictions: {", ".join(violated_restrictions)}.')


def check_coverage_gap_metadata(entity: CoverageGap, measure: str) -> None:
    pass


def check_health_technology_metadata(entity: HealthTechnology, measure: str) -> None:
    """ Because HealthTechnology does not contain any metadata flags, this
    check simply warns the user that cost data is constant over years.

    Parameters
    ----------
    entity
        HealthTechnology for which to check metadata.
    measure
        Measure for which to check metadata.
    """
    if measure == 'cost':
        warnings.warn(f'Cost data for {entity.kind} {entity.name} does not vary by year.')


def check_healthcare_entity_metadata(entity: HealthcareEntity, measure: str) -> None:
    """ Because HealthCareEntity does not contain any metadata flags, this
    check simply warns the user that cost data outside of years between
    [1995, 2016] has been duplicated from the nearest year for which there is
    data.

    Parameters
    ----------
    entity
        HealthEntity for which to check metadata.
    measure
        Measure for which to check metadata.
    """
    if measure == 'cost':
        warnings.warn(f'2017 cost data for {entity.kind} {entity.name} is duplicated from 2016 data, and all data '
                      f'before 1995 is backfilled from 1995 data.')


def check_population_metadata(entity: Population, measure: str) -> None:
    pass


#################################################
#   VALIDATE RAW DATA ENTITY SPECIFIC METHODS   #
# --------------------------------------------- #
# Signatures to match wrapper validate_raw_data #
#################################################


def validate_incidence(data: pd.DataFrame, entity: Union[Cause, Sequela],
                       location_id: int, estimation_years: pd.Series) -> None:
    """ Check the standard set of validations on raw incidence data for entity.

    Parameters
    ----------
    data
        Incidence data pulled for entity in location_id.
    entity
        Cause or sequela to which the data pertain.
    location_id
        Location to which the data should pertain.
    estimation_years
        Expected set of years, used to check the `year_id` column in `data`.

    Raises
    ------
    DataAbnormalError
        If data does not exist, expected columns are not found in data, or
        any values in columns do not match the expected set of values.

    """
    check_data_exist(data, zeros_missing=True)

    expected_columns = ['measure_id', 'metric_id', f'{entity.kind}_id'] + DRAW_COLUMNS + DEMOGRAPHIC_COLUMNS
    check_columns(expected_columns, data.columns)

    check_measure_id(data, ['Incidence'])
    check_metric_id(data, 'rate')

    check_years(data, 'annual', estimation_years)
    check_location(data, location_id)

    if entity.kind == 'cause':
        restrictions = entity.restrictions
    else:  # sequela
        cause = [c for c in causes if c.sequelae and entity in c.sequelae][0]
        restrictions = cause.restrictions

    check_age_group_ids(data, restrictions.yld_age_group_id_start, restrictions.yld_age_group_id_end)
    # como should return all sexes regardless of restrictions
    check_sex_ids(data, male_expected=True, female_expected=True)

    check_age_restrictions(data, restrictions.yld_age_group_id_start, restrictions.yld_age_group_id_end)
    check_sex_restrictions(data, restrictions.male_only, restrictions.female_only)

    check_value_columns_boundary(data, 0, 'lower', inclusive=True, error=DataAbnormalError)
    check_value_columns_boundary(data, MAX_INCIDENCE, 'upper', value_columns=DRAW_COLUMNS, inclusive=True, error=None)


def validate_prevalence(data: pd.DataFrame, entity: Union[Cause, Sequela],
                        location_id: int, estimation_years: pd.Series) -> None:
    """ Check the standard set of validations on raw prevalence data for entity.

    Parameters
    ----------
    data
        Prevalence data pulled for entity in location_id.
    entity
        Cause or sequela to which the data pertain.
    location_id
        Location to which the data should pertain.
    estimation_years
        Expected set of years, used to check the `year_id` column in `data`.

    Raises
    ------
    DataAbnormalError
        If data does not exist, expected columns are not found in data, or
        any values in columns do not match the expected set of values.

    """
    check_data_exist(data, zeros_missing=True)

    expected_columns = ['measure_id', 'metric_id', f'{entity.kind}_id'] + DRAW_COLUMNS + DEMOGRAPHIC_COLUMNS
    check_columns(expected_columns, data.columns)

    check_measure_id(data, ['Prevalence'])
    check_metric_id(data, 'rate')

    check_years(data, 'annual', estimation_years)
    check_location(data, location_id)

    if entity.kind == 'cause':
        restrictions = entity.restrictions
    else:  # sequela
        cause = [c for c in causes if c.sequelae and entity in c.sequelae][0]
        restrictions = cause.restrictions

    check_age_group_ids(data, restrictions.yld_age_group_id_start, restrictions.yld_age_group_id_end)
    # como should return all sexes regardless of restrictions
    check_sex_ids(data, male_expected=True, female_expected=True)

    check_age_restrictions(data, restrictions.yld_age_group_id_start, restrictions.yld_age_group_id_end)
    check_sex_restrictions(data, restrictions.male_only, restrictions.female_only)

    check_value_columns_boundary(data, 0, 'lower', value_columns=DRAW_COLUMNS, inclusive=True, error=DataAbnormalError)
    check_value_columns_boundary(data, 1, 'upper', value_columns=DRAW_COLUMNS, inclusive=True, error=DataAbnormalError)


def validate_birth_prevalence(data: pd.DataFrame, entity: Union[Cause, Sequela],
                              location_id: int, estimation_years: pd.Series) -> None:
    """ Check the standard set of validations on raw birth prevalence data for
    entity, replacing the standard age id checks with a custom check of the
    birth age group.

    Parameters
    ----------
    data
        Birth prevalence data pulled for entity in location_id.
    entity
        Cause or sequela to which the data pertain.
    location_id
        Location to which the data should pertain.
    estimation_years
        Expected set of years, used to check the `year_id` column in `data`.

    Raises
    ------
    DataAbnormalError
        If data does not exist, expected columns are not found in data, or
        any values in columns do not match the expected set of values.

    """
    check_data_exist(data, zeros_missing=True)

    expected_columns = ['measure_id', 'metric_id', f'{entity.kind}_id'] + DRAW_COLUMNS + DEMOGRAPHIC_COLUMNS
    check_columns(expected_columns, data.columns)

    check_measure_id(data, ['Incidence'])
    check_metric_id(data, 'rate')

    check_years(data, 'annual', estimation_years)
    check_location(data, location_id)

    birth_age_group_id = 164
    if data.age_group_id.unique() != birth_age_group_id:
        raise DataAbnormalError(f'Birth prevalence data for {entity.kind} {entity.name} includes age groups beyond '
                                f'the expected birth age group (id {birth_age_group_id}).')

    # como should return all sexes regardless of restrictions
    check_sex_ids(data, male_expected=True, female_expected=True)

    check_value_columns_boundary(data, 0, 'lower', value_columns=DRAW_COLUMNS, inclusive=True, error=DataAbnormalError)
    check_value_columns_boundary(data, 1, 'upper', value_columns=DRAW_COLUMNS, inclusive=True, error=DataAbnormalError)

    if entity.kind == 'cause':
        check_sex_restrictions(data, entity.restrictions.male_only, entity.restrictions.female_only)


def validate_disability_weight(data: pd.DataFrame, entity: Sequela, location_id: int) -> None:
    """ Check the standard set of validations on raw disability weight data
    for entity, replacing the age ids check with a custom check for the
    all ages age group since disability weights are not age specific.

    Parameters
    ----------
    data
        Disability weight data pulled for entity in location_id.
    entity
        Cause or sequela to which the data pertain.
    location_id
        Location to which the data should pertain.
    estimation_years
        Expected set of years, used to check the `year_id` column in `data`.

    Raises
    ------
    DataAbnormalError
        If data does not exist, expected columns are not found in data, or
        any values in columns do not match the expected set of values.

    """
    check_data_exist(data, zeros_missing=False)

    expected_columns = ['location_id', 'age_group_id', 'sex_id', 'measure',
                        'healthstate', 'healthstate_id'] + DRAW_COLUMNS
    check_columns(expected_columns, data.columns)

    check_location(data, location_id)

    if set(data.age_group_id) != {SPECIAL_AGES['all_ages']}:
        raise DataAbnormalError(f'Disability weight data for {entity.kind} {entity.name} includes age groups beyond '
                                f'the expected all ages age group (id {SPECIAL_AGES["all_ages"]}).')

    check_sex_ids(data, male_expected=False, female_expected=False, combined_expected=True)

    check_value_columns_boundary(data, 0, 'lower', value_columns=DRAW_COLUMNS, inclusive=True, error=DataAbnormalError)
    check_value_columns_boundary(data, 1, 'upper', value_columns=DRAW_COLUMNS, inclusive=True, error=DataAbnormalError)


def validate_remission(data: pd.DataFrame, entity: Cause,
                       location_id: int, estimation_years: pd.Series) -> None:
    """ Check the standard set of validations on raw remission data for entity.

    Parameters
    ----------
    data
        Remission data pulled for entity in location_id.
    entity
        Cause to which the data pertain.
    location_id
        Location to which the data should pertain.
    estimation_years
        Expected set of years, used to check the `year_id` column in `data`.

    Raises
    ------
    DataAbnormalError
        If data does not exist, expected columns are not found in data, or
        any values in columns do not match the expected set of values.

    """
    check_data_exist(data, zeros_missing=True)

    expected_columns = ['measure_id', 'metric_id', 'model_version_id',
                        'modelable_entity_id'] + DEMOGRAPHIC_COLUMNS + DRAW_COLUMNS
    check_columns(expected_columns, data.columns)

    check_measure_id(data, ['Remission'])
    check_metric_id(data, 'rate')

    check_years(data, 'binned', estimation_years)
    check_location(data, location_id)

    restrictions = entity.restrictions

    check_age_group_ids(data, restrictions.yld_age_group_id_start, restrictions.yld_age_group_id_end)

    male_expected = restrictions.male_only or (not restrictions.male_only and not restrictions.female_only)
    female_expected = restrictions.female_only or (not restrictions.male_only and not restrictions.female_only)
    check_sex_ids(data, male_expected, female_expected)

    check_age_restrictions(data, restrictions.yld_age_group_id_start, restrictions.yld_age_group_id_end)
    check_sex_restrictions(data, restrictions.male_only, restrictions.female_only)

    check_value_columns_boundary(data, 0, 'lower', value_columns=DRAW_COLUMNS, inclusive=True, error=DataAbnormalError)
    check_value_columns_boundary(data, MAX_REMISSION, 'upper', value_columns=DRAW_COLUMNS, inclusive=True, error=None)


def validate_deaths(data: pd.DataFrame, entity: Cause,
                    location_id: int, estimation_years: pd.Series, population: pd.DataFrame) -> None:
    """ Check the standard set of validations on raw deaths data for entity,
    pulling population data for location_id to use as the upper boundary
    for values in deaths.

    Parameters
    ----------
    data
        Deaths data pulled for entity in location_id.
    entity
        Cause to which the data pertain.
    location_id
        Location to which the data should pertain.
    estimation_years
        Expected set of years, used to check the `year_id` column in `data`.

    Raises
    ------
    DataAbnormalError
        If data does not exist, expected columns are not found in data, or
        any values in columns do not match the expected set of values.

    """
    check_data_exist(data, zeros_missing=True)

    expected_columns = ['measure_id', f'{entity.kind}_id', 'metric_id'] + DEMOGRAPHIC_COLUMNS + DRAW_COLUMNS
    check_columns(expected_columns, data.columns)

    check_measure_id(data, ['Deaths'])
    check_metric_id(data, 'number')

    check_years(data, 'annual', estimation_years)
    check_location(data, location_id)

    restrictions = entity.restrictions

    check_age_group_ids(data, restrictions.yll_age_group_id_start, restrictions.yll_age_group_id_end)

    male_expected = restrictions.male_only or (not restrictions.male_only and not restrictions.female_only)
    female_expected = restrictions.female_only or (not restrictions.male_only and not restrictions.female_only)
    check_sex_ids(data, male_expected, female_expected)

    check_age_restrictions(data, restrictions.yll_age_group_id_start, restrictions.yll_age_group_id_end)
    check_sex_restrictions(data, restrictions.male_only, restrictions.female_only)

    check_value_columns_boundary(data, 0, 'lower', value_columns=DRAW_COLUMNS, inclusive=True, error=DataAbnormalError)
    idx_cols = ['age_group_id', 'year_id', 'sex_id']
    population = population[(population.age_group_id.isin(data.age_group_id.unique()))
                            & (population.year_id.isin(data.year_id.unique()))
                            & (population.sex_id != SEXES['Combined'])].set_index(idx_cols).population
    check_value_columns_boundary(data.set_index(idx_cols), population, 'upper',
                                 value_columns=DRAW_COLUMNS, inclusive=True, error=None)


def validate_exposure(data: pd.DataFrame, entity: Union[RiskFactor, CoverageGap, AlternativeRiskFactor],
                      location_id: int, estimation_years: pd.Series) -> None:
    """Check the standard set of validations on raw exposure data for entity.
    Check age group and sex ids and restrictions for each category individually
    for risk factors, all together for coverage gaps and alternative risk
    factors. Check draw column value boundaries based on distribution type and
    verify that exposure sums to 1 over demographic groups for categorical
    entities.

    Parameters
    ----------
    data
        Exposure data for `entity` in location `location_id`.
    entity
        Risk factor, coverage gap, or alternative risk factor to which the
        data pertain.
    location_id
        Location to which the data should pertain.
    estimation_years
        Expected set of years, used to check the `year_id` column in `data`.

    Raises
    ------
    DataAbnormalError
        If data does not exist, expected columns are not found in data,
        any values in columns do not match the expected set of values,
        or values do not sum to 1 across demographic groups for a categorical
        entity.

    """
    check_data_exist(data, zeros_missing=True)

    expected_columns = ['rei_id', 'modelable_entity_id', 'parameter',
                        'measure_id', 'metric_id'] + DEMOGRAPHIC_COLUMNS + DRAW_COLUMNS
    check_columns(expected_columns, data.columns)

    check_measure_id(data,  ['Prevalence', 'Proportion', 'Continuous'])
    check_metric_id(data, 'rate')

    check_years(data, 'either', estimation_years)
    check_location(data, location_id)

    cats = data.groupby('parameter')

    if entity.kind == 'risk_factor':
        restrictions = entity.restrictions
        male_expected = not restrictions.female_only
        female_expected = not restrictions.male_only

        cats.apply(check_age_group_ids, None, None)
        cats.apply(check_sex_ids, male_expected, female_expected)

        cats.apply(check_sex_restrictions, entity.restrictions.male_only, entity.restrictions.female_only)

        # we only have metadata about tmred for risk factors
        if entity.distribution in ('ensemble', 'lognormal', 'normal'):  # continuous
            tmrel = (entity.tmred.max + entity.tmred.min)/2
            if entity.tmred.inverted:
                check_value_columns_boundary(data, tmrel, 'upper',
                                             value_columns=DRAW_COLUMNS, inclusive=True, error=None)
            else:
                check_value_columns_boundary(data, tmrel, 'lower',
                                             value_columns=DRAW_COLUMNS, inclusive=True, error=None)
    else:  # CoverageGap, AlternativeRiskFactor
        cats.apply(check_age_group_ids, None, None)
        cats.apply(check_sex_ids, True, True)

    if entity.distribution in ('dichotomous', 'ordered_polytomous', 'unordered_polytomous'):  # categorical
        check_value_columns_boundary(data, 0, 'lower', value_columns=DRAW_COLUMNS,
                                     inclusive=True, error=DataAbnormalError)
        check_value_columns_boundary(data, 1, 'upper', value_columns=DRAW_COLUMNS,
                                     inclusive=True, error=DataAbnormalError)

        g = data.groupby(DEMOGRAPHIC_COLUMNS)[DRAW_COLUMNS].sum()
        if not np.allclose(g, 1.0):
            raise DataAbnormalError(f'Exposure data for {entity.kind} {entity.name} '
                                    f'does not sum to 1 across all categories.')


def validate_exposure_standard_deviation(data: pd.DataFrame, entity: Union[RiskFactor, AlternativeRiskFactor],
                                         location_id: int, exposure: pd.DataFrame, estimation_years: pd.Series) -> None:
    """Check the standard set of validations on raw exposure standard
    deviation data for entity. Check that the data exist for age groups where
    we have exposure data. Use the age groups from the corresponding
    exposure data as the boundaries for age group checks. Skip age restriction
    checks as risk factor age restrictions don't correspond to this data.

    Parameters
    ----------
    data
        Exposure standard deviation data for `entity` in location `location_id`.
    entity
        Risk factor or alternative risk factor to which the data pertain.
    location_id
        Location to which the data should pertain.
    estimation_years
        Expected set of years, used to check the `year_id` column in `data`.

    Raises
    ------
    DataAbnormalError
        If data does not exist, expected columns are not found in data, or
        any values in columns do not match the expected set of values.

    """

    exposure_age_groups = set(exposure.age_group_id)
    valid_age_group_data = data[data.age_group_id.isin(exposure_age_groups)]

    check_data_exist(valid_age_group_data, zeros_missing=True)

    expected_columns = ['rei_id', 'modelable_entity_id', 'measure_id',
                        'metric_id'] + DEMOGRAPHIC_COLUMNS + DRAW_COLUMNS
    check_columns(expected_columns, data.columns)

    check_measure_id(data,  ['Continuous'])
    check_metric_id(data, 'rate')

    check_years(data, 'either', estimation_years)
    check_location(data, location_id)

    age_start = min(exposure_age_groups)
    age_end = max(exposure_age_groups)

    check_age_group_ids(data, age_start, age_end)
    check_sex_ids(data, True, True)

    check_sex_restrictions(data, entity.restrictions.male_only, entity.restrictions.female_only)

    check_value_columns_boundary(valid_age_group_data, 0, 'lower',
                                 value_columns=DRAW_COLUMNS, inclusive=False, error=DataAbnormalError)


def validate_exposure_distribution_weights(data: pd.DataFrame, entity: Union[RiskFactor, AlternativeRiskFactor],
                                           location_id: int) -> None:
    """Check the standard set of validations on raw exposure distribution
    weights data for entity, replacing the age ids check with a custom check
    for the all ages age group since distribution weights are not age specific.
    Because exposure distribution weights are neither age nor sex specific
    (and risk factor age restrictions don't correspond to data), skip all
    restriction checks for risk factors.

    Additionally, verify that distribution weights sum to 1.

    Parameters
    ----------
    data
        Exposure distribution weight data for `entity` in location
        `location_id`.
    entity
        Risk factor or alternative risk factor to which the data pertain.
    location_id
        Location to which the data should pertain.
    estimation_years
        Expected set of years, used to check the `year_id` column in `data`.

    Raises
    ------
    DataAbnormalError
        If data does not exist, expected columns are not found in data,
        any values in columns do not match the expected set of values,
        or distribution weights do not sum to 1.

    """
    key_cols = ['rei_id', 'location_id', 'sex_id', 'age_group_id', 'measure']
    distribution_cols = ['exp', 'gamma', 'invgamma', 'llogis', 'gumbel', 'invweibull', 'weibull',
                         'lnorm', 'norm', 'glnorm', 'betasr', 'mgamma', 'mgumbel']

    check_data_exist(data, zeros_missing=True, value_columns=distribution_cols)

    check_columns(key_cols + distribution_cols, data.columns)

    if set(data.measure) != {'ensemble_distribution_weight'}:
        raise DataAbnormalError(f'Exposure distribution weight data for {entity.kind} {entity.name} '
                                f'contains abnormal measure values.')

    check_location(data, location_id)

    if set(data.age_group_id) != {SPECIAL_AGES["all_ages"]}:
        raise DataAbnormalError(f'Exposure distribution weight data for {entity.kind} {entity.name} includes '
                                f'age groups beyond the expected all ages age group (id {SPECIAL_AGES["all_ages"]}.')

    check_sex_ids(data, male_expected=False, female_expected=False, combined_expected=True)

    check_value_columns_boundary(data, 0, 'lower', value_columns=distribution_cols,
                                 inclusive=True, error=DataAbnormalError)
    check_value_columns_boundary(data, 1, 'upper', value_columns=distribution_cols,
                                 inclusive=True, error=DataAbnormalError)

    if not np.allclose(data[distribution_cols].sum(axis=1), 1.0):
        raise DataAbnormalError(f'Distribution weights for {entity.kind} {entity.name} do not sum to 1.')


def validate_relative_risk(data: pd.DataFrame, entity: Union[RiskFactor, CoverageGap], location_id: int,
                           exposure: pd.DataFrame, estimation_years: pd.Series)-> None:
    """Check the standard set of validations on raw relative risk data for
    entity, replacing the age ids check with a custom check based on the age
    groups present in the exposure data for this entity. Check age and sex ids
    on data grouped by cause, mortality, morbidity, and parameter. Only sex
    restrictions are checked because risk factor age restrictions don't
    correspond to this data and exposure age ranges may not apply to relative
    risk data for a cause applicable to a different age range.

    Additionally, mortality and morbidity flags in data are checked to ensure
    they contain only valid values and only valid combinations of those values
    across mortality and morbidity.

    Parameters
    ----------
    data
        Relative risk data for `entity` in location `location_id`.
    entity
        Risk factor or alternative risk factor to which the data pertain.
    location_id
        Location to which the data should pertain.
    estimation_years
        Expected set of years, used to check the `year_id` column in `data`.

    Raises
    ------
    DataAbnormalError
        If data does not exist, expected columns are not found in data, or
        any values in columns do not match the expected set of values (or the
        expected combinations of values in the case of the mortality and
        morbidity columns).
    """

    check_data_exist(data, zeros_missing=True)

    exposure_age_groups = set(exposure.age_group_id)

    expected_columns = ['rei_id', 'modelable_entity_id', 'cause_id', 'mortality',
                        'morbidity', 'metric_id', 'parameter'] + DEMOGRAPHIC_COLUMNS + DRAW_COLUMNS
    check_columns(expected_columns, data.columns)

    check_metric_id(data, 'rate')

    check_years(data, 'binned', estimation_years)
    check_location(data, location_id)

    for c_id in data.cause_id.unique():
        cause = [c for c in causes if c.gbd_id == c_id][0]
        check_mort_morb_flags(data, cause.restrictions.yld_only, cause.restrictions.yll_only)

    grouped = data.groupby(['cause_id', 'morbidity', 'mortality', 'parameter'])
    if entity.kind == 'risk_factor':
        restrictions = entity.restrictions
        age_start = min(exposure_age_groups)
        age_end = max(exposure_age_groups)
        male_expected = not restrictions.female_only
        female_expected = not restrictions.male_only

        grouped.apply(check_age_group_ids, age_start, age_end)
        grouped.apply(check_sex_ids, male_expected, female_expected)

        #  We cannot check age_restrictions with exposure_age_groups since RR may have a subset of age_group_ids.
        #  In this case we do not want to raise an error because RR data may include only specific age_group_ids for
        #  age-specific-causes even if risk-exposure may exist for the other age_group_ids. Instead we check age
        #  restrictions with affected causes.
        grouped.apply(check_sex_restrictions, entity.restrictions.male_only, entity.restrictions.female_only)
        for (c_id, morb, mort, _), g in grouped:
            cause = [c for c in causes if c.gbd_id == c_id][0]
            if morb == 1:
                start, end = cause.restrictions.yld_age_group_id_start, cause.restrictions.yld_age_group_id_end
            else:  # morb = 0 , mort = 1
                start, end = cause.restrictions.yll_age_group_id_start, cause.restrictions.yll_age_group_id_end
            check_age_restrictions(g, start, end, error=False)

    else:  # coverage gap
        grouped.apply(check_age_group_ids, None, None)
        grouped.apply(check_sex_ids, True, True)

    check_value_columns_boundary(data, 1, 'lower', value_columns=DRAW_COLUMNS, inclusive=True)

    max_val = MAX_CATEG_REL_RISK if entity.distribution in ('ensemble', 'lognormal', 'normal') else MAX_CONT_REL_RISK
    check_value_columns_boundary(data, max_val, 'upper', value_columns=DRAW_COLUMNS, inclusive=True)


def validate_population_attributable_fraction(data: pd.DataFrame, entity: Union[RiskFactor, Etiology],
                                              location_id: int, estimation_years: pd.Series,
                                              relative_risk: pd.DataFrame, exposure: pd.DataFrame) -> None:

    check_data_exist(data, zeros_missing=True)

    expected_columns = ['metric_id', 'measure_id', 'rei_id', 'cause_id'] + DRAW_COLUMNS + DEMOGRAPHIC_COLUMNS
    check_columns(expected_columns, data.columns)

    check_measure_id(data, ['YLLs', 'YLDs'], single_only=False)
    check_metric_id(data, 'percent')

    check_years(data, 'annual', estimation_years)
    check_location(data, location_id)

    restrictions = entity.restrictions
    male_expected = not restrictions.female_only
    female_expected = not restrictions.male_only

    grouped = data.groupby(['cause_id', 'measure_id'], as_index=False)
    grouped.apply(lambda df: check_age_group_ids(df, None, None))
    grouped.apply(lambda df: check_sex_ids(df, male_expected, female_expected))

    grouped.apply(check_paf_age_groups_cause_restrictions)
    grouped.apply(lambda df: check_sex_restrictions(df, restrictions.male_only, restrictions.female_only))

    check_value_columns_boundary(data, 0, 'lower', value_columns=DRAW_COLUMNS, inclusive=True, error=DataAbnormalError)
    check_value_columns_boundary(data, 1, 'upper', value_columns=DRAW_COLUMNS, inclusive=True, error=DataAbnormalError)

    for c_id in set(data.cause_id):
        cause = [c for c in causes if c.gbd_id == c_id][0]
        if cause.restrictions.yld_only and np.any(data[(data.cause_id == c_id) & (data.measure_id == MEASURES['YLLs'])]):
            raise DataAbnormalError(f'Paf data for {entity.kind} {entity.name} affecting {cause.name} contains yll '
                                    f'values despite the affected entity being restricted to yld only.')
        if cause.restrictions.yll_only and np.any(data[(data.cause_id == c_id) & (data.measure_id == MEASURES['YLDs'])]):
            raise DataAbnormalError(f'Paf data for {entity.kind} {entity.name} affecting {cause.name} contains yld '
                                    f'values despite the affected entity being restricted to yll only.')

    grouped.apply(lambda df: check_paf_rr_exposure_age_groups(df, relative_risk, exposure, entity))


def validate_etiology_population_attributable_fraction(data: pd.DataFrame, entity: Union[RiskFactor, Etiology],
                                                       location_id: int, estimation_years: pd.Series) -> None:
    check_data_exist(data, zeros_missing=True)

    expected_columns = ['metric_id', 'measure_id', 'rei_id', 'cause_id'] + DRAW_COLUMNS + DEMOGRAPHIC_COLUMNS
    check_columns(expected_columns, data.columns)

    check_measure_id(data, ['YLLs', 'YLDs'], single_only=False)
    check_metric_id(data, 'percent')

    check_years(data, 'annual', estimation_years)
    check_location(data, location_id)

    restrictions_entity = [c for c in causes if c.etiologies and entity in c.etiologies][0]

    restrictions = restrictions_entity.restrictions
    age_start = get_restriction_age_boundary(restrictions_entity, 'start')
    age_end = get_restriction_age_boundary(restrictions_entity, 'end')
    male_expected = not restrictions.female_only
    female_expected = not restrictions.male_only

    check_age_group_ids(data, age_start, age_end)
    check_sex_ids(data, male_expected, female_expected)

    check_age_restrictions(data, age_start, age_end)

    check_sex_restrictions(data, restrictions.male_only, restrictions.female_only)

    check_value_columns_boundary(data, 0, 'lower', value_columns=DRAW_COLUMNS, inclusive=True, error=DataAbnormalError)
    check_value_columns_boundary(data, 1, 'upper', value_columns=DRAW_COLUMNS, inclusive=True, error=DataAbnormalError)

    for c_id in data.cause_id:
        cause = [c for c in causes if c.gbd_id == c_id][0]
        if cause.restrictions.yld_only and np.any(data[(data.cause_id==c_id) & (data.measure_id == MEASURES['YLLs'])]):
            DataAbnormalError(f'Paf data for {entity.kind} {entity.name} affecting {cause.name} contains yll '
                              f'values despite the affected entity being restricted to yld only.')
        if cause.restrictions.yll_only and np.any(data[(data.cause_id==c_id) & (data.measure_id == MEASURES['YLDs'])]):
            raise DataAbnormalError(f'Paf data for {entity.kind} {entity.name} affecting {cause.name} contains yld '
                                    f'values despite the affected entity being restricted to yll only.')


def validate_mediation_factors(data, entity, location_id) -> None:
    raise NotImplementedError()


def validate_estimate(data: pd.DataFrame, entity: Covariate,
                      location_id: int, estimation_years: pd.Series) -> None:
    """ Check the standard set of validations on raw estimate data
    for entity, allowing for the possibility of all 0s in the data as valid.
    Additionally, the standard age and sex checks are replaced with
    custom covariate versions since covariate restrictions only signal whether
    an entity is age and/or sex specific, nothing about the actual age or sex
    values expected in the data.

    Parameters
    ----------
    data
        Estimate data pulled for entity in location_id.
    entity
        Covariate to which the data pertain.
    location_id
        Location to which the data should pertain.
    estimation_years
        Expected set of years, used to check the `year_id` column in `data`.

    Raises
    ------
    DataAbnormalError
        If data does not exist, expected columns are not found in data, or
        any values in columns do not match the expected set of values.
    """
    value_columns = ['mean_value', 'upper_value', 'lower_value']

    check_data_exist(data, zeros_missing=False, value_columns=value_columns)

    expected_columns = ['model_version_id', 'covariate_id', 'covariate_name_short', 'location_id',
                        'location_name', 'year_id', 'age_group_id', 'age_group_name', 'sex_id',
                        'sex'] + value_columns
    check_columns(expected_columns, data.columns)

    check_years(data, 'annual', estimation_years)
    check_location(data, location_id)

    if entity.by_age:
        check_age_group_ids(data, None, None)
        if not (data.age_group_id).intersection(set(gbd.get_age_group_id())):
            # if we have any of the expected gbd age group ids, restriction is not violated
            raise DataAbnormalError('Data is supposed to be age-separated, but does not contain any GBD age group ids.')

    # if we have any age group ids besides all ages and age standardized, restriction is violated
    if not entity.by_age and bool((set(data.age_group_id) - {SPECIAL_AGES['all_ages'], SPECIAL_AGES['age_standardized']})):
        raise DataAbnormalError('Data is not supposed to be separated by ages, but contains age groups '
                                'beyond all ages and age standardized.')

    if entity.by_sex and not {SEXES['Male'], SEXES['Female']}.issubset(set(data.sex_id)):
        raise DataAbnormalError('Data is supposed to be by sex, but does not contain both male and female data.')
    elif not entity.by_sex and set(data.sex_id) != {gbd.COMBINED[0]}:
        raise DataAbnormalError('Data is not supposed to be separated by sex, but contains sex ids beyond that '
                                'for combined male and female data.')


def validate_cost(data: pd.DataFrame, entity: Union[HealthcareEntity, HealthTechnology],
                  location_id: int, estimation_years: pd.Series) -> None:
    """ Check the standard set of validations on raw cost data for entity,
    replacing the age ids check with a custom check for the
    all ages age group since cost data are not age specific and skipping all
    restrictions checks since neither HealthCareEntities nor HealthTechnologies
    have restrictions.

    Parameters
    ----------
    data
        Cost data pulled for entity in location_id.
    entity
        HealthcareEntity or HealthTechnology to which the data pertain.
    location_id
        Location to which the data should pertain.
    estimation_years
        Expected set of years, used to check the `year_id` column in `data`.

    Raises
    ------
    DataAbnormalError
        If data does not exist, expected columns are not found in data, or
        any values in columns do not match the expected set of values.
    """
    check_data_exist(data, zeros_missing=True)

    expected_columns = ['measure', entity.kind] + DEMOGRAPHIC_COLUMNS + DRAW_COLUMNS
    check_columns(expected_columns, data.columns)

    if set(data.measure) != {'cost'}:
        raise DataAbnormalError(f'Cost data for {entity.kind} {entity.name} contains '
                                f'measures beyond the expected cost.')

    check_years(data, 'annual', estimation_years)
    check_location(data, location_id)

    if set(data.age_group_id) != {SPECIAL_AGES['all_ages']}:
        raise DataAbnormalError(f'Cost data for {entity.kind} {entity.name} includes age groups beyond '
                                f'the expected all ages age group (id {SPECIAL_AGES["all_ages"]}).')

    check_sex_ids(data, male_expected=False, female_expected=False, combined_expected=True)
    check_value_columns_boundary(data, 0, 'lower', value_columns=DRAW_COLUMNS, inclusive=True, error=DataAbnormalError)


def validate_utilization(data: pd.DataFrame, entity: HealthcareEntity,
                         location_id: int, estimation_years: pd.Series) -> None:
    """ Check the standard set of validations on raw utilization data for
    entity, skipping all restrictions checks since HealthCareEntities do not
    have restrictions.

    Parameters
    ----------
    data
        Utilization data pulled for entity in location_id.
    entity
        HealthcareEntity to which the data pertain.
    location_id
        Location to which the data should pertain.
    estimation_years
        Expected set of years, used to check the `year_id` column in `data`.

    Raises
    ------
    DataAbnormalError
        If data does not exist, expected columns are not found in data, or
        any values in columns do not match the expected set of values.
    """
    check_data_exist(data, zeros_missing=True)

    expected_columns = ['measure_id', 'metric_id', 'model_version_id',
                        'modelable_entity_id'] + DEMOGRAPHIC_COLUMNS + DRAW_COLUMNS
    check_columns(expected_columns, data.columns)

    check_measure_id(data, ['Continuous'])
    check_metric_id(data, 'rate')

    check_years(data, 'binned', estimation_years)
    check_location(data, location_id)

    check_age_group_ids(data, None, None)
    check_sex_ids(data, male_expected=True, female_expected=True, combined_expected=False)

    check_value_columns_boundary(data, 0, 'lower', value_columns=DRAW_COLUMNS, inclusive=True, error=DataAbnormalError)
    check_value_columns_boundary(data, MAX_UTILIZATION, 'upper', value_columns=DRAW_COLUMNS,
                                 inclusive=True, error=None)


def validate_structure(data: pd.DataFrame, entity: Population,
                       location_id: int, estimation_years: pd.Series) -> None:
    """ Check the standard set of validations on raw population data,
    skipping all restrictions checks since Population entities do not
   have restrictions.

   Parameters
   ----------
   data
       Population data pulled for location_id.
   entity
       Generic population entity.
   location_id
       Location to which the data should pertain.
   estimation_years
       Expected set of years, used to check the `year_id` column in `data`.

   Raises
   ------
   DataAbnormalError
       If data does not exist, expected columns are not found in data, or
       any values in columns do not match the expected set of values.
   """
    check_data_exist(data, zeros_missing=True, value_columns=['population'])

    expected_columns = ['age_group_id', 'location_id', 'year_id', 'sex_id', 'population', 'run_id']
    check_columns(expected_columns, data.columns)

    check_years(data, 'annual', estimation_years)
    check_location(data, location_id)

    check_age_group_ids(data, None, None)
    check_sex_ids(data, male_expected=True, female_expected=True, combined_expected=True)

    check_value_columns_boundary(data, 0, 'lower', value_columns=['population'],
                                 inclusive=True, error=DataAbnormalError)
    check_value_columns_boundary(data, MAX_POP, 'upper', value_columns=['population'],
                                 inclusive=True, error=DataAbnormalError)


def validate_theoretical_minimum_risk_life_expectancy(data: pd.DataFrame, entity: Population,
                                                      location_id: int) -> None:
    """ Check the standard set of validations on raw life expectancy data,
    skipping the standard age and sex checks since life expectancy is not sex
    specific and is reported in custom age bins rather than the standard GBD
    age bins. Instead, the ages in data are verified to span the range [0, 110].
    All restrictions checks are also skipped since Population entities do not
    have restrictions.

    Parameters
    ----------
    data
       Life expectancy data pulled.
    entity
       Generic population entity.
    location_id
       Life expectancy data is location independent so this is passed to ensure
       uniform signatures but not used.

    Raises
    ------
    DataAbnormalError
       If data does not exist, expected columns are not found in data, or
       any values in columns do not match the expected set of values, including
       if the ages in the data don't span [0, 110].
    """
    check_data_exist(data, zeros_missing=True, value_columns=['life_expectancy'])

    expected_columns = ['age', 'life_expectancy']
    check_columns(expected_columns, data.columns)

    min_age, max_age = 0, 110
    if data.age.min() > min_age or data.age.max() < max_age:
        raise DataAbnormalError('Data does not contain life expectancy values for ages [0, 110].')

    check_value_columns_boundary(data, 0, 'lower', value_columns=['life_expectancy'],
                                 inclusive=True, error=DataAbnormalError)
    check_value_columns_boundary(data, MAX_LIFE_EXP, 'upper', value_columns=['life_expectancy'],
                                 inclusive=True, error=DataAbnormalError)


############################
# CHECK METADATA UTILITIES #
############################

def check_exists_in_range(entity: Union[Sequela, Cause, RiskFactor], measure: str) -> None:
    """Check the exists and in_range flags for the given measure in the metadata
    of the entity.

    Throw an error only in the case of the exists flag being
    None, which indicates that the measure is not expected to exist for the
    entity and thus should not be checked. Warn in all other cases because
    these flags are based on a survey done on data from a single location.

    Parameters
    ----------
    entity
        Entity for which to check metadata.
    measure
        Measure for which to check exists and in_range flags.

    Raises
    ------
    InvalidQueryError
        If the exists flag for the given measure in the entity's metadata is
        None.
    """
    exists = entity[f'{measure}_exists']
    if exists is None:
        raise InvalidQueryError(f'{measure.capitalize()} data is not expected to exist '
                                f'for {entity.kind} {entity.name}.')
    if not exists:
        warnings.warn(f'{measure.capitalize()} data for {entity.kind} {entity.name} may not exist for all locations.')
    if f'{measure}_in_range' in entity.__slots__ and exists and not entity[f'{measure}_in_range']:
        warnings.warn(f'{measure.capitalize()} for {entity.kind} {entity.name} may be outside the normal range.')


def warn_violated_restrictions(entity: Union[Cause, RiskFactor], measure: str) -> None:
    """Parse out any violated restrictions relevant to the passed measure in
    the metadata of the given entity and warn if any found.

    Warn instead of erroring because these flags are based on a survey done
    on data from a single location.

    Parameters
    ----------
    entity
        Entity for which to check violated restrictions.
    measure
        Measure for which to look for restrictions violated.
    """
    violated_restrictions = [r.replace(f'by_{measure}', '').replace(measure, '').replace('_', ' ').replace(' violated', '')
                             for r in entity.restrictions.violated if measure in r]
    if violated_restrictions:
        warnings.warn(f'{entity.kind.capitalize()} {entity.name} {measure} data may violate the '
                      f'following restrictions: {", ".join(violated_restrictions)}.')


def check_paf_types(entity: Union[Etiology, RiskFactor]) -> None:
    """Check metadata flags for population_attributable_fraction measure to
    see if both types (yll and yld) exist and are in range. Warn if either or
    both are missing or not in range.

    Warn instead of erroring because these flags are based on a survey done
    on data from a single location.

    Parameters
    ----------
    entity
        Entity for which to check PAF flags.
    """
    paf_types = np.array(['yll', 'yld'])
    missing_pafs = paf_types[[not entity.population_attributable_fraction_yll_exists,
                              not entity.population_attributable_fraction_yld_exists]]
    if missing_pafs.size:
        warnings.warn(f'Population attributable fraction data for {", ".join(missing_pafs)} for '
                      f'{entity.kind} {entity.name} may not exist for all locations.')

    abnormal_range = paf_types[[entity.population_attributable_fraction_yll_exists
                                and not entity.population_attributable_fraction_yll_in_range,
                                entity.population_attributable_fraction_yld_exists
                                and not entity.population_attributable_fraction_yld_in_range]]
    if abnormal_range.size:
        warnings.warn(f'Population attributable fraction data for {", ".join(abnormal_range)} for '
                      f'{entity.kind} {entity.name} may be outside expected range [0, 1].')

############################
# RAW VALIDATION UTILITIES #
############################

def check_mort_morb_flags(data: pd.DataFrame, yld_only: bool, yll_only: bool) -> None:
    """ Verify that no unexpected values or combinations of mortality and
    morbidity flags are found in `data`, given the restrictions of the
    affected entity.

    Parameters
    ----------
    data
        Dataframe containing mortality and morbidity flags for relative risk
        data of `entity` affecting `cause`.
    yld_only
        Boolean indicating whether the affected cause is restricted
        to yld_only.
    yll_only
        Boolean indicating whether the affected cause is restricted
        to yll_only.

    Raises
    -------
    DataAbnormalError
        If any unexpected values or combinations of mortality and morbidity
        flags are found.

    """
    valid_morb_mort_values = {0, 1}
    for m in ['morbidity', 'mortality']:
        if not set(data[m]).issubset(valid_morb_mort_values):
            raise DataAbnormalError(f'Data contains values for {m} outside the expected {valid_morb_mort_values}.')

    base_error_msg = f'Relative risk data includes '

    no_morbidity = data.morbidity == 0
    no_mortality = data.mortality == 0

    morbidity = ~no_morbidity
    mortality = ~no_mortality

    if (no_morbidity & no_mortality).any():
        raise DataAbnormalError(base_error_msg + 'rows with both mortality and morbidity flags set to 0.')

    elif (morbidity & mortality).any():
        if no_morbidity.any() or no_mortality.any():
            raise DataAbnormalError(base_error_msg + 'row with both mortality and morbidity flags set to 1 as well as '
                                                     'rows with only one of the mortality or morbidity flags set to 1.')
    else:
        if morbidity.any() and no_mortality.all() and not yld_only:
            raise DataAbnormalError(base_error_msg + 'only rows with the morbidity flag set to 1 but the affected '
                                                     'entity is not restricted to yld_only.')
        elif mortality.any() and no_morbidity.all() and not yll_only:
            raise DataAbnormalError(base_error_msg + 'only rows with the mortality flag set to 1 but the affected '
                                                     'entity is not restricted to yll_only.')
        elif mortality.any() and morbidity.any() and (yld_only or yll_only):
            raise DataAbnormalError(base_error_msg + f'rows for both morbidity and mortality, but the affected entity '
                                    f'is restricted to {"yll_only" if yll_only else "yld_only"}.')
        else:
            pass


def check_cause_age_restrictions_sets(entity: Cause) -> None:
    """Check that a cause does not have an age range based on its YLL
    restrictions that is broader than that based on its YLD restrictions.

    Parameters
    ----------
    entity
        Cause for which to check restriction age ranges.

    Raises
    ------
    NotImplementedError
        If the YLL restriction age range is broader than the YLD restriction
        age range.

    """
    if entity.restrictions.yld_only or entity.restrictions.yll_only:
        pass
    else:
        yll_ages = get_restriction_age_ids(entity.restrictions.yll_age_group_id_start,
                                           entity.restrictions.yll_age_group_id_end)
        yld_ages = get_restriction_age_ids(entity.restrictions.yld_age_group_id_start,
                                           entity.restrictions.yld_age_group_id_end)
        if set(yll_ages) > set(yld_ages):
            raise NotImplementedError(f'{entity.name} has a broader yll age range than yld age range.'
                                      f' We currently do not support these causes.')


<<<<<<< HEAD
def check_paf_age_groups_cause_restrictions(paf: pd.DataFrame) -> None:
    """Raise an error if relative risk includes any age_group_ids with non
    trivial data. But paf still can have an extra data while there is no
    relative risk matching with.
    """

    cause_map = {c.gbd_id: c for c in causes}
    cid = paf.cause_id.unique()[0]
    cause = cause_map[cid]
    measure = paf.measure_id.unique()[0]

    # check cause yll/yld restrictions first
    if measure == MEASURES['YLLs']:
        start, end = cause.restrictions.yll_age_group_id_start, cause.restrictions.yll_age_group_id_end
    else:  # YLDs
        start, end = cause.restrictions.yld_age_group_id_start, cause.restrictions.yld_age_group_id_end
    check_age_restrictions(paf, start, end, error=False)


def check_paf_rr_exposure_age_groups(paf: pd.DataFrame, rr: pd.DataFrame, exposure:pd.DataFrame,
                                     entity: RiskFactor)-> None:
    measure_map = {MEASURES['YLLs']: 'YLLs', MEASURES['YLDs']: 'YLDs'}
    cause_map = {c.gbd_is : c for c in causes}
    rr_measures = {'YLLs': (rr.morbidity == 0) & (rr.mortality == 1), 'YLDs': (rr.mortality == 0)}

    cause_id = paf.cause_id.unique()[0]
    measure_id = paf.measure_id.unique()[0]
    measure = measure_map[measure_id]

    if entity.distribution in ['ensemble', 'lognormal', 'normal']:
        tmrel = (entity.tmred.max + entity.tmred.min) / 2
        rr = [(rr.cause_id == cause_id)& rr_measures[measure]]
        exposed = exposure[exposure[DRAW_COLUMNS] < tmrel] if entity.tmred.inverted else exposure[exposure[DRAW_COLUMNS] > tmrel]
        valid_age_groups = set(exposed.age_group_id)

    else: # categorical distribution
        pass
=======
def check_years(data: pd.DataFrame, year_type: str, estimation_years: pd.Series) -> None:
    """Check that years in passed data match expected range based on type.

    Parameters
    ----------
    data
        Dataframe containing 'year_id' column.
    year_type
        'annual', 'binned', or 'either' indicating expected year range.
    estimation_years
        The set of years the data should be estimated for.

    Raises
    ------
    DataAbnormalError
        If `error` is turned on and any expected years are not found in data or
        any extra years found and `year_type` is 'binned'.

    """
    data_years = set(data.year_id.unique())
    estimation_years = set(estimation_years)
    annual_estimation_years = set(range(min(estimation_years), max(estimation_years) + 1))
    if year_type == 'annual':
        if data_years < annual_estimation_years:
            raise DataAbnormalError(f'Data has missing years: {annual_estimation_years.difference(data_years)}.')
    elif year_type == 'binned':
        if data_years < estimation_years:
            raise DataAbnormalError(f'Data has missing years: {estimation_years.difference(data_years)}.')
        if data_years > estimation_years:
            raise DataAbnormalError(f'Data has extra years: {data_years.difference(estimation_years)}.')
    else:  # year_type == either
        valid = (data_years == estimation_years) or (data_years >= annual_estimation_years)
        if not valid:
            raise DataAbnormalError(f'Data year range is neither annual or appropriately binned '
                                    f'with the expected year range.')


def check_location(data: pd.DataFrame, location_id: int):
    """Check that data contains only a single unique location id and that that
    location id matches the requested `location_id` or one of its parents up to
    the global id.

    Parameters
    ----------
    data
        Dataframe containing a 'location_id' column.
    location_id
        The requested location_id.

    Raises
    ------
    DataAbnormalError
        If data contains multiple location ids or a location id other than the
        global or requested location id.

    """
    if len(data['location_id'].unique()) > 1:
        raise DataAbnormalError(f'Data contains multiple location ids.')

    data_location_id = data['location_id'].unique()[0]

    location_metadata = gbd.get_location_path_to_global()
    path_to_parent = location_metadata.loc[location_metadata.location_id == location_id,
                                           'path_to_top_parent'].values[0].split(',')
    path_to_parent = [int(i) for i in path_to_parent]

    if data_location_id not in path_to_parent:
        raise DataAbnormalError(f'Data pulled for {location_id} actually has location id {data_location_id}, which is '
                                'not in its hierarchy.')


def check_columns(expected_cols: List, existing_cols: List):
    """Verify that the passed lists of columns match.

    Parameters
    ----------
    expected_cols
        List of column names expected.
    existing_cols
        List of column names actually found in data.

    Raises
    ------
    DataAbnormalError
        If `expected_cols` does not match `existing_cols`.

    """
    if set(existing_cols) < set(expected_cols):
        raise DataAbnormalError(f'Data is missing columns: {set(expected_cols).difference(set(existing_cols))}.')
    elif set(existing_cols) > set(expected_cols):
        raise DataAbnormalError(f'Data returned extra columns: {set(existing_cols).difference(set(expected_cols))}.')


def check_data_exist(data: pd.DataFrame, zeros_missing: bool,
                     value_columns: list = DRAW_COLUMNS, error: bool = True) -> bool:
    """Check that values in data exist and none are missing and, if
    `zeros_missing` is turned on, not all zero.

    Parameters
    ----------
    data
        Dataframe containing `value_columns`.
    zeros_missing
        Boolean indicating whether to treat all zeros in `value_columns` as
        missing or not.
    value_columns
        List of columns in `data` to check for missing values.
    error
        Boolean indicating whether or not to error if data is missing.

    Returns
    -------
    bool
        True if non-missing, non-infinite, non-zero (if zeros_missing) values
        exist in data, False otherwise.

    Raises
    -------
    DataDoesNotExistError
        If error flag is set to true and data is empty or contains any NaN
        values in `value_columns`, or contains all zeros in `value_columns` and
        zeros_missing is True.

    """
    if (data.empty or np.any(pd.isnull(data[value_columns]))
            or (zeros_missing and np.all(data[value_columns] == 0)) or np.any(np.isinf(data[value_columns]))):
        if error:
            raise DataDoesNotExistError(f'Data contains no non-missing{", non-zero" if zeros_missing else ""} values.')
        return False
    return True


def _check_continuity(data_ages: set, all_ages: set):
    """Make sure data_ages is contiguous block in all_ages."""
    data_ages = list(data_ages)
    all_ages = list(all_ages)
    all_ages.sort()
    data_ages.sort()
    if all_ages[all_ages.index(data_ages[0]):all_ages.index(data_ages[-1])+1] != data_ages:
        raise DataAbnormalError(f'Data contains a non-contiguous age groups: {data_ages}.')


def check_age_group_ids(data: pd.DataFrame, restriction_start: float = None, restriction_end: float = None):
    """Check the set of age_group_ids included in data pulled from GBD for
    the following conditions:

        - if data ages contain invalid age group ids, error.
        - if data ages are equal to the set of all GBD age groups or the set of
        age groups within restriction bounds (if restrictions apply), pass.
        - if data ages are not a contiguous block of GBD age groups, error.
        - if data ages are a proper subset of the set of restriction age groups
        or the restriction age groups are a proper subset of the data ages,
        warn.

    Parameters
    ----------
    data
        Dataframe pulled containing age_group_id column.
    restriction_start
        Age group id representing the start of the restriction range
        if applicable.
    restriction_end
        Age group id representing the end of the restriction range
        if applicable.

    Raises
    ------
    DataAbnormalError
        If age group ids contained in data aren't all valid GBD age group ids
        or they don't make up a contiguous block.

    """
    all_ages = set(gbd.get_age_group_id())
    restriction_ages = set(get_restriction_age_ids(restriction_start, restriction_end))
    data_ages = set(data.age_group_id)

    invalid_ages = data_ages.difference(all_ages)
    if invalid_ages:
        raise DataAbnormalError(f'Data contains invalid age group ids: {invalid_ages}.')

    _check_continuity(data_ages, all_ages)

    if data_ages < restriction_ages:
        warnings.warn('Data does not contain all age groups in restriction range.')
    elif restriction_ages and restriction_ages < data_ages:
        warnings.warn('Data contains additional age groups beyond those specified by restriction range.')
    else:  # data_ages == restriction_ages
        pass


def check_sex_ids(data: pd.DataFrame, male_expected: bool = True, female_expected: bool = True,
                  combined_expected: bool = False):
    """Check whether the data contains valid GBD sex ids and whether the set of
    sex ids in the data matches the expected set.

    Parameters
    ----------
    data
        Dataframe containing a sex_id column.
    male_expected
        Boolean indicating whether the male sex id is expected in this data.
        For some data pulling tools, this may correspond to whether the entity
        the data describes has a male_only sex restriction.
    female_expected
        Boolean indicating whether the female sex id is expected in this data.
        For some data pulling tools, this may correspond to whether the entity
        the data describes has a female_only sex restriction.
    combined_expected
        Boolean indicating whether data is expected to include the
        combined sex id.

    Raises
    ------
    DataAbnormalError
        If data contains any sex ids that aren't valid GBD sex ids.

    """
    valid_sex_ids = [SEXES['Male'], SEXES['Female'], SEXES['Combined']]
    gbd_sex_ids = set(np.array(valid_sex_ids)[[male_expected, female_expected, combined_expected]])
    data_sex_ids = set(data.sex_id)

    invalid_sex_ids = data_sex_ids.difference(set(valid_sex_ids))
    if invalid_sex_ids:
        raise DataAbnormalError(f'Data contains invalid sex ids: {invalid_sex_ids}.')

    extra_sex_ids = data_sex_ids.difference(gbd_sex_ids)
    if extra_sex_ids:
        warnings.warn(f'Data contains the following extra sex ids {extra_sex_ids}.')

    missing_sex_ids = set(gbd_sex_ids).difference(data_sex_ids)
    if missing_sex_ids:
        warnings.warn(f'Data is missing the following expected sex ids: {missing_sex_ids}.')


def check_age_restrictions(data: pd.DataFrame, age_group_id_start: int, age_group_id_end: int,
                           value_columns: list = DRAW_COLUMNS, error=True):
    """Check that all expected age groups between age_group_id_start and
    age_group_id_end, inclusive, and only those age groups, appear in data with
    non-missing values in `value_columns`.

    Parameters
    ----------
    data
        Dataframe containing an age_group_id column.
    age_group_id_start
        Lower boundary of age group ids expected in data, inclusive.
    age_group_id_end
        Upper boundary of age group ids expected in data, exclusive.
    value_columns
        List of columns to verify values are non-missing for expected age
        groups and missing for not expected age groups.
    error
        Boolean indicating whether or not to error if any age_restriction
        is violated. If this flag is set to false, raise a warning.

    Raises
    ------
    DataAbnormalError
        If error flag is set to true and if any age group ids in the range
        [`age_group_id_start`, `age_group_id_end`] don't appear in the data or
        if any additional age group ids (with the exception of 235) appear in
        the data.

    """
    expected_gbd_age_ids = get_restriction_age_ids(age_group_id_start, age_group_id_end)

    # age groups we expected in data but that are not
    missing_age_groups = set(expected_gbd_age_ids).difference(set(data.age_group_id))
    extra_age_groups = set(data.age_group_id).difference(set(expected_gbd_age_ids))

    if missing_age_groups:
        message = f'Data was expected to contain all age groups between ids {age_group_id_start} ' \
            f'and {age_group_id_end} but was missing the following: {missing_age_groups}.'
        if error:
            raise DataAbnormalError(message)
        warnings.warn(message)

    if extra_age_groups:
        # we treat all 0s as missing in accordance with gbd so if extra age groups have all 0 data, that's fine
        should_be_zero = data[data.age_group_id.isin(extra_age_groups)]
        if check_data_exist(should_be_zero, zeros_missing=True, value_columns=value_columns, error=False):
            warnings.warn(f'Data was only expected to contain values for age groups between ids '
                          f'{age_group_id_start} and {age_group_id_end} (with the possible addition of 235), '
                          f'but also included values for age groups {extra_age_groups}.')

    # make sure we're not missing data for all ages in restrictions
    if not check_data_exist(data[data.age_group_id.isin(expected_gbd_age_ids)], zeros_missing=True,
                            value_columns=value_columns, error=False):
        message = 'Data is missing for all age groups within restriction range.'
        if error:
            raise DataAbnormalError(message)
        warnings.warn(message)


def check_sex_restrictions(data: pd.DataFrame, male_only: bool, female_only: bool,
                           value_columns: list = DRAW_COLUMNS):
    """Check that all expected sex ids based on restrictions, and only those
    sex ids, appear in data with non-missing values in `value_columns`.

    Parameters
    ----------
    data
        Dataframe contained sex_id column.
    male_only
        Boolean indicating whether data is restricted to male only estimates.
    female_only
        Boolean indicating whether data is restricted to female only estimates.
    value_columns
        List of columns to verify values are non-missing for expected sex
        ids and missing for not expected sex ids.

    Raises
    -------
    DataAbnormalError
        If data violates passed sex restrictions.
    """
    female, male, combined = SEXES['Female'], SEXES['Male'], SEXES['Combined']

    if male_only:
        if not check_data_exist(data[data.sex_id == male], zeros_missing=True,
                                value_columns=value_columns, error=False):
            raise DataAbnormalError('Data is restricted to male only, but is missing data values for males.')

        if (set(data.sex_id) != {male} and
                check_data_exist(data[data.sex_id != male], zeros_missing=True,
                                 value_columns=value_columns, error=False)):
            warnings.warn('Data is restricted to male only, but contains '
                          'non-male sex ids for which data values are not all 0.')

    if female_only:
        if not check_data_exist(data[data.sex_id == female], zeros_missing=True,
                                value_columns=value_columns, error=False):
            raise DataAbnormalError('Data is restricted to female only, but is missing data values for females.')

        if (set(data.sex_id) != {female} and
                check_data_exist(data[data.sex_id != female], zeros_missing=True,
                                 value_columns=value_columns, error=False)):
            warnings.warn('Data is restricted to female only, but contains '
                          'non-female sex ids for which data values are not all 0.')

    if not male_only and not female_only:
        if {male, female}.issubset(set(data.sex_id)):
            if (not check_data_exist(data[data.sex_id == male], zeros_missing=True,
                                     value_columns=value_columns, error=False) or
               not check_data_exist(data[data.sex_id == female], zeros_missing=True,
                                    value_columns=value_columns, error=False)):
                raise DataAbnormalError('Data has no sex restrictions, but does not contain non-zero '
                                        'values for both males and females.')
        else:  # check combined sex id
            if not check_data_exist(data[data.sex_id == combined], zeros_missing=True,
                                    value_columns=value_columns, error=False):
                raise DataAbnormalError('Data has no sex restrictions, but does not contain non-zero '
                                        'values for both males and females.')


def check_measure_id(data: pd.DataFrame, allowable_measures: List[str], single_only: bool = True):
    """Check that data contains a measure id that is one of the allowed
    measure ids.

    Parameters
    ----------
    data
        Dataframe containing 'measure_id' column.
    allowable_measures
        List of strings dictating the possible values for measure id when
        mapped via MEASURES.
    single_only
        Boolean indicating whether a single measure id is expected in the data
        or whether multiple are allowable.

    Raises
    ------
    DataAbnormalError
        If data contains either multiple measure ids and `single_only` is True
        or a non-permissible measure id.
    """
    if single_only and len(set(data.measure_id)) > 1:
        raise DataAbnormalError(f'Data has multiple measure ids: {set(data.measure_id)}.')
    if not set(data.measure_id).issubset(set([MEASURES[m] for m in allowable_measures])):
        raise DataAbnormalError(f'Data includes a measure id not in the expected measure ids for this measure.')


def check_metric_id(data: pd.DataFrame, expected_metric: str):
    """Check that data contains only a single metric id and that it matches the
    expected metric.

    Parameters
    ----------
    data
        Dataframe containing 'metric_id' column.
    expected_metric
        String dictating the expected metric, the id of which can be found via
        METRICS.

    Raises
    ------
    DataAbnormalError
        If data contains any metric id other than the expected.

    """
    if set(data.metric_id) != {METRICS[expected_metric.capitalize()]}:
        raise DataAbnormalError(f'Data includes metrics beyond the expected {expected_metric.lower()} '
                                f'(metric_id {METRICS[expected_metric.capitalize()]}')
>>>>>>> 12de3e2b
<|MERGE_RESOLUTION|>--- conflicted
+++ resolved
@@ -7,13 +7,10 @@
 from gbd_mapping import (ModelableEntity, Cause, Sequela, RiskFactor,
                          Etiology, Covariate, CoverageGap, causes)
 
-<<<<<<< HEAD
-from vivarium_inputs.globals import (DRAW_COLUMNS, DEMOGRAPHIC_COLUMNS, SEXES, SPECIAL_AGES, MEASURES,
-                                     DataAbnormalError, InvalidQueryError, gbd, Population)
-=======
+
 from vivarium_inputs.globals import (DRAW_COLUMNS, DEMOGRAPHIC_COLUMNS, SEXES, SPECIAL_AGES, METRICS, MEASURES,
                                      DataAbnormalError, InvalidQueryError, DataDoesNotExistError, gbd, Population)
->>>>>>> 12de3e2b
+
 from vivarium_inputs.mapping_extension import AlternativeRiskFactor, HealthcareEntity, HealthTechnology
 from vivarium_inputs.utilities import get_restriction_age_ids, get_restriction_age_boundary
 from vivarium_inputs.validation.shared import check_value_columns_boundary
@@ -1428,7 +1425,6 @@
                                       f' We currently do not support these causes.')
 
 
-<<<<<<< HEAD
 def check_paf_age_groups_cause_restrictions(paf: pd.DataFrame) -> None:
     """Raise an error if relative risk includes any age_group_ids with non
     trivial data. But paf still can have an extra data while there is no
@@ -1466,7 +1462,8 @@
 
     else: # categorical distribution
         pass
-=======
+
+
 def check_years(data: pd.DataFrame, year_type: str, estimation_years: pd.Series) -> None:
     """Check that years in passed data match expected range based on type.
 
@@ -1870,4 +1867,4 @@
     if set(data.metric_id) != {METRICS[expected_metric.capitalize()]}:
         raise DataAbnormalError(f'Data includes metrics beyond the expected {expected_metric.lower()} '
                                 f'(metric_id {METRICS[expected_metric.capitalize()]}')
->>>>>>> 12de3e2b
+

--- conflicted
+++ resolved
@@ -1347,22 +1347,9 @@
             pass
 
 
-<<<<<<< HEAD
 def check_cause_age_restrictions_sets(entity: Cause) -> None:
     """Check that a cause does not have an age range based on its YLL
     restrictions that is broader than that based on its YLD restrictions.
-=======
-def check_covariate_sex_restriction(data: pd.DataFrame, by_sex: bool):
-    """ Because covariate sex restrictions are simply by_sex or not rather than
-        specific male_only, female_only, etc. as with other entities, a custom
-        validation function is required."""
-    if by_sex and not {SEXES['Male'], SEXES['Female']}.issubset(set(data.sex_id)):
-        raise DataAbnormalError('Data is supposed to be by sex, but does not contain both male and female data.')
-    elif not by_sex and set(data.sex_id) != {SEXES['Combined']}:
-        raise DataAbnormalError('Data is not supposed to be separated by sex, but contains sex ids beyond that '
-                                'for combined male and female data.')
-
->>>>>>> e15ce243
 
     Parameters
     ----------

"""Access to vivarium simulation input data."""
from vivarium_inputs import core, validation, utilities


def get_measure(entity, measure, location):
    data = core.get_data(entity, measure, location)
<<<<<<< HEAD
    data = utilities.scrub_gbd_conventions(data)
=======
    data = utilities.scrub_gbd_conventions(data, location)
>>>>>>> bcdc9055
    validation.validate_for_simulation(data, entity, measure, location)
    return data<|MERGE_RESOLUTION|>--- conflicted
+++ resolved
@@ -4,10 +4,6 @@
 
 def get_measure(entity, measure, location):
     data = core.get_data(entity, measure, location)
-<<<<<<< HEAD
-    data = utilities.scrub_gbd_conventions(data)
-=======
     data = utilities.scrub_gbd_conventions(data, location)
->>>>>>> bcdc9055
     validation.validate_for_simulation(data, entity, measure, location)
     return data
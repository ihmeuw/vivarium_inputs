--- conflicted
+++ resolved
@@ -84,14 +84,10 @@
         elif MEASURES['Prevalence'] in data.measure_id.unique():  # Exposure comes from a cause model
             data = data[data.measure_id == MEASURES['Prevalence']]
         else:
-<<<<<<< HEAD
-            raise DataAbnormalError('No exposure measure.')
-=======
             raise DataAbnormalError('No exposure measure')
     elif entity.kind == 'coverage_gap':
         data = gbd.get_auxiliary_data('exposure', 'coverage_gap', entity.name)
         data = data[data.location_id == location_id]
->>>>>>> b896c164
     else:
         raise NotImplementedError()
     return data

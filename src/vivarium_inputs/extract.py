--- conflicted
+++ resolved
@@ -22,19 +22,11 @@
         'exposure': (extract_exposure, {}),
         'exposure_standard_deviation': (extract_exposure_standard_deviation, {'exposure': extract_exposure}),
         'exposure_distribution_weights': (extract_exposure_distribution_weights, ()),
-<<<<<<< HEAD
-        'relative_risk': (extract_relative_risk, (extract_exposure, get_estimation_years, get_age_group_ids)),
+        'relative_risk': (extract_relative_risk, {'exposure': extract_exposure}),
         'population_attributable_fraction': (extract_population_attributable_fraction,
-                                             (extract_relative_risk, extract_exposure,
-                                              get_estimation_years, get_age_group_ids,)),
-        'etiology_population_attributable_fraction': (extract_population_attributable_fraction,
-                                                      (get_estimation_years, get_age_group_ids)),
-        'mediation_factors': (extract_mediation_factors, ()),
-=======
-        'relative_risk': (extract_relative_risk, {'exposure': extract_exposure}),
-        'population_attributable_fraction': (extract_population_attributable_fraction, {}),
+                                             {'exposure': extract_exposure, 'relative_risk': extract_relative_risk}),
+        'etiology_population_attributable_fraction': (extract_population_attributable_fraction, ()),
         'mediation_factors': (extract_mediation_factors, {}),
->>>>>>> 9baeced6
         # Covariate measures
         'estimate': (extract_estimate, {}),
         # Health system measures

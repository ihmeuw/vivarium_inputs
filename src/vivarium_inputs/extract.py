from gbd_mapping.sequela import Sequela
import pandas as pd

from .globals import gbd, MEASURES
import vivarium_inputs.validation.raw as validation


def get_sequela_prevalence(entity: Sequela, location_id: int) -> pd.DataFrame:
    validation.check_metadata(entity, 'prevalence')
    data = gbd.get_como_draws(entity_id=entity.gbd_id, location_id=location_id, entity_type='sequela')
    data = data[data.measure_id == MEASURES['Prevalence']]
    validation.validate_raw_data(data, entity, 'prevalence', location_id)
    return data


def get_sequela_incidence(entity: Sequela, location_id: int) -> pd.DataFrame:
    validation.check_metadata(entity, 'incidence')
    data = gbd.get_como_draws(entity_id=entity.gbd_id, location_id=location_id, entity_type='sequela')
    data = data[data.measure_id == MEASURES['Incidence']]
    validation.validate_raw_data(data, entity, 'incidence', location_id)
    return data


def get_sequela_birth_prevalence(entity: Sequela, location_id: int) -> pd.DataFrame:
    validation.check_metadata(entity, 'birth_prevalence')
    data = gbd.get_como_draws(entity_id=entity.gbd_id, location_id=location_id, entity_type='sequela')
    data = data[data.measure_id == MEASURES['Incidence']]
    validation.validate_raw_data(data, entity, 'birth_prevalence', location_id)
    return data


def get_sequela_disability_weight(entity: Sequela, location_id: int) -> pd.DataFrame:
    validation.check_metadata(entity, 'disability_weight')
    disability_weights = gbd.get_auxiliary_data('disability_weight', 'sequela', 'all')
    data = disability_weights.loc[disability_weights.healthstate_id == entity.healthstate.gbd_id, :]
    validation.validate_raw_data(data, entity, 'disability_weight', location_id)
    return data

<<<<<<< HEAD
=======

def get_population_structure(location_id: int) -> pd.DataFrame:
    data = gbd.get_population(location_id)
    validation.validate_raw_data(data, 'population', 'structure', location_id)
    return data
>>>>>>> 059060d7
<|MERGE_RESOLUTION|>--- conflicted
+++ resolved
@@ -36,11 +36,8 @@
     validation.validate_raw_data(data, entity, 'disability_weight', location_id)
     return data
 
-<<<<<<< HEAD
-=======
 
 def get_population_structure(location_id: int) -> pd.DataFrame:
     data = gbd.get_population(location_id)
     validation.validate_raw_data(data, 'population', 'structure', location_id)
-    return data
->>>>>>> 059060d7
+    return data
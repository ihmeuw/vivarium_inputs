from typing import Union

from gbd_artifacts.exceptions import NoBestVersionError
from get_draws.api import EmptyDataFrameException, InputsException
import pandas as pd

from vivarium_inputs.globals import gbd, METRICS, MEASURES, DataAbnormalError, DataDoesNotExistError
from vivarium_inputs.utilities import filter_to_most_detailed_causes
from vivarium_inputs.utility_data import get_estimation_years, get_age_group_ids
import vivarium_inputs.validation.raw as validation


def extract_data(entity, measure: str, location_id: int) -> Union[pd.Series, pd.DataFrame]:
    extractors = {
        # Cause-like measures
        'incidence': (extract_incidence, (get_estimation_years, get_age_group_ids)),
        'prevalence': (extract_prevalence, (get_estimation_years, get_age_group_ids)),
        'birth_prevalence': (extract_birth_prevalence, (get_estimation_years, get_age_group_ids)),
        'disability_weight': (extract_disability_weight, ()),
        'remission': (extract_remission, (get_estimation_years, get_age_group_ids)),
        'deaths': (extract_deaths, (extract_structure, get_estimation_years, get_age_group_ids)),
        # Risk-like measures
<<<<<<< HEAD
        'exposure': (extract_exposure, (get_estimation_years, )),
        'exposure_standard_deviation': (extract_exposure_standard_deviation, (extract_exposure, get_estimation_years)),
        'exposure_distribution_weights': (extract_exposure_distribution_weights, ()),
        'etiology_population_attributable_fraction': (extract_population_attributable_fraction, (get_estimation_years,)),
        'relative_risk': (extract_relative_risk, (extract_exposure, get_estimation_years)),
        'population_attributable_fraction': (extract_population_attributable_fraction,
                                             (extract_relative_risk, extract_exposure, get_estimation_years, )),
=======
        'exposure': (extract_exposure, (get_estimation_years, get_age_group_ids)),
        'exposure_standard_deviation': (extract_exposure_standard_deviation,
                                        (extract_exposure, get_estimation_years, get_age_group_ids)),
        'exposure_distribution_weights': (extract_exposure_distribution_weights, ()),
        'relative_risk': (extract_relative_risk, (extract_exposure, get_estimation_years, get_age_group_ids)),
        'population_attributable_fraction': (extract_population_attributable_fraction,
                                             (get_estimation_years, get_age_group_ids)),
>>>>>>> 32b2aa1b
        'mediation_factors': (extract_mediation_factors, ()),
        # Covariate measures
        'estimate': (extract_estimate, (get_estimation_years, get_age_group_ids)),
        # Health system measures
        'cost': (extract_cost, (get_estimation_years,)),
        'utilization': (extract_utilization, (get_estimation_years,)),
        # Population measures
        'structure': (extract_structure, (get_estimation_years, get_age_group_ids)),
        'theoretical_minimum_risk_life_expectancy': (extract_theoretical_minimum_risk_life_expectancy, ()),
    }

    validation.check_metadata(entity, measure)

    try:
        main_extractor, additional_extractors = extractors[measure]
        data = main_extractor(entity, location_id)
        additional_data = [additional_extractor(entity, location_id) for additional_extractor in additional_extractors]
    except (ValueError, AssertionError, EmptyDataFrameException, NoBestVersionError, InputsException) as e:
        if isinstance(e, ValueError) and f'Metadata associated with rei_id = {entity.gbd_id}' not in str(e):
            raise e
        elif (isinstance(e, AssertionError) and f'Invalid covariate_id {entity.gbd_id}' not in str(e)
                and 'No best model found' not in str(e)):
            raise e
        elif isinstance(e, InputsException) and measure != 'birth_prevalence':
            raise e
        else:
            raise DataDoesNotExistError(f'{measure.capitalize()} data for {entity.name} does not exist.')

    validation.validate_raw_data(data, entity, measure, location_id, *additional_data)
    return data


def extract_prevalence(entity, location_id: int) -> pd.DataFrame:
    data = gbd.get_incidence_prevalence(entity_id=entity.gbd_id, location_id=location_id, entity_type=entity.kind)
    data = data[data.measure_id == MEASURES['Prevalence']]
    return data


def extract_incidence(entity, location_id: int) -> pd.DataFrame:
    data = gbd.get_incidence_prevalence(entity_id=entity.gbd_id, location_id=location_id, entity_type=entity.kind)
    data = data[data.measure_id == MEASURES['Incidence']]
    return data


def extract_birth_prevalence(entity, location_id: int) -> pd.DataFrame:
    data = gbd.get_birth_prevalence(entity_id=entity.gbd_id, location_id=location_id, entity_type=entity.kind)
    data = data[data.measure_id == MEASURES['Incidence']]
    return data


def extract_remission(entity, location_id: int) -> pd.DataFrame:
    data = gbd.get_modelable_entity_draws(entity.dismod_id, location_id)
    data = data[data.measure_id == MEASURES['Remission']]
    return data


def extract_disability_weight(entity, location_id: int) -> pd.DataFrame:
    disability_weights = gbd.get_auxiliary_data('disability_weight', entity.kind, 'all', location_id)
    data = disability_weights.loc[disability_weights.healthstate_id == entity.healthstate.gbd_id, :]
    return data


def extract_deaths(entity, location_id: int) -> pd.DataFrame:
    data = gbd.get_codcorrect_draws(entity.gbd_id, location_id)
    data = data[data.measure_id == MEASURES['Deaths']]
    return data


def extract_exposure(entity, location_id: int) -> pd.DataFrame:
    if entity.kind == 'risk_factor':
        data = gbd.get_exposure(entity.gbd_id, location_id)
        allowable_measures = [MEASURES['Proportion'], MEASURES['Continuous'], MEASURES['Prevalence']]
        proper_measure_id = set(data.measure_id).intersection(allowable_measures)
        if len(proper_measure_id) != 1:
            raise DataAbnormalError(f'Exposure data have {len(proper_measure_id)} measure id(s). Data should have'
                                    f'exactly one id out of {allowable_measures} but came back with {proper_measure_id}.')
        else:
            data = data[data.measure_id == proper_measure_id.pop()]

    else:  # alternative_risk_factor or coverage_gap
        data = gbd.get_auxiliary_data('exposure', entity.kind, entity.name, location_id)
    return data


def extract_exposure_standard_deviation(entity, location_id: int) -> pd.DataFrame:
    if entity.kind == 'risk_factor':
        data = gbd.get_exposure_standard_deviation(entity.gbd_id, location_id)
    else:  # alternative_risk_factor
        data = gbd.get_auxiliary_data('exposure_standard_deviation', entity.kind, entity.name, location_id)
    return data


def extract_exposure_distribution_weights(entity, location_id: int) -> pd.DataFrame:
    data = gbd.get_auxiliary_data('exposure_distribution_weights', entity.kind, entity.name, location_id)
    return data


def extract_relative_risk(entity, location_id: int) -> pd.DataFrame:
    if entity.kind == 'risk_factor':
        data = gbd.get_relative_risk(entity.gbd_id, location_id)
        data = filter_to_most_detailed_causes(data)
    else:  # coverage_gap
        data = gbd.get_auxiliary_data('relative_risk', entity.kind, entity.name, location_id)
    return data


def extract_population_attributable_fraction(entity, location_id: int) -> pd.DataFrame:
    data = gbd.get_paf(entity.gbd_id, location_id)
    data = data[data.metric_id == METRICS['Percent']]
    data = data[data.measure_id.isin([MEASURES['YLDs'], MEASURES['YLLs']])]
    data = filter_to_most_detailed_causes(data)
    return data


def extract_mediation_factors(entity, location_id: int) -> pd.DataFrame:
    data = gbd.get_auxiliary_data('mediation_factor', entity.kind, entity.name, location_id)
    return data


def extract_estimate(entity, location_id: int) -> pd.DataFrame:
    data = gbd.get_covariate_estimate(entity.gbd_id, location_id)
    return data


def extract_cost(entity, location_id: int) -> pd.DataFrame:
    data = gbd.get_auxiliary_data('cost', entity.kind, entity.name, location_id)
    return data


def extract_utilization(entity, location_id: int) -> pd.DataFrame:
    data = gbd.get_modelable_entity_draws(entity.gbd_id, location_id)
    return data


def extract_structure(entity, location_id: int) -> pd.DataFrame:
    data = gbd.get_population(location_id)
    return data


def extract_theoretical_minimum_risk_life_expectancy(entity, location_id: int) -> pd.DataFrame:
    data = gbd.get_theoretical_minimum_risk_life_expectancy()
    return data<|MERGE_RESOLUTION|>--- conflicted
+++ resolved
@@ -20,23 +20,14 @@
         'remission': (extract_remission, (get_estimation_years, get_age_group_ids)),
         'deaths': (extract_deaths, (extract_structure, get_estimation_years, get_age_group_ids)),
         # Risk-like measures
-<<<<<<< HEAD
-        'exposure': (extract_exposure, (get_estimation_years, )),
-        'exposure_standard_deviation': (extract_exposure_standard_deviation, (extract_exposure, get_estimation_years)),
-        'exposure_distribution_weights': (extract_exposure_distribution_weights, ()),
-        'etiology_population_attributable_fraction': (extract_population_attributable_fraction, (get_estimation_years,)),
-        'relative_risk': (extract_relative_risk, (extract_exposure, get_estimation_years)),
-        'population_attributable_fraction': (extract_population_attributable_fraction,
-                                             (extract_relative_risk, extract_exposure, get_estimation_years, )),
-=======
         'exposure': (extract_exposure, (get_estimation_years, get_age_group_ids)),
         'exposure_standard_deviation': (extract_exposure_standard_deviation,
                                         (extract_exposure, get_estimation_years, get_age_group_ids)),
         'exposure_distribution_weights': (extract_exposure_distribution_weights, ()),
         'relative_risk': (extract_relative_risk, (extract_exposure, get_estimation_years, get_age_group_ids)),
         'population_attributable_fraction': (extract_population_attributable_fraction,
-                                             (get_estimation_years, get_age_group_ids)),
->>>>>>> 32b2aa1b
+                                             (extract_relative_risk, extract_exposure, get_estimation_years, get_age_group_ids)),
+        'etiology_population_attributable_fraction': (extract_population_attributable_fraction, (get_estimation_years,)),
         'mediation_factors': (extract_mediation_factors, ()),
         # Covariate measures
         'estimate': (extract_estimate, (get_estimation_years, get_age_group_ids)),

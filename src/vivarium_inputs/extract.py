from typing import Union

from gbd_artifacts.exceptions import NoBestVersionError
from get_draws.api import EmptyDataFrameException, InputsException
import pandas as pd

from vivarium_inputs.globals import gbd, METRICS, MEASURES, DataAbnormalError, DataDoesNotExistError
from vivarium_inputs.utilities import filter_to_most_detailed_causes
from vivarium_inputs.utility_data import get_estimation_years
import vivarium_inputs.validation.raw as validation


def extract_data(entity, measure: str, location_id: int) -> Union[pd.Series, pd.DataFrame]:
    extractors = {
        # Cause-like measures
        'incidence': (extract_incidence, (get_estimation_years,)),
        'prevalence': (extract_prevalence, (get_estimation_years,)),
        'birth_prevalence': (extract_birth_prevalence, (get_estimation_years,)),
        'disability_weight': (extract_disability_weight, ()),
        'remission': (extract_remission, (get_estimation_years,)),
        'deaths': (extract_deaths, (get_estimation_years,)),
        # Risk-like measures
        'exposure': (extract_exposure, (get_estimation_years, )),
        'exposure_standard_deviation': (extract_exposure_standard_deviation,
                                        (extract_exposure, get_estimation_years)),
        'exposure_distribution_weights': (extract_exposure_distribution_weights, ()),
<<<<<<< HEAD
        'population_attributable_fraction': (extract_population_attributable_fraction,
                                             (extract_estimation_years, extract_relative_risk, extract_exposure,)),
        'etiology_population_attributable_fraction': (extract_population_attributable_fraction, (extract_estimation_years,)),
=======
        'relative_risk': (extract_relative_risk, (extract_exposure, get_estimation_years)),
        'population_attributable_fraction': (extract_population_attributable_fraction,
                                             (get_estimation_years,)),
>>>>>>> 786bf147
        'mediation_factors': (extract_mediation_factors, ()),
        # Covariate measures
        'estimate': (extract_estimate, (get_estimation_years,)),
        # Health system measures
        'cost': (extract_cost, (get_estimation_years,)),
        'utilization': (extract_utilization, (get_estimation_years,)),
        # Population measures
        'structure': (extract_structure, (get_estimation_years,)),
        'theoretical_minimum_risk_life_expectancy': (extract_theoretical_minimum_risk_life_expectancy, ()),
    }

    validation.check_metadata(entity, measure)

    try:
        main_extractor, additional_extractors = extractors[measure]
        data = main_extractor(entity, location_id)
        additional_data = [additional_extractor(entity, location_id) for additional_extractor in additional_extractors]
    except (ValueError, AssertionError, EmptyDataFrameException, NoBestVersionError, InputsException) as e:
        if isinstance(e, ValueError) and f'Metadata associated with rei_id = {entity.gbd_id}' not in str(e):
            raise e
        elif (isinstance(e, AssertionError) and f'Invalid covariate_id {entity.gbd_id}' not in str(e)
                and 'No best model found' not in str(e)):
            raise e
        elif isinstance(e, InputsException) and measure != 'birth_prevalence':
            raise e
        else:
            raise DataDoesNotExistError(f'{measure.capitalize()} data for {entity.name} does not exist.')

    validation.validate_raw_data(data, entity, measure, location_id, *additional_data)
    return data


def extract_prevalence(entity, location_id: int) -> pd.DataFrame:
    data = gbd.get_incidence_prevalence(entity_id=entity.gbd_id, location_id=location_id, entity_type=entity.kind)
    data = data[data.measure_id == MEASURES['Prevalence']]
    return data


def extract_incidence(entity, location_id: int) -> pd.DataFrame:
    data = gbd.get_incidence_prevalence(entity_id=entity.gbd_id, location_id=location_id, entity_type=entity.kind)
    data = data[data.measure_id == MEASURES['Incidence']]
    return data


def extract_birth_prevalence(entity, location_id: int) -> pd.DataFrame:
    data = gbd.get_birth_prevalence(entity_id=entity.gbd_id, location_id=location_id, entity_type=entity.kind)
    data = data[data.measure_id == MEASURES['Incidence']]
    return data


def extract_remission(entity, location_id: int) -> pd.DataFrame:
    data = gbd.get_modelable_entity_draws(entity.dismod_id, location_id)
    data = data[data.measure_id == MEASURES['Remission']]
    return data


def extract_disability_weight(entity, location_id: int) -> pd.DataFrame:
    disability_weights = gbd.get_auxiliary_data('disability_weight', entity.kind, 'all', location_id)
    data = disability_weights.loc[disability_weights.healthstate_id == entity.healthstate.gbd_id, :]
    return data


def extract_deaths(entity, location_id: int) -> pd.DataFrame:
    data = gbd.get_codcorrect_draws(entity.gbd_id, location_id)
    data = data[data.measure_id == MEASURES['Deaths']]
    return data


def extract_exposure(entity, location_id: int) -> pd.DataFrame:
    if entity.kind == 'risk_factor':
        data = gbd.get_exposure(entity.gbd_id, location_id)
        allowable_measures = [MEASURES['Proportion'], MEASURES['Continuous'], MEASURES['Prevalence']]
        proper_measure_id = set(data.measure_id).intersection(allowable_measures)
        if len(proper_measure_id) != 1:
            raise DataAbnormalError(f'Exposure data have {len(proper_measure_id)} measure id(s). Data should have'
                                    f'exactly one id out of {allowable_measures} but came back with {proper_measure_id}.')
        else:
            data = data[data.measure_id == proper_measure_id.pop()]

    else:  # alternative_risk_factor or coverage_gap
        data = gbd.get_auxiliary_data('exposure', entity.kind, entity.name, location_id)
    return data


def extract_exposure_standard_deviation(entity, location_id: int) -> pd.DataFrame:
    if entity.kind == 'risk_factor':
        data = gbd.get_exposure_standard_deviation(entity.gbd_id, location_id)
    else:  # alternative_risk_factor
        data = gbd.get_auxiliary_data('exposure_standard_deviation', entity.kind, entity.name, location_id)
    return data


def extract_exposure_distribution_weights(entity, location_id: int) -> pd.DataFrame:
    data = gbd.get_auxiliary_data('exposure_distribution_weights', entity.kind, entity.name, location_id)
    return data


def extract_relative_risk(entity, location_id: int) -> pd.DataFrame:
    if entity.kind == 'risk_factor':
        data = gbd.get_relative_risk(entity.gbd_id, location_id)
        data = filter_to_most_detailed_causes(data)
    else:  # coverage_gap
        data = gbd.get_auxiliary_data('relative_risk', entity.kind, entity.name, location_id)
    return data


def extract_population_attributable_fraction(entity, location_id: int) -> pd.DataFrame:
    data = gbd.get_paf(entity.gbd_id, location_id)
    data = data[data.metric_id == METRICS['Percent']]
    data = data[data.measure_id.isin([MEASURES['YLDs'], MEASURES['YLLs']])]
    data = filter_to_most_detailed_causes(data)
    return data


def extract_mediation_factors(entity, location_id: int) -> pd.DataFrame:
    data = gbd.get_auxiliary_data('mediation_factor', entity.kind, entity.name, location_id)
    return data


def extract_estimate(entity, location_id: int) -> pd.DataFrame:
    data = gbd.get_covariate_estimate(entity.gbd_id, location_id)
    return data


def extract_cost(entity, location_id: int) -> pd.DataFrame:
    data = gbd.get_auxiliary_data('cost', entity.kind, entity.name, location_id)
    return data


def extract_utilization(entity, location_id: int) -> pd.DataFrame:
    data = gbd.get_modelable_entity_draws(entity.gbd_id, location_id)
    return data


def extract_structure(entity, location_id: int) -> pd.DataFrame:
    data = gbd.get_population(location_id)
    return data


def extract_theoretical_minimum_risk_life_expectancy(entity, location_id: int) -> pd.DataFrame:
    data = gbd.get_theoretical_minimum_risk_life_expectancy()
    return data<|MERGE_RESOLUTION|>--- conflicted
+++ resolved
@@ -21,18 +21,12 @@
         'deaths': (extract_deaths, (get_estimation_years,)),
         # Risk-like measures
         'exposure': (extract_exposure, (get_estimation_years, )),
-        'exposure_standard_deviation': (extract_exposure_standard_deviation,
-                                        (extract_exposure, get_estimation_years)),
+        'exposure_standard_deviation': (extract_exposure_standard_deviation, (extract_exposure, get_estimation_years)),
         'exposure_distribution_weights': (extract_exposure_distribution_weights, ()),
-<<<<<<< HEAD
-        'population_attributable_fraction': (extract_population_attributable_fraction,
-                                             (extract_estimation_years, extract_relative_risk, extract_exposure,)),
-        'etiology_population_attributable_fraction': (extract_population_attributable_fraction, (extract_estimation_years,)),
-=======
+        'etiology_population_attributable_fraction': (extract_population_attributable_fraction, (get_estimation_years,)),
         'relative_risk': (extract_relative_risk, (extract_exposure, get_estimation_years)),
         'population_attributable_fraction': (extract_population_attributable_fraction,
-                                             (get_estimation_years,)),
->>>>>>> 786bf147
+                                             (get_estimation_years, extract_relative_risk, extract_exposure, )),
         'mediation_factors': (extract_mediation_factors, ()),
         # Covariate measures
         'estimate': (extract_estimate, (get_estimation_years,)),

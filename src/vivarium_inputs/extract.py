--- conflicted
+++ resolved
@@ -1,10 +1,6 @@
 import pandas as pd
 
-<<<<<<< HEAD
-from .globals import gbd, MEASURES
-=======
 from .globals import gbd, METRICS, MEASURES
->>>>>>> 7de3d0ed
 import vivarium_inputs.validation.raw as validation
 
 
@@ -48,12 +44,9 @@
 
 def extract_incidence(entity, location_id: int) -> pd.DataFrame:
     data = gbd.get_como_draws(entity_id=entity.gbd_id, location_id=location_id, entity_type=entity.kind)
-<<<<<<< HEAD
-=======
     # incidence comes with an extra age group for birth prevalence 164
     birth_prevalence_age = 164
     data = data[data.age_group_id != birth_prevalence_age]
->>>>>>> 7de3d0ed
     data = data[data.measure_id == MEASURES['Incidence']]
     return data
 

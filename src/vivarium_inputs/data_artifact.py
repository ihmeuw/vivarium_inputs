--- conflicted
+++ resolved
@@ -1,6 +1,5 @@
 import warnings
-from collections import defaultdict
-from typing import Optional, NamedTuple, Sequence, Mapping, Iterable, Callable, Tuple
+from typing import Optional, NamedTuple, Sequence, Mapping, Iterable, Callable
 
 import pandas as pd
 
@@ -111,11 +110,7 @@
         dimensions = [range(self.year_start, self.year_end+1), ["Male", "Female"], age_bins.age_group_id, locations]
         dimensions = pd.MultiIndex.from_product(dimensions, names=["year", "sex", "age_group_id", "location"])
         dimensions = dimensions.to_frame().reset_index(drop=True)
-<<<<<<< HEAD
-        self.artifact.write(["dimensions", "full_space"], dimensions)
-=======
-        _dump(dimensions, EntityKey('dimensions.full_space'), 'full_space', path)
->>>>>>> 5b89c351
+        self.artifact.write(EntityKey("dimensions.full_space"), dimensions)
 
     def end_processing(self) -> None:
         pass
@@ -134,13 +129,8 @@
                                           year_end=self.year_end,
                                           locations=self.locations,
                                           modeled_causes=self.modeled_causes)
-<<<<<<< HEAD
-            _worker(entity_config, self.artifact, self.loaders[entity_type])
-            self.processed_entities.add((entity_type, entity_name))
-=======
-            _worker(entity_config, self.path, self.loaders[entity_key.type])
+            _worker(entity_config, self.artifact, self.loaders[entity_key.type])
             self.processed_entities.add((entity_key.type, entity_key.name))
->>>>>>> 5b89c351
 
 
 def _worker(entity_config: _EntityConfig, artifact: Artifact, loader: Callable) -> None:
@@ -161,64 +151,8 @@
     for measure, data in loader(entity_config):
         if isinstance(data, pd.DataFrame) and "year" in data:
             data = data.loc[(data.year >= entity_config.year_start) & (data.year <= entity_config.year_end)]
-<<<<<<< HEAD
-
-        key_components = _prepare_key(entity_config.type, entity_config.name, measure)
-
-        artifact.write(key_components, data)
-
-
-def _prepare_key(entity_type: str, entity_name: Optional[str], measure: str) -> Sequence[str]:
-    key_components = ["/", entity_type]
-    if entity_name:
-        key_components.append(entity_name)
-    key_components.append(measure)
-
-    return key_components
-=======
-        _dump(data, entity_config.entity_key, measure, path)
-
-
-def _dump(data, entity_key: EntityKey, measure: str, path: str) -> None:
-    if data is None:
-        return
-
-    """Write a dataset out to the target HDF file keyed by the entity the data corresponds to."""
-    if isinstance(data, (pd.DataFrame, pd.Series)):
-        _dump_dataframe(data, entity_key, measure, path)
-    else:
-        _dump_json_blob(data, entity_key, measure, path)
-
-
-def _dump_dataframe(data, entity_key: EntityKey, measure: str, path: str) -> None:
-    if data.empty:
-        raise ValueError("Cannot persist empty dataset")
-
-    data_columns = {"year", "location", "draw", "cause", "risk"}.intersection(data.columns)
-
-    with pd.HDFStore(path, complevel=9, format="table") as store:
-        store.put(entity_key.to_path(measure), data, format="table", data_columns=data_columns)
-
-
-def _dump_json_blob(data, entity_key: EntityKey, measure: str, path: str) -> None:
-    store = tables.open_file(path, "a")
-    if entity_key.to_path(measure) in store:
-        store.remove_node(entity_key.to_path(measure))
-    try:
-        store.create_group(entity_key.group_prefix, entity_key.group_name, createparents=True)
-
-    except tables.exceptions.NodeError as e:
-        if "already has a child node" in str(e):
-            # The parent group already exists, which is fine
-            pass
-        else:
-            raise
-
-    fnode = filenode.new_node(store, where=entity_key.group, name=measure)
-    fnode.write(bytes(json.dumps(data), "utf-8"))
-    fnode.close()
-    store.close()
->>>>>>> 5b89c351
+        artifact.write(entity_config.entity_key, data)
+
 
 
 def _load_cause(entity_config: _EntityConfig) -> None:

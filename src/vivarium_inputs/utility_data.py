from typing import List

import pandas as pd

from vivarium_inputs.globals import gbd, SEXES, NON_MAX_TMREL
from gbd_mapping import RiskFactor


def get_estimation_years(*_, **__) -> pd.Series:
    data = gbd.get_estimation_years()
    return data


def get_year_block(*_, **__) -> pd.DataFrame:
    estimation_years = get_estimation_years()
    year_block = pd.DataFrame({'year_start': range(min(estimation_years), max(estimation_years) + 1)})
    year_block['year_end'] = year_block['year_start'] + 1
    return year_block


def get_age_group_ids(*_, **__) -> List[int]:
    data = gbd.get_age_group_id()
    return data


def get_age_bins(*_, **__) -> pd.DataFrame:
    age_bins = (
        gbd.get_age_bins()[['age_group_id', 'age_group_name', 'age_group_years_start', 'age_group_years_end']]
            .rename(columns={'age_group_years_start': 'age_group_start',
                             'age_group_years_end': 'age_group_end'})
    )
    return age_bins


def get_location_id(location_name):
    return {r.location_name: r.location_id for _, r in gbd.get_location_ids().iterrows()}[location_name]


def get_location_id_parents(location_id: int) -> List[int]:
    location_metadata = gbd.get_location_path_to_global().set_index('location_id')
    parent_ids = [int(loc) for loc in location_metadata.at[location_id, 'path_to_top_parent'].split(',')]
    return parent_ids


def get_demographic_dimensions(location_id: int, draws: bool = False, value: float = None) -> pd.DataFrame:
    ages = get_age_group_ids()
    estimation_years = get_estimation_years()
    years = range(min(estimation_years), max(estimation_years) + 1)
    sexes = [SEXES['Male'], SEXES['Female']]
    location = [location_id]
    values = [location, sexes, ages, years]
    names = ['location_id', 'sex_id', 'age_group_id', 'year_id']

    data = (pd.MultiIndex
            .from_product(values, names=names)
            .to_frame(index=False))
    if draws:
<<<<<<< HEAD
        data['value'] = value
    return data


def get_tmrel_category(entity: RiskFactor) -> str:
    if entity.name in NON_MAX_TMREL:
        tmrel_cat = NON_MAX_TMREL[entity.name]
    else:
        tmrel_cat = sorted(list(entity.categories.to_dict()), key=lambda x: int(x[3:]))[-1]
    return tmrel_cat
=======
        for i in range(1000):
            data[f'draw_{i}'] = value
    return data
>>>>>>> f5831c48
<|MERGE_RESOLUTION|>--- conflicted
+++ resolved
@@ -55,8 +55,8 @@
             .from_product(values, names=names)
             .to_frame(index=False))
     if draws:
-<<<<<<< HEAD
-        data['value'] = value
+        for i in range(1000):
+            data[f'draw_{i}'] = value
     return data
 
 
@@ -65,9 +65,4 @@
         tmrel_cat = NON_MAX_TMREL[entity.name]
     else:
         tmrel_cat = sorted(list(entity.categories.to_dict()), key=lambda x: int(x[3:]))[-1]
-    return tmrel_cat
-=======
-        for i in range(1000):
-            data[f'draw_{i}'] = value
-    return data
->>>>>>> f5831c48
+    return tmrel_cat
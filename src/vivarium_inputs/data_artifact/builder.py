from datetime import datetime
import logging
import warnings
from tables.exceptions import NoSuchNodeError
from typing import Collection, Any
import pandas as pd
<<<<<<< HEAD
import pkg_resources

from vivarium_public_health.dataset_manager import (EntityKey, Artifact, get_location_term, ArtifactException,
                                                    filter_data, hdf)
=======
from pathlib import Path

from vivarium_public_health.dataset_manager import (EntityKey, Artifact, get_location_term, filter_data)
>>>>>>> 8f82ffbe

from vivarium_public_health.disease import DiseaseModel

from vivarium_inputs.data_artifact.loaders import loader
from vivarium_inputs.forecasting import load_forecast
from vivarium_inputs.data_artifact.utilities import get_versions


_log = logging.getLogger(__name__)


class OutdatedArtifactWarning(Warning):
    pass


class ArtifactBuilder:
    configuration_defaults = {
        'input_data': {
            'forecast': False
        }
    }

    def setup(self, builder):
        path = builder.configuration.input_data.artifact_path
        append = builder.configuration.input_data.append_to_artifact
<<<<<<< HEAD

=======
>>>>>>> 8f82ffbe
        draw = builder.configuration.input_data.input_draw_number
        self.location = builder.configuration.input_data.location
<<<<<<< HEAD
        if not append:
            hdf.touch(path)
            hdf.write(path, EntityKey('metadata.keyspace'), ['metadata.keyspace'])

        self.artifact = Artifact(path, filter_terms=[f'draw == {draw}', get_location_term(self.location)])
        self.write_metadata(append)
=======
        self.artifact = self.initialize_artifact(path, append, draw, self.location)

>>>>>>> 8f82ffbe
        self.modeled_causes = {c.cause for c in builder.components.get_components(DiseaseModel)}
        self.processed_entities = set()
        self.start_time = datetime.now()

        self.load("dimensions.full_space")

        builder.event.register_listener('post_setup', self.end_processing)

<<<<<<< HEAD
    def write_metadata(self, append):
        if append:
            try:
                self.artifact.remove('metadata.locations')
                self.artifact.remove('metadata.versions')
            except ArtifactException:
                # FIXME: We do not have a good plan to deal with appending an old artifact
                _log.debug('You provided an outdated artifact. We will build from scratch')
                hdf.touch(self.artifact.path)
                hdf.write(self.artifact.path, EntityKey('metadata.keyspace'), ['metadata.keyspace'])

        current_versions = {k: pkg_resources.get_distribution(k).version for k in
                            ['vivarium', 'vivarium_inputs', 'vivarium_public_health', 'gbd_mapping']}
        self.artifact.write('metadata.versions', current_versions)
        self.artifact.write('metadata.locations', [self.location])
=======
    @staticmethod
    def initialize_artifact(path: str, append: bool, draw: int, location: str) -> Artifact:
        """
        For the given arguments, it checks all the basic conditions and
        initialize the artifact. For now, all the outdated artifacts which
        do not have proper metadata or not consistent metadata will not be
        appended. we will wipe it out and build a new artifact.
        """

        if append:
            if not Path(path).is_file():
                raise ValueError(f'{path} is not a file. You should provide the existing artifact path to append')

            try:
                artifact = Artifact(path, filter_terms=[f'draw == {draw}', get_location_term(location)])
                if EntityKey('metadata.locations') not in artifact:
                    warnings.warn('We will build from scratch', OutdatedArtifactWarning)
                    artifact = create_new_artifact(path, draw, location)

                elif artifact.load('metadata.locations') != [location]:
                    raise ValueError(f"Artifact has {artifact.load('metadata.locations')} and we cannot append {location}")

                if EntityKey('metadata.versions') not in artifact:
                    warnings.warn('We will build from scratch', OutdatedArtifactWarning)
                    artifact = create_new_artifact(path, draw, location)

                elif artifact.load('metadata.versions') != get_versions():
                    warnings.warn('Your artifact was made under different versions. We will wipe it out', DeprecationWarning)
                    artifact = create_new_artifact(path, draw, location)

            except NoSuchNodeError:
                #  it means that path was a file but does not have metadata.keyspace inside
                warnings.warn('We will wipe it out and build from scratch', OutdatedArtifactWarning)
                artifact = create_new_artifact(path, draw, location)

        else:
            artifact = create_new_artifact(path, draw, location)

        return artifact
>>>>>>> 8f82ffbe

    def load(self, entity_key: str, future=False, **__) -> Any:
        entity_key = EntityKey(entity_key)
        if entity_key not in self.artifact:
            self.process(entity_key, future)
        data = self.artifact.load(entity_key, future)
        return filter_data(data, **__) if isinstance(data, pd.DataFrame) else data

    def end_processing(self, event) -> None:
        _log.debug(f"Data loading took at most {datetime.now() - self.start_time} seconds")

    def process(self, entity_key: EntityKey, future=False) -> None:
        if entity_key not in self.processed_entities:
            _worker(entity_key, self.location, self.modeled_causes, self.artifact, future)
            self.processed_entities.add(entity_key)


def _worker(entity_key: EntityKey, location: str, modeled_causes: Collection[str],
            artifact: Artifact, future: bool) -> None:
    if future:
        data = load_forecast(entity_key, location)
    else:
        data = loader(entity_key, location, modeled_causes, all_measures=False)
    artifact.write(entity_key, data)


def create_new_artifact(path: str, draw: int, location: str) -> Artifact:
    if Path(path).is_file():
        Path(path).unlink()
    art = Artifact(path, filter_terms=[f'draw == {draw}', get_location_term(location)])
    art.write('metadata.versions', get_versions())
    art.write('metadata.locations', [location])
    return art<|MERGE_RESOLUTION|>--- conflicted
+++ resolved
@@ -4,16 +4,9 @@
 from tables.exceptions import NoSuchNodeError
 from typing import Collection, Any
 import pandas as pd
-<<<<<<< HEAD
-import pkg_resources
-
-from vivarium_public_health.dataset_manager import (EntityKey, Artifact, get_location_term, ArtifactException,
-                                                    filter_data, hdf)
-=======
 from pathlib import Path
 
 from vivarium_public_health.dataset_manager import (EntityKey, Artifact, get_location_term, filter_data)
->>>>>>> 8f82ffbe
 
 from vivarium_public_health.disease import DiseaseModel
 
@@ -39,23 +32,10 @@
     def setup(self, builder):
         path = builder.configuration.input_data.artifact_path
         append = builder.configuration.input_data.append_to_artifact
-<<<<<<< HEAD
-
-=======
->>>>>>> 8f82ffbe
         draw = builder.configuration.input_data.input_draw_number
         self.location = builder.configuration.input_data.location
-<<<<<<< HEAD
-        if not append:
-            hdf.touch(path)
-            hdf.write(path, EntityKey('metadata.keyspace'), ['metadata.keyspace'])
-
-        self.artifact = Artifact(path, filter_terms=[f'draw == {draw}', get_location_term(self.location)])
-        self.write_metadata(append)
-=======
         self.artifact = self.initialize_artifact(path, append, draw, self.location)
 
->>>>>>> 8f82ffbe
         self.modeled_causes = {c.cause for c in builder.components.get_components(DiseaseModel)}
         self.processed_entities = set()
         self.start_time = datetime.now()
@@ -64,23 +44,6 @@
 
         builder.event.register_listener('post_setup', self.end_processing)
 
-<<<<<<< HEAD
-    def write_metadata(self, append):
-        if append:
-            try:
-                self.artifact.remove('metadata.locations')
-                self.artifact.remove('metadata.versions')
-            except ArtifactException:
-                # FIXME: We do not have a good plan to deal with appending an old artifact
-                _log.debug('You provided an outdated artifact. We will build from scratch')
-                hdf.touch(self.artifact.path)
-                hdf.write(self.artifact.path, EntityKey('metadata.keyspace'), ['metadata.keyspace'])
-
-        current_versions = {k: pkg_resources.get_distribution(k).version for k in
-                            ['vivarium', 'vivarium_inputs', 'vivarium_public_health', 'gbd_mapping']}
-        self.artifact.write('metadata.versions', current_versions)
-        self.artifact.write('metadata.locations', [self.location])
-=======
     @staticmethod
     def initialize_artifact(path: str, append: bool, draw: int, location: str) -> Artifact:
         """
@@ -120,7 +83,6 @@
             artifact = create_new_artifact(path, draw, location)
 
         return artifact
->>>>>>> 8f82ffbe
 
     def load(self, entity_key: str, future=False, **__) -> Any:
         entity_key = EntityKey(entity_key)

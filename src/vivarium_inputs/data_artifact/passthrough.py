--- conflicted
+++ resolved
@@ -26,9 +26,6 @@
             for key, val in self.base_filter.items():
                 if key in data.columns:
                     column_filters[key] = val
-<<<<<<< HEAD
-            data = filter_data(data, **column_filters)
-=======
-            data = filter_data(data, keep_age_group_edges, self.config_filter_term, **column_filters)
->>>>>>> 92b64cd1
+
+            data = filter_data(data, self.config_filter_term, **column_filters)
         return data
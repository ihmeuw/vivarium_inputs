--- conflicted
+++ resolved
@@ -19,7 +19,7 @@
                 readable=True))
 @click.argument('project')
 @click.argument('locations', nargs=-1)
-@click.option('--output_root', type=click.Path(file_okay=False, writable=True),
+@click.option('--output_root', type=click.Path(exists=True, file_okay=False, writable=True),
               help="Directory to save artifact result in")
 @click.option('--from_scratch', type=click.BOOL, default=True,
               help="Do not reuse any data in the artifact, if any exists")
@@ -146,21 +146,8 @@
     parser.add_argument('--pdb', action='store_true')
     args = parser.parse_args()
 
-    log_level = logging.DEBUG if args.verbose else logging.ERROR
-<<<<<<< HEAD
-    log_tag = "_{}".format(args.location) if args.location is not None else ""
-    log_name = "{}{}_build_artifact.log".format(pathlib.Path(args.model_specification).resolve().stem, log_tag)
-    logging.basicConfig(level=log_level,
-                        format='%(asctime)s %(levelname)-8s %(message)s',
-                        datefmt="%m-%d-%y %H:%M",
-                        filename=log_name,
-                        filemode='w' if args.from_scratch else 'a')
-=======
-    log_name = f"{pathlib.Path(args.model_specification).resolve().stem}_{args.location}.log"
-    logging.basicConfig(level=log_level,
-                        filename=log_name,
-                        filemode='w')
->>>>>>> 37ff70ca
+    _setup_logging(args.output_root, args.verbose, args.location,
+                    args.model_specification, args.from_scratch)
 
     try:
         main(args.model_specification, args.output_root, args.location, args.from_scratch)

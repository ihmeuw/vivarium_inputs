--- conflicted
+++ resolved
@@ -1,31 +1,17 @@
-<<<<<<< HEAD
+from bdb import BdbQuit
 import sys
-import os
-=======
-from bdb import BdbQuit
->>>>>>> 2788a7c2
 import shutil
 import logging
 import pathlib
 import argparse
 import subprocess
-<<<<<<< HEAD
-from bdb import BdbQuit
-from typing import Union, List, Dict
-
-=======
 from typing import Union
->>>>>>> 2788a7c2
 import click
 import yaml
 
 from vivarium.framework.engine import SimulationContext
 
-<<<<<<< HEAD
-import vivarium_inputs
-from vivarium_inputs.data_artifact.aggregation import disaggregate
-=======
->>>>>>> 2788a7c2
+from vivarium_inputs import get_measure
 from vivarium_inputs.data_artifact import utilities
 
 
@@ -115,33 +101,23 @@
         script_args += f"--verbose "
 
     error_log_dir = utilities.make_log_dir(output_root) if error_logs else None
-<<<<<<< HEAD
-    jids = list()
-
-    existing_locations_jobs = {loc: f"{config_path.stem}_{loc}_build_artifact" for loc in existing_locations}
-    new_locations_jobs = {loc: f"{config_path.stem}_{loc}_build_artifact" for loc in new_locations}
-
-    existing_loc_commands = {loc: build_submit_command(python_context_path, job, project, error_log_dir, script_args,
-                                                       memory, archive=True, queue='all.q') + f'--location {loc} --append'
-                             for loc, job in existing_locations_jobs.items()}
-
-    new_loc_commands = {loc: build_submit_command(python_context_path, job, project, error_log_dir, script_args, memory,
-                                                  archive=True, queue='all.q') + f'--location {loc}'
-                        for loc, job in new_locations_jobs.items()}
-
-    jids.extend(submit_jobs_multi_locations(existing_locations, existing_loc_commands, existing_locations_jobs))
-    jids.extend(submit_jobs_multi_locations(new_locations, new_loc_commands, new_locations_jobs))
-    jids = ",".join(jids)
-
-    locations = [l.replace("'", "-") for l in locations]
-    aggregate_script = pathlib.Path(__file__).parent / 'aggregation.py'
-    aggregate_args = f'--locations {" ".join(locations)} --output_root {output_root} ' \
-        f'--config_path {config_path} {"--verbose" if verbose else ""}'
-    aggregate_job_name = f"{config_path.stem}_aggregate_artifacts"
-    aggregate_command = build_submit_command(python_context_path, aggregate_job_name, 
-                                             project, error_log_dir, f'{aggregate_script} {aggregate_args}', memory=35,
-                                             archive=True, queue='all.q', hold=True, jids=jids, slots=15)
-    submit_job(aggregate_command, aggregate_job_name)
+
+    num_locations = len(locations)
+    if num_locations > 0:
+        script_args += "--location {} "
+        for i, location in enumerate(locations):
+            location = location.replace("'", "-")
+            job_name = f"{config_path.stem}_{location}_build_artifact"
+            command = build_submit_command(python_context_path, job_name, project, error_log_dir,
+                                           script_args.format(location), memory, archive=True, queue='all.q')
+            click.echo(f"Submitting job {i+1} of {num_locations} ({job_name}).")
+            submit_job(command, job_name)
+    else:
+        job_name = f"{config_path.stem}_build_artifact"
+        command = build_submit_command(python_context_path, job_name, project, error_log_dir, script_args,
+                                       memory, archive=True, queue='all.q')
+        click.echo(f"Submitting job {job_name}.")
+        submit_job(command, job_name)
 
 
 @click.command()
@@ -170,48 +146,13 @@
     object and passed to read_pickle on the other end.
     """
     entity = utilities.parse_entity(entity_type, entity_name)
-    data = vivarium_inputs.get_measure(entity, measure, location)
+    data = get_measure(entity, measure, location)
     if fname:
         with open(fname, mode='wb') as f:
             data.to_pickle(f, compression='gzip')
     else:
         data.to_pickle(sys.stdout.buffer, compression='gzip')
         sys.stdout.flush()
-
-
-def submit_jobs_multi_locations(locations: List, commands: Dict, job_names: Dict) -> List:
-    """ submit a qsub command for the multiple location jobs and collect
-        the jobids which were successfully submitted and give click messages
-        to the user
-    Parameters
-    ----------
-    locations
-        set of name of locations for the jobs to be submitted
-    commands
-        dictionary for location(key) and matching qsub command for
-        that location(value)
-    job_names
-        dictionary for location(key) and matching job_name for
-        that location(value)
-=======
->>>>>>> 2788a7c2
-
-    num_locations = len(locations)
-    if num_locations > 0:
-        script_args += "--location {} "
-        for i, location in enumerate(locations):
-            location = location.replace("'", "-")
-            job_name = f"{config_path.stem}_{location}_build_artifact"
-            command = build_submit_command(python_context_path, job_name, project, error_log_dir,
-                                           script_args.format(location), memory, archive=True, queue='all.q')
-            click.echo(f"Submitting job {i+1} of {num_locations} ({job_name}).")
-            submit_job(command, job_name)
-    else:
-        job_name = f"{config_path.stem}_build_artifact"
-        command = build_submit_command(python_context_path, job_name, project, error_log_dir, script_args,
-                                       memory, archive=True, queue='all.q')
-        click.echo(f"Submitting job {job_name}.")
-        submit_job(command, job_name)
 
 
 def submit_job(command: str, name: str):

from .builder import ArtifactBuilder, OutdatedArtifactWarning
from .passthrough import ArtifactPassthrough
<<<<<<< HEAD
from .utilities import normalize
from .aggregation import *
=======
from .utilities import normalize, get_versions
>>>>>>> 8f82ffbe
<|MERGE_RESOLUTION|>--- conflicted
+++ resolved
@@ -1,8 +1,4 @@
 from .builder import ArtifactBuilder, OutdatedArtifactWarning
 from .passthrough import ArtifactPassthrough
-<<<<<<< HEAD
-from .utilities import normalize
-from .aggregation import *
-=======
 from .utilities import normalize, get_versions
->>>>>>> 8f82ffbe
+from .aggregation import *
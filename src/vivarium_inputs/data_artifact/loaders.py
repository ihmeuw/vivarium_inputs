--- conflicted
+++ resolved
@@ -113,11 +113,6 @@
     elif measure in ["death", "prevalence", "incidence", "cause_specific_mortality", "excess_mortality"]:
         data = core.get_draws(cause, measure, location)
         data = normalize(data)[["location", "sex", "draw", "value"] + AGE_COLS + YEAR_COLS]
-<<<<<<< HEAD
-=======
-    elif measure == "population_attributable_fraction":
-        data = get_cause_population_attributable_fraction(cause, location)
->>>>>>> baecf63f
     elif measure == "remission":
         data = get_cause_remission(cause, location)
     else:
@@ -135,13 +130,9 @@
     elif measure == "exposure_standard_deviation":
         data = get_risk_exposure_standard_deviation(risk, location)
     elif measure == "relative_risk":
-<<<<<<< HEAD
-        data = _get_risk_relative_risk(risk, location)
+        data = get_risk_relative_risk(risk, location)
     elif measure == "population_attributable_fraction":
-        data = _get_risk_population_attributable_fraction(risk, location)
-=======
-        data = get_risk_relative_risk(risk, location)
->>>>>>> baecf63f
+        data = get_risk_population_attributable_fraction(risk, location)
     elif measure == "ensemble_weights":
         data = get_risk_ensemble_weights(risk)
     else:
@@ -196,13 +187,7 @@
     elif measure == "exposure":
         data = get_coverage_gap_exposure(coverage_gap, location)
     elif measure == "relative_risk":
-<<<<<<< HEAD
-        data = _get_coverage_gap_relative_risk(coverage_gap, location)
-=======
         data = get_coverage_gap_relative_risk(coverage_gap, location)
-    elif measure == "population_attributable_fraction":
-        data = get_coverage_gap_population_attributable_fraction(coverage_gap, location)
->>>>>>> baecf63f
     else:
         raise NotImplementedError(f"Unknown measure {measure} for coverage_gap {coverage_gap.name}")
     return data
@@ -338,9 +323,7 @@
         else:
             data = None
     elif measure == "affected_causes":
-        import pdb; pdb.set_trace()
         data = [c.name for c in risk.affected_causes if c.name in modeled_causes]
-        import pdb; pdb.set_trace()
     elif measure == "affected_risk_factors":
         # FIXME: Update mapping to include affected risks (mediation)
         data = []
@@ -390,8 +373,7 @@
     return result
 
 
-<<<<<<< HEAD
-def _get_risk_population_attributable_fraction(risk, location):
+def get_risk_population_attributable_fraction(risk, location):
     if risk.distribution not in ['lognormal', 'normal', 'ensemble']:
         result = None
     else:
@@ -409,10 +391,7 @@
     return result
 
 
-def _get_risk_ensemble_weights(risk):
-=======
 def get_risk_ensemble_weights(risk):
->>>>>>> baecf63f
     if risk.distribution == "ensemble":
         weights = core.get_ensemble_weights([risk])
         weights = weights.drop(["location_id", "rei_id"], axis=1)
@@ -473,31 +452,3 @@
                     data['risk_factor'] = data['risk_factor'].apply(lambda r: RISK_BY_ID[r].name if r == rid else r)
         data = data[['location', 'cause', 'risk_factor', 'sex', 'draw', 'value', 'parameter'] + AGE_COLS + YEAR_COLS]
     return data
-<<<<<<< HEAD
-=======
-
-
-def get_coverage_gap_population_attributable_fraction(coverage_gap, location):
-    data = core.get_draws(coverage_gap, "population_attributable_fraction", location)
-    if data.empty:
-        data = None
-    else:
-        data = _handle_coverage_gap_rr_paf(data)
-        data = data[["location", "cause", "risk_factor", "sex", "draw", "value",] + AGE_COLS + YEAR_COLS]
-    return data
-
-
-def handle_coverage_gap_rr_paf(data):
-    data = normalize(data)
-    data = data.rename(columns={'cause_id': 'cause', 'rei_id': 'risk_factor'})
-    if data['cause'].dropna().unique().size > 0:
-        for cid in data['cause'].dropna().unique():
-            data['cause'] = data['cause'].apply(lambda c: CAUSE_BY_ID[c].name if c == cid else c)
-    if data['risk_factor'].dropna().unique().size > 0:
-        for rid in data['risk_factor'].dropna().unique():
-            if rid == 318:  # measles
-                data.loc[data['risk_factor'] == rid, 'risk_factor'] = 'low_measles_vaccine_coverage_first_dose'
-            else:
-                data['risk_factor'] = data['risk_factor'].apply(lambda r: RISK_BY_ID[r].name if r == rid else r)
-    return data
->>>>>>> baecf63f

--- conflicted
+++ resolved
@@ -6,15 +6,13 @@
 from vivarium_inputs.interface import (get_measure, get_population_structure, get_age_bins,
                                        get_theoretical_minimum_risk_life_expectancy, get_demographic_dimensions)
 from vivarium_inputs.mapping_extension import alternative_risk_factors, healthcare_entities, health_technologies
-<<<<<<< HEAD
+from vivarium.framework.artifact import EntityKey
+
 from vivarium_inputs.data_artifact.utilities import handle_tables_versions
 
 
 # Wrap get_measure to handle tables version BS.
 get_measure = handle_tables_versions(get_measure)
-=======
-from vivarium.framework.artifact import EntityKey
->>>>>>> 2788a7c2
 
 
 def loader(entity_key: EntityKey, location: str, modeled_causes: Set[str], all_measures: bool = False):

--- conflicted
+++ resolved
@@ -283,35 +283,6 @@
     return data
 
 
-<<<<<<< HEAD
-def get_cause_population_attributable_fraction(cause, location):
-    if cause.name == "all_causes":
-        data = None
-    else:
-        pafs = core.get_draws(cause, "population_attributable_fraction", location)
-        if pafs.empty:
-            warnings.warn(f"No Population Attributable Fraction data found for cause '{cause.name}'")
-            data = None
-        else:
-            normalized = []
-            for key, group in pafs.groupby(["rei_id"]):
-                group = group.drop(["rei_id"], axis=1)
-                group = normalize(group)
-                if key in RISK_BY_ID:
-                    group["risk_factor"] = RISK_BY_ID[key].name
-                    dims = ["year_start", "year_end", "sex", "measure", "age_group_start",
-                            "age_group_end", "location", "draw", "risk_factor"]
-                    normalized.append(group.set_index(dims))
-                else:
-                    warnings.warn(f"Found risk_id {key} in population attributable fraction data for cause "
-                                  f"'{cause.name}' but that risk is missing from the gbd mapping")
-            data = pd.concat(normalized).reset_index()
-            data = data[["location", "sex", "draw", "value", "risk_factor"] + AGE_COLS + YEAR_COLS]
-    return data
-
-
-=======
->>>>>>> f35cd176
 def get_cause_remission(cause, location):
     result = core.get_draws(cause, "remission", location)
     result = normalize(result)[["location", "sex", "draw", "value"] + AGE_COLS + YEAR_COLS]
@@ -340,21 +311,8 @@
 
 
 def get_risk_exposure(risk, location):
-<<<<<<< HEAD
-    exposures = core.get_draws(risk, "exposure", location)
-    normalized = []
-    for key, group in exposures.groupby(["parameter"]):
-        group = group.drop(["parameter"], axis=1)
-        group = normalize(group)
-        group["parameter"] = key
-        dims = ["year_start", "year_end", "sex", "measure", "age_group_start",
-                "age_group_end", "location", "draw", "parameter"]
-        normalized.append(group.set_index(dims))
-    result = pd.concat(normalized).reset_index()
-=======
     exposure = core.get_draws(risk, "exposure", location)
     result = normalize(exposure)
->>>>>>> f35cd176
     result = result[["location", "sex", "draw", "value", "parameter"] + AGE_COLS + YEAR_COLS]
     return result
 
@@ -371,50 +329,19 @@
 
 def get_risk_relative_risk(risk, location):
     rrs = core.get_draws(risk, "relative_risk", location)
-<<<<<<< HEAD
-    normalized = []
-    for key, group in rrs.groupby(["parameter", "cause_id"]):
-        group = group.drop(["cause_id", "parameter"], axis=1)
-        group = normalize(group)
-        group["parameter"] = key[0]
-        group["cause"] = CAUSE_BY_ID[key[1]].name
-        dims = ["year_start", "year_end", "sex", "measure", "age_group_start",
-                "age_group_end", "location", "draw", "cause", "parameter"]
-        normalized.append(group.set_index(dims))
-    result = pd.concat(normalized).reset_index()
-    result = result[["location", "sex", "draw", "value", "parameter", "cause"] + AGE_COLS + YEAR_COLS]
-=======
     rrs = normalize(rrs)
     rrs['cause'] = rrs['cause_id'].apply(lambda cause_id: CAUSE_BY_ID[cause_id].name)
     rrs.drop(['cause_id'], axis=1, inplace=True)
     result = rrs[["location", "sex", "draw", "value", "parameter", "cause"] + AGE_COLS + YEAR_COLS]
->>>>>>> f35cd176
     return result
 
 
 def get_risk_population_attributable_fraction(risk, location):
-<<<<<<< HEAD
-    if risk.distribution not in ['lognormal', 'normal', 'ensemble']:
-        result = None
-    else:
-        paf = core.get_draws(risk, 'population_attributable_fraction', location)
-        normalized = []
-        for key, group in paf.groupby(["cause_id"]):
-            group = group.drop(["cause_id"], axis=1)
-            group = normalize(group)
-            group["cause"] = CAUSE_BY_ID[key].name
-            dims = ["year_start", "year_end", "sex", "measure", "age_group_start",
-                    "age_group_end", "location", "draw", "cause"]
-            normalized.append(group.set_index(dims))
-        result = pd.concat(normalized).reset_index()
-        result = result[["location", "sex", "draw", "value", "cause"] + AGE_COLS + YEAR_COLS]
-=======
     paf = core.get_draws(risk, 'population_attributable_fraction', location)
     paf = normalize(paf)
     paf['cause'] = paf['cause_id'].apply(lambda cause_id: CAUSE_BY_ID[cause_id].name)
     paf.drop(['cause_id'], axis=1, inplace=True)
     result = paf[["location", "sex", "draw", "value", "cause"] + AGE_COLS + YEAR_COLS]
->>>>>>> f35cd176
     return result
 
 
@@ -447,21 +374,8 @@
 
 
 def get_coverage_gap_exposure(coverage_gap, location):
-<<<<<<< HEAD
-    exposures = core.get_draws(coverage_gap, "exposure", location)
-    normalized = []
-    for key, group in exposures.groupby(["parameter"]):
-        group = group.drop(["parameter"], axis=1)
-        group = normalize(group)
-        group["parameter"] = key
-        dims = ["year_start", "year_end", "sex", "measure", "age_group_start",
-                "age_group_end", "location", "draw", "parameter"]
-        normalized.append(group.set_index(dims))
-    result = pd.concat(normalized).reset_index()
-=======
     exposure = core.get_draws(coverage_gap, "exposure", location)
     result = normalize(exposure)
->>>>>>> f35cd176
     result = result[["location", "sex", "draw", "value", "parameter"] + AGE_COLS + YEAR_COLS]
     return result
 

from typing import Set
import warnings

from gbd_mapping import causes, risk_factors, sequelae, coverage_gaps, covariates, etiologies
import pandas as pd

from vivarium_public_health.dataset_manager import EntityKey

from vivarium_inputs import core
from vivarium_inputs.data_artifact.utilities import normalize
from vivarium_inputs.utilities import normalize_for_simulation, get_age_group_midpoint_from_age_group_id
from vivarium_inputs.mapping_extension import healthcare_entities, health_technologies


class DataArtifactError(Exception):
    """Base error raised for issues in data artifact construction."""
    pass


class EntityError(DataArtifactError):
    """Error raised when modeled entities are improperly specified."""
    pass


CAUSE_BY_ID = {c.gbd_id: c for c in causes if c is not None}
RISK_BY_ID = {r.gbd_id: r for r in risk_factors}

AGE_COLS = ['age', 'age_group_start', 'age_group_end']
YEAR_COLS = ['year', 'year_start', 'year_end']


def loader(entity_key: EntityKey, location: str, modeled_causes: Set[str], all_measures: bool=False):
    entity_data = {
        "cause": {
            "mapping": causes,
            "getter": get_cause_data,
            "measures": ["death", "prevalence", "incidence", "cause_specific_mortality",
                         "excess_mortality", "remission", "sequelae", "etiologies", "restrictions"]
        },
        "risk_factor": {
            "mapping": risk_factors,
            "getter": get_risk_data,
            "measures": ["affected_causes", "affected_risk_factors", "restrictions", "distribution",
                         "exposure_parameters", "levels", "tmred", "exposure", "exposure_standard_deviation",
                         "relative_risk", "population_attributable_fraction", "ensemble_weights"],
        },
        "sequela": {
            "mapping": sequelae,
            "getter": get_sequela_data,
            "measures": ["healthstate", "prevalence", "incidence", "disability_weight"],
        },
        "healthcare_entity": {
            "mapping": healthcare_entities,
            "getter": get_healthcare_entity_data,
            "measures": ["cost", "annual_visits"]
        },
        "health_technology": {
            "mapping": health_technologies,
            "getter": get_health_technology_data,
            "measures": ["cost"]
        },
        "coverage_gap": {
            "mapping": coverage_gaps,
            "getter": get_coverage_gap_data,
            "measures": ["affected_causes", "affected_risk_factors", "restrictions", "distribution", "levels",
                         "relative_risk", "exposure"]
        },
        "etiology": {
            "mapping": etiologies,
            "getter": get_etiology_data,
            "measures": ["population_attributable_fraction"],
        },
        "population": {
            "mapping": {'': None},
            "getter": get_population_data,
            "measures": ["structure", "age_bins", "theoretical_minimum_risk_life_expectancy"],
        },
        "covariate": {
            "mapping": covariates,
            "getter": get_covariate_data,
            "measures": ["estimate"]
        },
        "subregions": {
            "mapping": {'': None},
            "getter": get_subregion_data,
            "measures": ["sub_region_ids"],
        },
        "dimensions": {
            "mapping": {'': None},
            "getter": get_dimension_data,
            "measures": ["full_space"]
        },
    }
    mapping, getter, measures = entity_data[entity_key.type].values()
    entity = mapping[entity_key.name]
    if not all_measures:
        return getter(entity, entity_key.measure, location, modeled_causes)
    else:
        return data_generator(entity, measures, location, modeled_causes, getter)


def data_generator(entity, measures, location, modeled_causes, getter):
    for measure in measures:
        data = getter(entity, measure, location, modeled_causes)
        if data is not None:
            yield measure, data
            del data


def get_cause_data(cause, measure, location, _):
    if measure in ["sequelae", "etiologies", "restrictions"]:
        data = get_cause_metadata(cause, measure)
    elif measure in ["death", "prevalence", "incidence", "cause_specific_mortality", "excess_mortality"]:
        data = core.get_draws(cause, measure, location)
        data = normalize(data)[["location", "sex", "draw", "value"] + AGE_COLS + YEAR_COLS]
    elif measure == "remission":
        data = get_cause_remission(cause, location)
    else:
        raise NotImplementedError(f"Unknown measure {measure} for cause {cause.name}")

    return data


def get_risk_data(risk, measure, location, modeled_causes):
    if measure in ["affected_causes", "affected_risk_factors", "restrictions",
                   "distribution", "exposure_parameters", "levels", "tmred"]:
        data = get_risk_metadata(risk, measure, modeled_causes)
    elif measure == "exposure":
        data = get_risk_exposure(risk, location)
    elif measure == "exposure_standard_deviation":
        data = get_risk_exposure_standard_deviation(risk, location)
    elif measure == "relative_risk":
        data = get_risk_relative_risk(risk, location)
    elif measure == "population_attributable_fraction":
        data = get_risk_population_attributable_fraction(risk, location)
    elif measure == "ensemble_weights":
        data = get_risk_ensemble_weights(risk)
    else:
        raise NotImplementedError(f"Unknown measure {measure} for risk {risk.name}")
    return data


def get_sequela_data(sequela, measure, location, _):
    if measure == "healthstate":
        data = sequela.healthstate.name
    elif measure in ["incidence", "prevalence"]:
        data = core.get_draws(sequela, measure, location).drop("sequela_id", axis=1)
        data = normalize(data)[["location", "sex", "draw", "value"] + AGE_COLS + YEAR_COLS]
        data["sequela_id"] = sequela.gbd_id
    elif measure == "disability_weight":
        data = core.get_draws(sequela, "disability_weight", location)
        index_columns = [c for c in data.columns if "draw_" not in c]
        draw_columns = [c for c in data.columns if "draw_" in c]
        data = pd.melt(data, id_vars=index_columns, value_vars=draw_columns, var_name="draw")
        data["draw"] = data.draw.str.partition("_")[2].astype(int)
    else:
        raise NotImplementedError(f"Unknown measure {measure} for sequela {sequela.name}")
    return data


def get_healthcare_entity_data(healthcare_entity, measure, location, _):
    if measure == "cost":
        data = core.get_draws(healthcare_entity, "cost", location)
        data = normalize(data)
        data = data.loc[data.sex == 'Male', ["location", "draw", "value"] + YEAR_COLS]
    elif measure == "annual_visits":
        data = core.get_draws(healthcare_entity, "annual_visits", location)
        data = normalize(data)
        data = data[["sex", "value", "draw"] + AGE_COLS + YEAR_COLS]
    else:
        raise NotImplementedError(f"Unknown measure {measure} for healthcare_entity {healthcare_entity.name}")
    return data


def get_health_technology_data(healthcare_technology, measure, location, _):
    if measure == "cost":
        data = core.get_draws(healthcare_technology, "cost", location)
        data = normalize(data)[["location", "draw", "value", "health_technology"] + YEAR_COLS]
    else:
        raise NotImplementedError(f"Unknown measure {measure} for healthcare_entity {healthcare_technology.name}")
    return data


def get_coverage_gap_data(coverage_gap, measure, location, modeled_causes):
    if measure in ["affected_causes", "affected_risk_factors", "restrictions", "distribution", "levels"]:
        data = get_coverage_gap_metadata(coverage_gap, measure, modeled_causes)
    elif measure == "exposure":
        data = get_coverage_gap_exposure(coverage_gap, location)
    elif measure == "relative_risk":
        data = get_coverage_gap_relative_risk(coverage_gap, location)
    else:
        raise NotImplementedError(f"Unknown measure {measure} for coverage_gap {coverage_gap.name}")
    return data


def get_etiology_data(etiology, measure, location, _):
    if measure == "population_attributable_fraction":
        data = core.get_draws(etiology, "population_attributable_fraction", location)
        data = normalize(data)
        data["cause"] = data.cause_id.apply(lambda cause_id: CAUSE_BY_ID[cause_id].name)
        data = data[["location", "cause", "sex", "draw", "value"] + AGE_COLS + YEAR_COLS]
    else:
        raise NotImplementedError(f"Unknown measure {measure} for etiology {etiology.name}")
    return data


def get_population_data(_, measure, location, __):
    if measure == "structure":
        data = core.get_population(location)
        data = normalize_for_simulation(data)
        data = get_age_group_midpoint_from_age_group_id(data)
    elif measure == "age_bins":
        data = core.get_age_bins()[["age_group_years_start", "age_group_years_end", "age_group_name"]]
        data = data.rename(columns={"age_group_years_start": "age_group_start", "age_group_years_end": "age_group_end"})
    elif measure == "theoretical_minimum_risk_life_expectancy":
        data = core.get_theoretical_minimum_risk_life_expectancy()
    else:
        raise NotImplementedError(f"Unknown measure {measure} for population.")
    return data


def get_covariate_data(covariate, measure, location, _):
    if measure == "estimate":
        data = core.get_covariate_estimate(covariate, location)
        expected_columns = ["location", "mean_value", "lower_value", "upper_value",
                            "sex_id", "year_id", "age_group_id"]

        if not set(expected_columns).issubset(data.columns):
            raise NotImplementedError(f"Unsupported covariate {covariate.name}. It does not not "
                                       f"contain the columns {expected_columns}.")
        data = data[expected_columns]
        if (data['age_group_id'] == 22).all():
            data = data.drop(['age_group_id'], axis=1)
            warnings.warn(f"Covariate \"{covariate.name}\" contains data for the age group all ages, "
                          f"so the age column is being dropped.")
        else:
            data = get_age_group_midpoint_from_age_group_id(data)
        data = normalize_for_simulation(data)
    else:
        raise NotImplementedError(f"Unknown or unsupported measure {measure} for covariate {covariate.name}.")
    return data


def get_subregion_data(_, measure, location, __):
    if measure == "sub_region_ids":
        data = pd.DataFrame(core.get_subregions([location]))
        data = data.melt(var_name="location", value_name="subregion_id")
    else:
        raise NotImplementedError(f"Unknown measure {measure} for subregion data.")
    return data


def get_dimension_data(_, measure, location, __):
    if measure == "full_space":
        age_bins = core.get_age_bins()
        estimation_years = core.get_estimation_years()
        data = [range(min(estimation_years), max(estimation_years) + 1),
                ["Male", "Female"], age_bins.age_group_id, [location]]
        data = pd.MultiIndex.from_product(data, names=["year", "sex", "age_group_id", "location"])
        data = data.to_frame().reset_index(drop=True)
    else:
        raise NotImplementedError(f"Unknown measure {measure} for dimensions")
    return data


##########
# Causes #
##########


def get_cause_metadata(entity, field):
    if field == "restrictions":
        data = entity.restrictions.to_dict()
    else:  # field in ["sequela", "etiologies"]:
        if entity[field] is not None:
            data = [sub_entity.name for sub_entity in entity[field]]
        else:
            data = None
    return data


def get_cause_population_attributable_fraction(cause, location):
    if cause.name == "all_causes":
        data = None
    else:
        pafs = core.get_draws(cause, "population_attributable_fraction", location)
        if pafs.empty:
            warnings.warn(f"No Population Attributable Fraction data found for cause '{cause.name}'")
            data = None
        else:
            normalized = []
            for key, group in pafs.groupby(["rei_id"]):
                group = group.drop(["rei_id"], axis=1)
                group = normalize(group)
                if key in RISK_BY_ID:
                    group["risk_factor"] = RISK_BY_ID[key].name
                    dims = ["year", "year_start", "year_end", "sex", "measure", "age", "age_group_start",
                            "age_group_end", "location", "draw", "risk_factor"]
                    normalized.append(group.set_index(dims))
                else:
                    warnings.warn(f"Found risk_id {key} in population attributable fraction data for cause "
                                  f"'{cause.name}' but that risk is missing from the gbd mapping")
            data = pd.concat(normalized).reset_index()
            data = data[["location", "sex", "draw", "value", "risk_factor"] + AGE_COLS + YEAR_COLS]
    return data


def get_cause_remission(cause, location):
    result = core.get_draws(cause, "remission", location)
    result = normalize(result)[["location", "sex", "draw", "value"] + AGE_COLS + YEAR_COLS]
    return result


#########
# Risks #
#########


def get_risk_metadata(risk, measure, modeled_causes):
    if measure in ["restrictions", "exposure_parameters", "levels", "tmred"]:
        if risk[measure] is not None:
            data = risk[measure].to_dict()
        else:
            data = None
    elif measure == "affected_causes":
        data = [c.name for c in risk.affected_causes if c.name in modeled_causes]
    elif measure == "affected_risk_factors":
        # FIXME: Update mapping to include affected risks (mediation)
        data = []
    else:  # measure == "distribution"
        data = risk[measure]
    return data


def get_risk_exposure(risk, location):
    exposures = core.get_draws(risk, "exposure", location)
    normalized = []
    for key, group in exposures.groupby(["parameter"]):
        group = group.drop(["parameter"], axis=1)
        group = normalize(group)
        group["parameter"] = key
        dims = ["year", "year_start", "year_end", "sex", "measure", "age", "age_group_start",
                "age_group_end", "location", "draw", "parameter"]
        normalized.append(group.set_index(dims))
    result = pd.concat(normalized).reset_index()
    result = result[["location", "sex", "draw", "value", "parameter"] + AGE_COLS + YEAR_COLS]
    return result


def get_risk_exposure_standard_deviation(risk, location):
    if risk.exposure_parameters is not None:
        exposure_sds = core.get_draws(risk, "exposure_standard_deviation", location)
        exposure_sds = normalize(exposure_sds)
        data = exposure_sds[["location", "sex", "draw", "value"] + AGE_COLS + YEAR_COLS]
    else:
        data = None
    return data


def get_risk_relative_risk(risk, location):
    rrs = core.get_draws(risk, "relative_risk", location)
    normalized = []
    for key, group in rrs.groupby(["parameter", "cause_id"]):
        group = group.drop(["cause_id", "parameter"], axis=1)
        group = normalize(group)
        group["parameter"] = key[0]
        group["cause"] = CAUSE_BY_ID[key[1]].name
        dims = ["year", "year_start", "year_end", "sex", "measure", "age", "age_group_start",
                "age_group_end", "location", "draw", "cause", "parameter"]
        normalized.append(group.set_index(dims))
    result = pd.concat(normalized).reset_index()
    result = result[["location", "sex", "draw", "value", "parameter", "cause"] + AGE_COLS + YEAR_COLS]
    return result


def get_risk_population_attributable_fraction(risk, location):
    if risk.distribution not in ['lognormal', 'normal', 'ensemble']:
        result = None
    else:
        paf = core.get_draws([risk], ['population_attributable_fraction'], [location])
        normalized = []
        for key, group in paf.groupby(["cause_id"]):
            group = group.drop(["cause_id"], axis=1)
            group = normalize(group)
            group["cause"] = CAUSE_BY_ID[key].name
            dims = ["year", "year_start", "year_end", "sex", "measure", "age", "age_group_start",
                    "age_group_end", "location", "draw", "cause"]
            normalized.append(group.set_index(dims))
        result = pd.concat(normalized).reset_index()
        result = result[["location", "sex", "draw", "value", "cause"] + AGE_COLS + YEAR_COLS]
    return result


def get_risk_ensemble_weights(risk):
    if risk.distribution == "ensemble":
        weights = core.get_ensemble_weights(risk)
        weights = weights.drop(["location_id", "risk_id"], axis=1)
        weights = normalize_for_simulation(weights)
        data = get_age_group_midpoint_from_age_group_id(weights)
    else:
        data = None
    return data


#################
# Coverage Gaps #
#################


def get_coverage_gap_metadata(coverage_gap, measure, modeled_causes):
    if measure in ["restrictions", "levels"]:
        data = coverage_gap[measure].to_dict()
    elif measure == "affected_causes":
        data = [c.name for c in coverage_gap.affected_causes if c.name in modeled_causes]
    elif measure == "affected_risk_factors":
        data = [r.name for r in coverage_gap.affected_risk_factors]
    else:  # measure == "distribution"
        data = coverage_gap[measure]
    return data


def get_coverage_gap_exposure(coverage_gap, location):
    exposures = core.get_draws(coverage_gap, "exposure", location)
    normalized = []
    for key, group in exposures.groupby(["parameter"]):
        group = group.drop(["parameter"], axis=1)
        group = normalize(group)
        group["parameter"] = key
        dims = ["year", "year_start", "year_end", "sex", "measure", "age", "age_group_start",
                "age_group_end", "location", "draw", "parameter"]
        normalized.append(group.set_index(dims))
    result = pd.concat(normalized).reset_index()
    result = result[["location", "sex", "draw", "value", "parameter"] + AGE_COLS + YEAR_COLS]
    return result


def get_coverage_gap_relative_risk(coverage_gap, location):
    data = core.get_draws(coverage_gap, "relative_risk", location)
    if data.empty:
        data = None
    else:
<<<<<<< HEAD
        data = normalize(data)
        data = data.rename(columns={'cause_id': 'cause', 'risk_id': 'risk_factor'})
        if data['cause'].dropna().unique().size > 0:
            for cid in data['cause'].dropna().unique():
                data['cause'] = data['cause'].apply(lambda c: CAUSE_BY_ID[c].name if c == cid else c)
        if data['risk_factor'].dropna().unique().size > 0:
            for rid in data['risk_factor'].dropna().unique():
                if rid == 318:  # measles
                    data.loc[data['risk_factor'] == rid, 'risk_factor'] = 'low_measles_vaccine_coverage_first_dose'
                else:
                    data['risk_factor'] = data['risk_factor'].apply(lambda r: RISK_BY_ID[r].name if r == rid else r)
        data = data[['location', 'cause', 'risk_factor', 'sex', 'draw', 'value', 'parameter'] + AGE_COLS + YEAR_COLS]
    return data
=======
        data = handle_coverage_gap_rr_paf(data)
        data = data[['location', 'cause', 'risk_factor', 'sex', 'draw', 'value', 'parameter'] + AGE_COLS + YEAR_COLS]
    return data


def get_coverage_gap_population_attributable_fraction(coverage_gap, location):
    data = core.get_draws(coverage_gap, "population_attributable_fraction", location)
    if data.empty:
        data = None
    else:
        data = handle_coverage_gap_rr_paf(data)
        data = data[["location", "cause", "risk_factor", "sex", "draw", "value",] + AGE_COLS + YEAR_COLS]
    return data


def handle_coverage_gap_rr_paf(data):
    data = normalize(data)
    data = data.rename(columns={'cause_id': 'cause', 'rei_id': 'risk_factor'})
    if data['cause'].dropna().unique().size > 0:
        for cid in data['cause'].dropna().unique():
            data['cause'] = data['cause'].apply(lambda c: CAUSE_BY_ID[c].name if c == cid else c)
    if data['risk_factor'].dropna().unique().size > 0:
        for rid in data['risk_factor'].dropna().unique():
            if rid == 318:  # measles
                data.loc[data['risk_factor'] == rid, 'risk_factor'] = 'low_measles_vaccine_coverage_first_dose'
            else:
                data['risk_factor'] = data['risk_factor'].apply(lambda r: RISK_BY_ID[r].name if r == rid else r)
    return data
>>>>>>> e20db9ab
<|MERGE_RESOLUTION|>--- conflicted
+++ resolved
@@ -439,7 +439,6 @@
     if data.empty:
         data = None
     else:
-<<<<<<< HEAD
         data = normalize(data)
         data = data.rename(columns={'cause_id': 'cause', 'risk_id': 'risk_factor'})
         if data['cause'].dropna().unique().size > 0:
@@ -453,33 +452,3 @@
                     data['risk_factor'] = data['risk_factor'].apply(lambda r: RISK_BY_ID[r].name if r == rid else r)
         data = data[['location', 'cause', 'risk_factor', 'sex', 'draw', 'value', 'parameter'] + AGE_COLS + YEAR_COLS]
     return data
-=======
-        data = handle_coverage_gap_rr_paf(data)
-        data = data[['location', 'cause', 'risk_factor', 'sex', 'draw', 'value', 'parameter'] + AGE_COLS + YEAR_COLS]
-    return data
-
-
-def get_coverage_gap_population_attributable_fraction(coverage_gap, location):
-    data = core.get_draws(coverage_gap, "population_attributable_fraction", location)
-    if data.empty:
-        data = None
-    else:
-        data = handle_coverage_gap_rr_paf(data)
-        data = data[["location", "cause", "risk_factor", "sex", "draw", "value",] + AGE_COLS + YEAR_COLS]
-    return data
-
-
-def handle_coverage_gap_rr_paf(data):
-    data = normalize(data)
-    data = data.rename(columns={'cause_id': 'cause', 'rei_id': 'risk_factor'})
-    if data['cause'].dropna().unique().size > 0:
-        for cid in data['cause'].dropna().unique():
-            data['cause'] = data['cause'].apply(lambda c: CAUSE_BY_ID[c].name if c == cid else c)
-    if data['risk_factor'].dropna().unique().size > 0:
-        for rid in data['risk_factor'].dropna().unique():
-            if rid == 318:  # measles
-                data.loc[data['risk_factor'] == rid, 'risk_factor'] = 'low_measles_vaccine_coverage_first_dose'
-            else:
-                data['risk_factor'] = data['risk_factor'].apply(lambda r: RISK_BY_ID[r].name if r == rid else r)
-    return data
->>>>>>> e20db9ab

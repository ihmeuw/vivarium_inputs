import getpass
import logging
import pathlib
import pkg_resources
import subprocess
import tempfile
from typing import Callable

import pandas as pd
import tables

import gbd_mapping
from vivarium_inputs import mapping_extension


def get_versions():
    libraries = ['vivarium', 'vivarium_inputs', 'vivarium_public_health', 'gbd_mapping']
    return {k: pkg_resources.get_distribution(k).version for k in libraries}


def comparable_versions(artifact_versions, current_versions):
    for k in set(artifact_versions.keys()).intersection(current_versions.keys()):
        if artifact_versions[k].split('.')[:-1] != current_versions[k].split('.')[:-1]:
            # difference in major/minor version numbers
            return False
    return True


def get_output_base(output_root_arg: str) -> pathlib.Path:
    """Resolve the correct output directory

    Defaults to /ihme/scratch/users/{user}/vivarium_artifacts/
    if no user passed output directory. Makes output directory
    if doesn't already exist.

    Parameters
    ----------
    output_root_arg
        The output_root argument passed to the click executable

    Returns
    -------
        A PathLike object containing the path to the output directory
    """

    if output_root_arg:
        output_base = pathlib.Path(output_root_arg).resolve()
    else:
        output_base = (pathlib.Path('/share') / 'scratch' / 'users' /
                       getpass.getuser() / 'vivarium_artifacts')

    if not output_base.is_dir():
        output_base.mkdir(parents=True)

    return output_base


def make_log_dir(output_root):
    output_log_dir = get_output_base(output_root) / 'logs'

    if not output_log_dir.is_dir():
        output_log_dir.mkdir()

    return output_log_dir


def setup_logging(output_root, verbose, tag, model_specification, append):
    """ Setup logging to write to a file in the output directory

    Log file named as {model_specification}_{location}_build_artifact.log
    to match naming format of qsubbed jobs. File saved in output directory
    (either passed by user or default)/logs. Raises error if that output
    directory is not found.

    """

    output_log_dir = make_log_dir(output_root)

    log_level = logging.DEBUG if verbose else logging.ERROR
    log_tag = f'_{tag}' if tag is not None else ''
    spec_name = pathlib.Path(model_specification).resolve().stem
    log_name = f'{output_log_dir}/{spec_name}{log_tag}_build_artifact.log'

    logging.basicConfig(level=log_level,
                        format='%(asctime)s %(levelname)-8s %(message)s',
                        datefmt="%m-%d-%y %H:%M",
                        filename=log_name,
<<<<<<< HEAD
                        filemode='a' if append else 'w')


def split_interval(data, interval_column, split_column_prefix):
    if isinstance(data, pd.DataFrame) and interval_column in data.index.names:
        data[f'{split_column_prefix}_end'] = [x.right for x in data.index.get_level_values(interval_column)]
        if not isinstance(data.index, pd.MultiIndex):
            data[f'{split_column_prefix}_start'] = [x.left for x in data.index.get_level_values(interval_column)]
            data = data.set_index([f'{split_column_prefix}_start', f'{split_column_prefix}_end'])
        else:
            interval_starts = [x.left for x in data.index.levels[data.index.names.index(interval_column)]]
            data.index = (data.index.rename(f'{split_column_prefix}_start', interval_column)
                          .set_levels(interval_starts, f'{split_column_prefix}_start'))
            data = data.set_index(f'{split_column_prefix}_end', append=True)
    return data


# TODO: test with random stuff out of the mapping
def parse_entity(entity_type: str, entity_name: str) -> gbd_mapping.ModelableEntity:
    """Parse an entity type and name into a gbd_mapping object,.

    Parameters
    ----------
    entity_type
        an entity_type from the gbd_mapping.
    entity_name
        an entity name.

    Returns
    -------
        The ModelableEntity representation of the entity.
    """
    plurality_mapping = {'sequela': 'sequelae',
                         'etiology': 'etiologies',
                         'health_technology': 'health_technologies',
                         'healthcare_entity': 'healthcare_entities'}
    plural_entity_type = entity_type + 's' if entity_type not in plurality_mapping else plurality_mapping[entity_type]
    if entity_type in ['alternative_risk_factor', 'health_technology', 'healthcare_entity']:
        return getattr(mapping_extension, plural_entity_type)[entity_name]
    else:
        return getattr(gbd_mapping, plural_entity_type)[entity_name]


def handle_tables_versions(get_measure: Callable) -> Callable:
    """Wraps get_measure to handle tables versioning issues.
    The only acceptable argument is the get_measure function.

    The wrapped function handles the tables version issue by catching the
    decompression error that arises and calling out to a get_measure cli
    endpoint under an environment with updated tables.

    Returns
    -------
        A wrapped version of get_measure that handles tables version issues.
    """
    # TODO: Place the environment somewhere central
    new_tables_get_measure = '/share/costeffectiveness/miniconda3/envs/tables3.5/bin/get_measure'

    # TODO: check version. Raise if not the same.

    def wrapped(entity, measure, location):
        try:
            return get_measure(entity, measure, location)
        except tables.exceptions.HDF5ExtError as e:
            # TODO: Log that data failed to load
            print(f"Failed to load data for {entity.kind}.{entity.name}: {measure} for location {location}")
            if 'Blosc decompression error' in str(e):
                with tempfile.NamedTemporaryFile() as tmpf:
                    subprocess.run([new_tables_get_measure, entity.kind, entity.name, measure, location,
                                   '--fname', tmpf.name], check=True)
                    return pd.read_pickle(tmpf, compression='gzip')
            else:
                raise e

    return wrapped
=======
                        filemode='a' if append else 'w')
>>>>>>> 2788a7c2
<|MERGE_RESOLUTION|>--- conflicted
+++ resolved
@@ -85,7 +85,6 @@
                         format='%(asctime)s %(levelname)-8s %(message)s',
                         datefmt="%m-%d-%y %H:%M",
                         filename=log_name,
-<<<<<<< HEAD
                         filemode='a' if append else 'w')
 
 
@@ -160,7 +159,4 @@
             else:
                 raise e
 
-    return wrapped
-=======
-                        filemode='a' if append else 'w')
->>>>>>> 2788a7c2
+    return wrapped
from itertools import product
from typing import Union

import numpy as np
import pandas as pd
from gbd_mapping import Cause, Covariate, Etiology, RiskFactor, Sequela, causes
from loguru import logger

from vivarium_inputs import extract, utilities, utility_data
from vivarium_inputs.globals import (
    COVARIATE_VALUE_COLUMNS,
    DEMOGRAPHIC_COLUMNS,
    DISTRIBUTION_COLUMNS,
    DRAW_COLUMNS,
    EXTRA_RESIDUAL_CATEGORY,
    MEASURES,
    MINIMUM_EXPOSURE_VALUE,
    DataDoesNotExistError,
    InvalidQueryError,
    Population,
    gbd,
)
from vivarium_inputs.mapping_extension import AlternativeRiskFactor, HealthcareEntity


def get_data(entity, measure: str, location: Union[str, int], get_all_years: bool = False):
    measure_handlers = {
        # Cause-like measures
        "incidence_rate": (get_incidence_rate, ("cause", "sequela")),
        "raw_incidence_rate": (get_raw_incidence_rate, ("cause", "sequela")),
        "prevalence": (get_prevalence, ("cause", "sequela")),
        "birth_prevalence": (get_birth_prevalence, ("cause", "sequela")),
        "disability_weight": (get_disability_weight, ("cause", "sequela")),
        "remission_rate": (get_remission_rate, ("cause",)),
        "cause_specific_mortality_rate": (get_cause_specific_mortality_rate, ("cause",)),
        "excess_mortality_rate": (get_excess_mortality_rate, ("cause",)),
        "deaths": (get_deaths, ("cause",)),
        # Risk-like measures
        "exposure": (
            get_exposure,
            (
                "risk_factor",
                "alternative_risk_factor",
            ),
        ),
        "exposure_standard_deviation": (
            get_exposure_standard_deviation,
            ("risk_factor", "alternative_risk_factor"),
        ),
        "exposure_distribution_weights": (
            get_exposure_distribution_weights,
            ("risk_factor", "alternative_risk_factor"),
        ),
        "relative_risk": (get_relative_risk, ("risk_factor",)),
        "population_attributable_fraction": (
            get_population_attributable_fraction,
            ("risk_factor", "etiology"),
        ),
        # Covariate measures
        "estimate": (get_estimate, ("covariate",)),
        # Population measures
        "structure": (get_structure, ("population",)),
        "theoretical_minimum_risk_life_expectancy": (
            get_theoretical_minimum_risk_life_expectancy,
            ("population",),
        ),
        "age_bins": (get_age_bins, ("population",)),
        "demographic_dimensions": (get_demographic_dimensions, ("population",)),
    }

    if measure not in measure_handlers:
        raise InvalidQueryError(f"No functions available to pull data for measure {measure}.")

    handler, entity_types = measure_handlers[measure]

    if entity.kind not in entity_types:
        raise InvalidQueryError(f"{measure.capitalize()} not available for {entity.kind}.")

    location_id = (
        utility_data.get_location_id(location) if isinstance(location, str) else location
    )
    data = handler(entity, location_id, get_all_years)

    if measure in [
        "structure",
        "theoretical_minimum_risk_life_expectancy",
        "estimate",
        "exposure_distribution_weights",
    ]:
        value_cols = ["value"]
    else:
        value_cols = DRAW_COLUMNS

    data = utilities.reshape(data, value_cols=value_cols)

    return data


def get_raw_incidence_rate(
    entity: Union[Cause, Sequela], location_id: int, get_all_years: bool = False
) -> pd.DataFrame:
    data = extract.extract_data(
        entity, "incidence_rate", location_id, validate=True, get_all_years=get_all_years
    )
    if entity.kind == "cause":
        restrictions_entity = entity
    else:  # sequela
        cause = [c for c in causes if c.sequelae and entity in c.sequelae][0]
        restrictions_entity = cause

    data = utilities.filter_data_by_restrictions(
        data, restrictions_entity, "yld", utility_data.get_age_group_ids()
    )
    data = utilities.normalize(data, fill_value=0)
    data = data.filter(DEMOGRAPHIC_COLUMNS + DRAW_COLUMNS)
    return data


def get_incidence_rate(
    entity: Union[Cause, Sequela], location_id: int, get_all_years: bool = False
) -> pd.DataFrame:
    data = get_data(entity, "raw_incidence_rate", location_id, get_all_years=get_all_years)
    prevalence = get_data(entity, "prevalence", location_id, get_all_years=get_all_years)
    # Convert from "True incidence" to the incidence rate among susceptibles
    data /= 1 - prevalence
    return data.fillna(0)


def get_prevalence(
    entity: Union[Cause, Sequela], location_id: int, get_all_years: bool = False
) -> pd.DataFrame:
    data = extract.extract_data(
        entity, "prevalence", location_id, validate=True, get_all_years=get_all_years
    )
    if entity.kind == "cause":
        restrictions_entity = entity
    else:  # sequela
        cause = [c for c in causes if c.sequelae and entity in c.sequelae][0]
        restrictions_entity = cause

    data = utilities.filter_data_by_restrictions(
        data, restrictions_entity, "yld", utility_data.get_age_group_ids()
    )
    data = utilities.normalize(data, fill_value=0)
    data = data.filter(DEMOGRAPHIC_COLUMNS + DRAW_COLUMNS)
    return data


def get_birth_prevalence(
    entity: Union[Cause, Sequela], location_id: int, get_all_years: bool = False
) -> pd.DataFrame:
    data = extract.extract_data(
        entity, "birth_prevalence", location_id, validate=True, get_all_years=get_all_years
    )
    data = data.filter(["year_id", "sex_id", "location_id"] + DRAW_COLUMNS)
    data = utilities.normalize(data, fill_value=0)
    return data


def get_disability_weight(
    entity: Union[Cause, Sequela], location_id: int, get_all_years: bool = False
) -> pd.DataFrame:
    if entity.kind == "cause":
        data = utility_data.get_demographic_dimensions(
            location_id, get_all_years, draws=True, value=0.0
        )
        data = data.set_index(
            utilities.get_ordered_index_cols(data.columns.difference(DRAW_COLUMNS))
        )
        if entity.sequelae:
            for sequela in entity.sequelae:
                try:
                    prevalence = get_data(
                        sequela, "prevalence", location_id, get_all_years=get_all_years
                    )
                except DataDoesNotExistError:
                    # sequela prevalence does not exist so no point continuing with this sequela
                    continue
                disability = get_data(
                    sequela, "disability_weight", location_id, get_all_years=get_all_years
                )
                disability.index = disability.index.set_levels(
                    [location_id], level="location_id"
                )
                data += prevalence * disability
        cause_prevalence = get_data(
            entity, "prevalence", location_id, get_all_years=get_all_years
        )
        data = (data / cause_prevalence).fillna(0).reset_index()
    else:  # entity.kind == 'sequela'
        try:
            data = extract.extract_data(
                entity,
                "disability_weight",
                location_id,
                validate=True,
                get_all_years=get_all_years,
            )
            data = utilities.normalize(data)

            cause = [c for c in causes if c.sequelae and entity in c.sequelae][0]
            data = utilities.clear_disability_weight_outside_restrictions(
                data, cause, 0.0, utility_data.get_age_group_ids()
            )
            data = data.filter(DEMOGRAPHIC_COLUMNS + DRAW_COLUMNS)
        except (IndexError, DataDoesNotExistError):
            logger.warning(
                f"{entity.name.capitalize()} has no disability weight data. All values will be 0."
            )
            data = utility_data.get_demographic_dimensions(
                location_id, get_all_years, draws=True, value=0.0
            )
    return data


def get_remission_rate(
    entity: Cause, location_id: int, get_all_years: bool = False
) -> pd.DataFrame:
    data = extract.extract_data(
        entity, "remission_rate", location_id, validate=True, get_all_years=get_all_years
    )
    data = utilities.filter_data_by_restrictions(
        data, entity, "yld", utility_data.get_age_group_ids()
    )
    data = utilities.normalize(data, fill_value=0)
    data = data.filter(DEMOGRAPHIC_COLUMNS + DRAW_COLUMNS)
    return data


def get_cause_specific_mortality_rate(
    entity: Cause, location_id: int, get_all_years: bool = False
) -> pd.DataFrame:
    deaths = get_data(
        entity, "deaths", location_id, get_all_years=get_all_years
    )  # population isn't by draws
    pop = get_data(Population(), "structure", location_id, get_all_years=get_all_years)
    data = deaths.join(pop, lsuffix="_deaths", rsuffix="_pop")
    data[DRAW_COLUMNS] = data[DRAW_COLUMNS].divide(data.value, axis=0)
    return data.drop(["value"], axis="columns")


def get_excess_mortality_rate(
    entity: Cause, location_id: int, get_all_years: bool = False
) -> pd.DataFrame:
<<<<<<< HEAD
    csmr = get_data(entity, "cause_specific_mortality_rate", location_id, get_all_years=get_all_years)
=======
    csmr = get_data(
        entity, "cause_specific_mortality_rate", location_id, get_all_years=get_all_years
    )
>>>>>>> ad6c7113
    prevalence = get_data(entity, "prevalence", location_id, get_all_years=get_all_years)
    data = (csmr / prevalence).fillna(0)
    data = data.replace([np.inf, -np.inf], 0)
    return data


def get_deaths(entity: Cause, location_id: int, get_all_years: bool = False) -> pd.DataFrame:
    data = extract.extract_data(entity, "deaths", location_id, get_all_years=get_all_years)
    data = utilities.filter_data_by_restrictions(
        data, entity, "yll", utility_data.get_age_group_ids()
    )
    data = utilities.normalize(data, fill_value=0)
    data = data.filter(DEMOGRAPHIC_COLUMNS + DRAW_COLUMNS)
    return data


def get_exposure(
    entity: Union[RiskFactor, AlternativeRiskFactor],
    location_id: int,
    get_all_years: bool = False,
) -> pd.DataFrame:
    data = extract.extract_data(
        entity, "exposure", location_id, validate=True, get_all_years=get_all_years
    )
    data = data.drop("modelable_entity_id", "columns")

    if entity.name in EXTRA_RESIDUAL_CATEGORY:
        cat = EXTRA_RESIDUAL_CATEGORY[entity.name]
        data = data.drop(labels=data.query("parameter == @cat").index)
        data[DRAW_COLUMNS] = data[DRAW_COLUMNS].clip(lower=MINIMUM_EXPOSURE_VALUE)

    if entity.kind in ["risk_factor", "alternative_risk_factor"]:
        data = utilities.filter_data_by_restrictions(
            data, entity, "outer", utility_data.get_age_group_ids()
        )

    if entity.distribution in ["dichotomous", "ordered_polytomous", "unordered_polytomous"]:
        tmrel_cat = utility_data.get_tmrel_category(entity)
        exposed = data[data.parameter != tmrel_cat]
        unexposed = data[data.parameter == tmrel_cat]

        #  FIXME: We fill 1 as exposure of tmrel category, which is not correct.
        data = pd.concat(
            [
                utilities.normalize(exposed, fill_value=0),
                utilities.normalize(unexposed, fill_value=1),
            ],
            ignore_index=True,
        )

        # normalize so all categories sum to 1
        cols = list(set(data.columns).difference(DRAW_COLUMNS + ["parameter"]))
        sums = data.groupby(cols)[DRAW_COLUMNS].sum()
        data = (
            data.groupby("parameter")
            .apply(lambda df: df.set_index(cols).loc[:, DRAW_COLUMNS].divide(sums))
            .reset_index()
        )
    else:
        data = utilities.normalize(data, fill_value=0)
    data = data.filter(DEMOGRAPHIC_COLUMNS + DRAW_COLUMNS + ["parameter"])
    return data


def get_exposure_standard_deviation(
    entity: Union[RiskFactor, AlternativeRiskFactor],
    location_id: int,
    get_all_years: bool = False,
) -> pd.DataFrame:
    data = extract.extract_data(
        entity,
        "exposure_standard_deviation",
        location_id,
        validate=True,
        get_all_years=get_all_years,
    )
    data = data.drop("modelable_entity_id", "columns")

    exposure = extract.extract_data(
        entity, "exposure", location_id, validate=True, get_all_years=get_all_years
    )
    valid_age_groups = utilities.get_exposure_and_restriction_ages(exposure, entity)
    data = data[data.age_group_id.isin(valid_age_groups)]

    data = utilities.normalize(data, fill_value=0)
    data = data.filter(DEMOGRAPHIC_COLUMNS + DRAW_COLUMNS)
    return data


def get_exposure_distribution_weights(
    entity: Union[RiskFactor, AlternativeRiskFactor],
    location_id: int,
    get_all_years: bool = False,
) -> pd.DataFrame:
    data = extract.extract_data(
        entity,
        "exposure_distribution_weights",
        location_id,
        validate=True,
        get_all_years=get_all_years,
    )

    exposure = extract.extract_data(
        entity, "exposure", location_id, validate=True, get_all_years=get_all_years
    )
    valid_ages = utilities.get_exposure_and_restriction_ages(exposure, entity)

    data.drop("age_group_id", axis=1, inplace=True)
    df = []
    for age_id in valid_ages:
        copied = data.copy()
        copied["age_group_id"] = age_id
        df.append(copied)
    data = pd.concat(df)
    data = utilities.normalize(data, fill_value=0, cols_to_fill=DISTRIBUTION_COLUMNS)
    if not get_all_years:
        most_recent_year = gbd.get_most_recent_year()
        data = data.query("year_id==@most_recent_year")
    data = data.filter(DEMOGRAPHIC_COLUMNS + DISTRIBUTION_COLUMNS)
    data = utilities.wide_to_long(data, DISTRIBUTION_COLUMNS, var_name="parameter")
    return data


def filter_relative_risk_to_cause_restrictions(data: pd.DataFrame) -> pd.DataFrame:
    """It applies age restrictions according to affected causes
    and affected measures. If affected measure is incidence_rate,
    it applies the yld_age_restrictions. If affected measure is
    excess_mortality_rate, it applies the yll_age_restrictions to filter
    the relative_risk data"""

    age_bins = utility_data.get_age_bins()
    ordered_age_ids = age_bins["age_group_id"].values
    causes_map = {c.name: c for c in causes}
    temp = []
    affected_entities = set(data.affected_entity)
    affected_measures = set(data.affected_measure)
    for cause, measure in product(affected_entities, affected_measures):
        df = data[(data.affected_entity == cause) & (data.affected_measure == measure)]
        cause = causes_map[cause]
        if measure == "cause_specific_mortality_rate":
            start, end = utilities.get_age_group_ids_by_restriction(cause, "yll")
        else:  # incidence_rate
            start, end = utilities.get_age_group_ids_by_restriction(cause, "yld")
        start_index = list(ordered_age_ids).index(start)
        end_index = list(ordered_age_ids).index(end)
        allowed_ids = ordered_age_ids[start_index : (end_index + 1)]
        temp.append(df[df.age_group_id.isin(allowed_ids)])
    data = pd.concat(temp)
    return data


def get_relative_risk(
    entity: RiskFactor, location_id: int, get_all_years: bool = False
) -> pd.DataFrame:
    data = extract.extract_data(
        entity, "relative_risk", location_id, validate=True, get_all_years=get_all_years
    )

    # FIXME: we don't currently support yll-only causes so I'm dropping them because the data in some cases is
    #  very messed up, with mort = morb = 1 (e.g., aortic aneurysm in the RR data for high systolic bp) -
    #  2/8/19 K.W.
    yll_only_causes = set([c.gbd_id for c in causes if c.restrictions.yll_only])
    data = data[~data.cause_id.isin(yll_only_causes)]

    data = utilities.convert_affected_entity(data, "cause_id")
    morbidity = data.morbidity == 1
    mortality = data.mortality == 1
    data.loc[morbidity & mortality, "affected_measure"] = "incidence_rate"
    data.loc[morbidity & ~mortality, "affected_measure"] = "incidence_rate"
    data.loc[~morbidity & mortality, "affected_measure"] = "cause_specific_mortality_rate"
    data = filter_relative_risk_to_cause_restrictions(data)
    data = data.filter(
        DEMOGRAPHIC_COLUMNS
        + ["affected_entity", "affected_measure", "parameter"]
        + DRAW_COLUMNS
    )
    data = (
        data.groupby(["affected_entity", "parameter"])
        .apply(utilities.normalize, fill_value=1)
        .reset_index(drop=True)
    )
    if entity.distribution in ["dichotomous", "ordered_polytomous", "unordered_polytomous"]:
        tmrel_cat = utility_data.get_tmrel_category(entity)
        tmrel_mask = data.parameter == tmrel_cat
        data.loc[tmrel_mask, DRAW_COLUMNS] = data.loc[tmrel_mask, DRAW_COLUMNS].mask(
            np.isclose(data.loc[tmrel_mask, DRAW_COLUMNS], 1.0), 1.0
        )

    return data


def filter_by_relative_risk(df: pd.DataFrame, relative_risk: pd.DataFrame) -> pd.DataFrame:
    c_id = df.cause_id.unique()[0]
    rr = relative_risk[relative_risk.cause_id == c_id]
    #  We presume all attributable mortality moves through incidence.
    if set(rr.mortality) == {1} and set(rr.morbidity) == {1}:
        df = df[df.measure_id == MEASURES["YLDs"]]
    return df


def get_population_attributable_fraction(
    entity: Union[RiskFactor, Etiology], location_id: int, get_all_years: bool = False
) -> pd.DataFrame:
    causes_map = {c.gbd_id: c for c in causes}
    if entity.kind == "risk_factor":
        data = extract.extract_data(
            entity,
            "population_attributable_fraction",
            location_id,
            validate=True,
            get_all_years=get_all_years,
        )
        relative_risk = extract.extract_data(
            entity, "relative_risk", location_id, validate=True, get_all_years=get_all_years
        )

        # FIXME: we don't currently support yll-only causes so I'm dropping them because the data in some cases is
        #  very messed up, with mort = morb = 1 (e.g., aortic aneurysm in the RR data for high systolic bp) -
        #  2/8/19 K.W.
        yll_only_causes = set([c.gbd_id for c in causes if c.restrictions.yll_only])
        data = data[~data.cause_id.isin(yll_only_causes)]
        relative_risk = relative_risk[~relative_risk.cause_id.isin(yll_only_causes)]

        data = (
            data.groupby("cause_id", as_index=False)
            .apply(filter_by_relative_risk, relative_risk)
            .reset_index(drop=True)
        )

        temp = []
        # We filter paf age groups by cause level restrictions.
        for (c_id, measure), df in data.groupby(["cause_id", "measure_id"]):
            cause = causes_map[c_id]
            measure = "yll" if measure == MEASURES["YLLs"] else "yld"
            df = utilities.filter_data_by_restrictions(
                df, cause, measure, utility_data.get_age_group_ids()
            )
            temp.append(df)
        data = pd.concat(temp, ignore_index=True)

    else:  # etiology
        data = extract.extract_data(
            entity,
            "etiology_population_attributable_fraction",
            location_id,
            validate=True,
            get_all_years=get_all_years,
        )
        cause = [c for c in causes if entity in c.etiologies][0]
        data = utilities.filter_data_by_restrictions(
            data, cause, "inner", utility_data.get_age_group_ids()
        )
        if np.any(data[DRAW_COLUMNS] < 0):
            logger.warning(
                f"{entity.name.capitalize()} has negative values for paf. These will be replaced with 0."
            )
            other_cols = [c for c in data.columns if c not in DRAW_COLUMNS]
            data.set_index(other_cols, inplace=True)
            data = data.where(data[DRAW_COLUMNS] > 0, 0).reset_index()

    data = utilities.convert_affected_entity(data, "cause_id")
    data.loc[
        data["measure_id"] == MEASURES["YLLs"], "affected_measure"
    ] = "excess_mortality_rate"
    data.loc[data["measure_id"] == MEASURES["YLDs"], "affected_measure"] = "incidence_rate"
    data = (
        data.groupby(["affected_entity", "affected_measure"])
        .apply(utilities.normalize, fill_value=0)
        .reset_index(drop=True)
    )
    data = data.filter(
        DEMOGRAPHIC_COLUMNS + ["affected_entity", "affected_measure"] + DRAW_COLUMNS
    )
    return data


def get_estimate(
    entity: Covariate, location_id: int, get_all_years: bool = False
) -> pd.DataFrame:
    data = extract.extract_data(
        entity, "estimate", location_id, validate=True, get_all_years=get_all_years
    )

    key_columns = ["location_id", "year_id"]
    if entity.by_age:
        key_columns.append("age_group_id")
    if entity.by_sex:
        key_columns.append("sex_id")

    data = data.filter(key_columns + COVARIATE_VALUE_COLUMNS)
    data = utilities.normalize(data)
    data = utilities.wide_to_long(data, COVARIATE_VALUE_COLUMNS, var_name="parameter")
    return data


def get_utilization_rate(entity: HealthcareEntity, location_id: int) -> pd.DataFrame:
    data = extract.extract_data(entity, "utilization_rate", location_id)
    data = utilities.normalize(data, fill_value=0)
    data = data.filter(DEMOGRAPHIC_COLUMNS + DRAW_COLUMNS)
    return data


def get_structure(
    entity: Population, location_id: int, get_all_years: bool = False
) -> pd.DataFrame:
    data = extract.extract_data(
        entity, "structure", location_id, validate=True, get_all_years=get_all_years
    )
    data = data.drop("run_id", axis="columns").rename(columns={"population": "value"})
    data = utilities.normalize(data)
    return data


def get_theoretical_minimum_risk_life_expectancy(
    entity: Population, location_id: int, get_all_years: bool = False
) -> pd.DataFrame:
    data = extract.extract_data(
        entity,
        "theoretical_minimum_risk_life_expectancy",
        location_id,
        validate=True,
        get_all_years=get_all_years,
    )
    data = data.rename(columns={"age": "age_start", "life_expectancy": "value"})
    data["age_end"] = data.age_start.shift(-1).fillna(125.0)
    return data


def get_age_bins(
    entity: Population, location_id: int, get_all_years: bool = False
) -> pd.DataFrame:
    age_bins = utility_data.get_age_bins()[["age_group_name", "age_start", "age_end"]]
    return age_bins


def get_demographic_dimensions(
    entity: Population, location_id: int, get_all_years: bool = False
) -> pd.DataFrame:
    demographic_dimensions = utility_data.get_demographic_dimensions(
        location_id, get_all_years
    )
    demographic_dimensions = utilities.normalize(demographic_dimensions)
    return demographic_dimensions<|MERGE_RESOLUTION|>--- conflicted
+++ resolved
@@ -242,13 +242,9 @@
 def get_excess_mortality_rate(
     entity: Cause, location_id: int, get_all_years: bool = False
 ) -> pd.DataFrame:
-<<<<<<< HEAD
-    csmr = get_data(entity, "cause_specific_mortality_rate", location_id, get_all_years=get_all_years)
-=======
     csmr = get_data(
         entity, "cause_specific_mortality_rate", location_id, get_all_years=get_all_years
     )
->>>>>>> ad6c7113
     prevalence = get_data(entity, "prevalence", location_id, get_all_years=get_all_years)
     data = (csmr / prevalence).fillna(0)
     data = data.replace([np.inf, -np.inf], 0)

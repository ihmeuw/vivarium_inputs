from typing import Union
from itertools import product
import warnings

from gbd_mapping import Cause, Sequela, RiskFactor, CoverageGap, Etiology, Covariate, causes
import pandas as pd
import numpy as np

from vivarium_inputs import utilities, extract, utility_data
from vivarium_inputs.globals import (InvalidQueryError, DEMOGRAPHIC_COLUMNS, MEASURES, SEXES, DRAW_COLUMNS,
                                     Population, DataDoesNotExistError)
from vivarium_inputs.mapping_extension import AlternativeRiskFactor, HealthcareEntity, HealthTechnology


def get_data(entity, measure: str, location: Union[str, int]):
    measure_handlers = {
        # Cause-like measures
        'incidence': (get_incidence, ('cause', 'sequela')),
        'raw_incidence': (get_raw_incidence, ('cause', 'sequela')),
        'prevalence': (get_prevalence, ('cause', 'sequela')),
        'birth_prevalence': (get_birth_prevalence, ('cause', 'sequela')),
        'disability_weight': (get_disability_weight, ('cause', 'sequela')),
        'remission': (get_remission, ('cause',)),
        'cause_specific_mortality': (get_cause_specific_mortality, ('cause',)),
        'excess_mortality': (get_excess_mortality, ('cause',)),
        'case_fatality': (get_case_fatality, ('cause',)),
        'deaths': (get_deaths, ('cause',)),
        # Risk-like measures
        'exposure': (get_exposure, ('risk_factor', 'coverage_gap', 'alternative_risk_factor',)),
        'exposure_standard_deviation': (get_exposure_standard_deviation, ('risk_factor', 'alternative_risk_factor')),
        'exposure_distribution_weights': (get_exposure_distribution_weights, ('risk_factor', 'alternative_risk_factor')),
        'relative_risk': (get_relative_risk, ('risk_factor', 'coverage_gap')),
        'population_attributable_fraction': (get_population_attributable_fraction, ('risk_factor', 'etiology')),
        'mediation_factors': (get_mediation_factors, ('risk_factor',)),
        # Covariate measures
        'estimate': (get_estimate, ('covariate',)),
        # Health system measures
        'cost': (get_cost, ('healthcare_entity', 'health_technology')),
        'utilization': (get_utilization, ('healthcare_entity',)),
        # Population measures
        'structure': (get_structure, ('population',)),
        'theoretical_minimum_risk_life_expectancy': (get_theoretical_minimum_risk_life_expectancy, ('population',)),
        'age_bins': (get_age_bins, ('population',)),
        'demographic_dimensions': (get_demographic_dimensions, ('population',))

    }

    if measure not in measure_handlers:
        raise InvalidQueryError(f'No functions available to pull data for measure {measure}.')

    handler, entity_types = measure_handlers[measure]

    if entity.kind not in entity_types:
        raise InvalidQueryError(f'{measure.capitalize()} not available for {entity.kind}.')

    location_id = utility_data.get_location_id(location) if isinstance(location, str) else location
    data = handler(entity, location_id)
    return data


def get_raw_incidence(entity: Union[Cause, Sequela], location_id: int) -> pd.DataFrame:
    data = extract.extract_data(entity, 'incidence', location_id)
    if entity.kind == 'cause':
        restrictions_entity = entity
    else:  # sequela
        cause = [c for c in causes if c.sequelae and entity in c.sequelae][0]
        restrictions_entity = cause

    data = utilities.filter_data_by_restrictions(data, restrictions_entity,
                                                 'yld', utility_data.get_age_group_ids())
    data = utilities.normalize(data, fill_value=0)
<<<<<<< HEAD
    data = data[DEMOGRAPHIC_COLUMNS + DRAW_COLUMNS]
    data = utilities.reshape(data)
    return data


def get_incidence(entity: Union[Cause, Sequela], location_id: int) -> pd.DataFrame:
    data = get_data(entity, 'raw_incidence', location_id)
    data = data.set_index(DEMOGRAPHIC_COLUMNS + ['draw'])
    prevalence = get_data(entity, 'prevalence', location_id)
    prevalence = prevalence.set_index(DEMOGRAPHIC_COLUMNS + ['draw'])
=======
    data = data.filter(DEMOGRAPHIC_COLUMNS + DRAW_COLUMNS)
    data = utilities.reshape(data).set_index(DEMOGRAPHIC_COLUMNS + ['draw'])
    prevalence = get_prevalence(entity, location_id).set_index(DEMOGRAPHIC_COLUMNS + ['draw'])
>>>>>>> 85acd3c0
    # Convert from "True incidence" to the incidence rate among susceptibles
    data /= 1 - prevalence
    return data.fillna(0).reset_index()


def get_prevalence(entity: Union[Cause, Sequela], location_id: int) -> pd.DataFrame:
    data = extract.extract_data(entity, 'prevalence', location_id)
    if entity.kind == 'cause':
        restrictions_entity = entity
    else:  # sequela
        cause = [c for c in causes if c.sequelae and entity in c.sequelae][0]
        restrictions_entity = cause

    data = utilities.filter_data_by_restrictions(data, restrictions_entity,
                                                 'yld', utility_data.get_age_group_ids())
    data = utilities.normalize(data, fill_value=0)
    data = data.filter(DEMOGRAPHIC_COLUMNS + DRAW_COLUMNS)
    data = utilities.reshape(data)
    return data


def get_birth_prevalence(entity: Union[Cause, Sequela], location_id: int) -> pd.DataFrame:
    data = extract.extract_data(entity, 'birth_prevalence', location_id)
    data = data.filter(['year_id', 'sex_id', 'location_id'] + DRAW_COLUMNS)
    data = utilities.normalize(data, fill_value=0)
    data = utilities.reshape(data)
    return data


def get_disability_weight(entity: Union[Cause, Sequela], location_id: int) -> pd.DataFrame:
    if entity.kind == 'cause':
        data = get_demographic_dimensions(Population(), location_id, draws=True)
        data['value'] = 0.0
        data = data.set_index(DEMOGRAPHIC_COLUMNS + ['draw'])
        if entity.sequelae:
            for sequela in entity.sequelae:
                try:
                    prevalence = get_data(sequela, 'prevalence', location_id).set_index(DEMOGRAPHIC_COLUMNS + ['draw'])
                except DataDoesNotExistError:
                    # sequela prevalence does not exist so no point continuing with this sequela
                    continue
                disability = get_data(sequela, 'disability_weight', location_id)
                disability['location_id'] = location_id
                disability = disability.set_index(DEMOGRAPHIC_COLUMNS + ['draw'])
                data += prevalence * disability
        data = data.reset_index()
    else:  # entity.kind == 'sequela'
        if not entity.healthstate.disability_weight_exists:
            data = get_demographic_dimensions(Population(), location_id, draws=True)
            data['value'] = 0.0
        else:
            data = extract.extract_data(entity, 'disability_weight', location_id)
            data = utilities.normalize(data)
            cause = [c for c in causes if c.sequelae and entity in c.sequelae][0]
            data = utilities.clear_disability_weight_outside_restrictions(data, cause, 0.0,
                                                                          utility_data.get_age_group_ids())
            data = data.filter(DEMOGRAPHIC_COLUMNS + DRAW_COLUMNS)
            data = utilities.reshape(data)

    return data


def get_remission(entity: Cause, location_id: int) -> pd.DataFrame:
    data = extract.extract_data(entity, 'remission', location_id)

    data = utilities.filter_data_by_restrictions(data, entity,
                                                 'yld', utility_data.get_age_group_ids())
    data = utilities.normalize(data, fill_value=0)
    data = data.filter(DEMOGRAPHIC_COLUMNS + DRAW_COLUMNS)
    data = utilities.reshape(data)
    return data


def get_cause_specific_mortality(entity: Cause, location_id: int) -> pd.DataFrame:
    deaths = get_data(entity, 'deaths', location_id)
    pop = get_data(Population(), 'structure', location_id)
    data = deaths.merge(pop, on=DEMOGRAPHIC_COLUMNS)
    data['value'] = data['value_x'] / data['value_y']
    return data.drop(['value_x', 'value_y'], 'columns')


def get_excess_mortality(entity: Cause, location_id: int) -> pd.DataFrame:
    csmr = get_cause_specific_mortality(entity, location_id).set_index(DEMOGRAPHIC_COLUMNS + ['draw'])
    prevalence = get_prevalence(entity, location_id).set_index(DEMOGRAPHIC_COLUMNS + ['draw'])
    data = (csmr / prevalence).fillna(0)
    data = data.replace([np.inf, -np.inf], 0)
    return data.reset_index()


def get_case_fatality(entity: Cause, location_id: int):
    raise NotImplementedError()


def get_deaths(entity: Cause, location_id: int) -> pd.DataFrame:
    data = extract.extract_data(entity, 'deaths', location_id)
    data = utilities.filter_data_by_restrictions(data, entity,
                                                 'yll', utility_data.get_age_group_ids())
    data = utilities.normalize(data, fill_value=0)
    data = data.filter(DEMOGRAPHIC_COLUMNS + DRAW_COLUMNS)
    data = utilities.reshape(data)
    return data


def get_exposure(entity: Union[RiskFactor, AlternativeRiskFactor, CoverageGap], location_id: int) -> pd.DataFrame:
    data = extract.extract_data(entity, 'exposure', location_id)
    data = data.drop('modelable_entity_id', 'columns')

    if entity.kind in ['risk_factor', 'alternative_risk_factor']:
        data = utilities.filter_data_by_restrictions(data, entity,
                                                     'outer', utility_data.get_age_group_ids())

    if entity.distribution in ['dichotomous', 'ordered_polytomous', 'unordered_polytomous']:
        tmrel_cat = sorted(list(entity.categories.to_dict()), key=lambda x: int(x[3:]))[-1]
        exposed = data[data.parameter != tmrel_cat]
        unexposed = data[data.parameter == tmrel_cat]

        #  FIXME: We fill 1 as exposure of tmrel category, which is not correct.
        data = pd.concat([utilities.normalize(exposed, fill_value=0), utilities.normalize(unexposed, fill_value=1)],
                         ignore_index=True)

        # normalize so all categories sum to 1
        cols = list(set(data.columns).difference(DRAW_COLUMNS + ['parameter']))
        sums = data.groupby(cols)[DRAW_COLUMNS].sum()
        data = (data.groupby('parameter')
                .apply(lambda df: df.set_index(cols).loc[:, DRAW_COLUMNS].divide(sums))
                .reset_index())
    else:
        data = utilities.normalize(data, fill_value=0)
    data = data.filter(DEMOGRAPHIC_COLUMNS + DRAW_COLUMNS + ['parameter'])
    data = utilities.reshape(data)
    return data


def get_exposure_standard_deviation(entity: Union[RiskFactor, AlternativeRiskFactor], location_id: int) -> pd.DataFrame:
    data = extract.extract_data(entity, 'exposure_standard_deviation', location_id)
    data = data.drop('modelable_entity_id', 'columns')

    exposure = extract.extract_data(entity, 'exposure', location_id)
    valid_age_groups = utilities.get_exposure_and_restriction_ages(exposure, entity)
    data = data[data.age_group_id.isin(valid_age_groups)]

    data = utilities.normalize(data, fill_value=0)
    data = data.filter(DEMOGRAPHIC_COLUMNS + DRAW_COLUMNS)
    data = utilities.reshape(data)
    return data


def get_exposure_distribution_weights(entity: Union[RiskFactor, AlternativeRiskFactor], location_id: int) -> pd.DataFrame:
    data = extract.extract_data(entity, 'exposure_distribution_weights', location_id)

    exposure = extract.extract_data(entity, 'exposure', location_id)
    valid_ages = utilities.get_exposure_and_restriction_ages(exposure, entity)

    data.drop('age_group_id', axis=1, inplace=True)
    df = []
    for age_id in valid_ages:
        copied = data.copy()
        copied['age_group_id'] = age_id
        df.append(copied)
    data = pd.concat(df)
    distribution_cols = ['exp', 'gamma', 'invgamma', 'llogis', 'gumbel', 'invweibull', 'weibull',
                         'lnorm', 'norm', 'glnorm', 'betasr', 'mgamma', 'mgumbel']

    data = utilities.normalize(data, fill_value=0, cols_to_fill=distribution_cols)
    data = data.filter(['location_id', 'sex_id', 'age_group_id', 'year_id'] + distribution_cols)
    data = utilities.reshape(data, value_cols=distribution_cols, var_name='parameter')
    return data


def filter_relative_risk_to_cause_restrictions(data: pd.DataFrame) -> pd.DataFrame:
    """ It applies age restrictions according to affected causes
    and affected measures. If affected measure is incidence_rate,
    it applies the yld_age_restrictions. If affected measure is
    excess_mortality, it applies the yll_age_restrictions to filter
    the relative_risk data"""

    causes_map = {c.name: c for c in causes}
    temp = []
    affected_entities = set(data.affected_entity)
    affected_measures = set(data.affected_measure)
    for cause, measure in product(affected_entities, affected_measures):
        df = data[(data.affected_entity == cause) & (data.affected_measure)]
        cause = causes_map[cause]
        if measure == 'excess_mortality':
            start, end = utilities.get_age_group_ids_by_restriction(cause, 'yll')
        else:  # incidence_rate
            start, end = utilities.get_age_group_ids_by_restriction(cause, 'yld')
        temp.append(df[df.age_group_id.isin(range(start, end + 1))])
    data = pd.concat(temp)
    return data


def get_relative_risk(entity: Union[RiskFactor, CoverageGap], location_id: int) -> pd.DataFrame:
    data = extract.extract_data(entity, 'relative_risk', location_id)

    if entity.kind == 'risk_factor':
        # FIXME: we don't currently support yll-only causes so I'm dropping them because the data in some cases is
        #  very messed up, with mort = morb = 1 (e.g., aortic aneurysm in the RR data for high systolic bp) -
        #  2/8/19 K.W.
        yll_only_causes = set([c.gbd_id for c in causes if c.restrictions.yll_only])
        data = data[~data.cause_id.isin(yll_only_causes)]

        data = utilities.convert_affected_entity(data, 'cause_id')
        morbidity = data.morbidity == 1
        mortality = data.mortality == 1
        data.loc[morbidity & mortality, 'affected_measure'] = 'incidence_rate'
        data.loc[morbidity & ~mortality, 'affected_measure'] = 'incidence_rate'
        data.loc[~morbidity & mortality, 'affected_measure'] = 'excess_mortality'
        data = filter_relative_risk_to_cause_restrictions(data)
    else:  # coverage_gap
        data = utilities.convert_affected_entity(data, 'rei_id')
        data['affected_measure'] = 'exposure_parameters'

    result = []
    for affected_entity in data.affected_entity.unique():
        df = data[data.affected_entity == affected_entity]
        df = df.groupby('parameter').apply(lambda d: utilities.normalize(d, fill_value=1))
        result.append(df)
    data = pd.concat(result)
    data = data.filter(DEMOGRAPHIC_COLUMNS + ['affected_entity', 'affected_measure', 'parameter'] + DRAW_COLUMNS)
    data = utilities.reshape(data)

    if entity.distribution in ['dichotomous', 'ordered_polytomous', 'unordered_polytomous']:
        tmrel_cat = sorted(list(entity.categories.to_dict()), key=lambda x: int(x[3:]))[-1]
        if np.allclose(data.loc[data.parameter == tmrel_cat, 'value'], 1.0):
            data.loc[data.parameter == tmrel_cat, 'value'] = 1.0

    return data


def filter_by_relative_risk(df: pd.DataFrame, relative_risk: pd.DataFrame) -> pd.DataFrame:
    c_id = df.cause_id.unique()[0]
    rr = relative_risk[relative_risk.cause_id == c_id]
    #  We presume all attributable mortality moves through incidence.
    if set(rr.mortality) == {1} and set(rr.morbidity) == {1}:
        df = df[df.measure_id == MEASURES['YLDs']]
    return df


def get_population_attributable_fraction(entity: Union[RiskFactor, Etiology], location_id: int) -> pd.DataFrame:
    causes_map = {c.gbd_id: c for c in causes}
    if entity.kind == 'risk_factor':
        data = extract.extract_data(entity, 'population_attributable_fraction', location_id)
        relative_risk = extract.extract_data(entity, 'relative_risk', location_id)

        # FIXME: we don't currently support yll-only causes so I'm dropping them because the data in some cases is
        #  very messed up, with mort = morb = 1 (e.g., aortic aneurysm in the RR data for high systolic bp) -
        #  2/8/19 K.W.
        yll_only_causes = set([c.gbd_id for c in causes if c.restrictions.yll_only])
        data = data[~data.cause_id.isin(yll_only_causes)]
        relative_risk = relative_risk[~relative_risk.cause_id.isin(yll_only_causes)]

        data = data.groupby('cause_id', as_index=False).apply(filter_by_relative_risk, relative_risk).reset_index(drop=True)

        temp = []
        # We filter paf age groups by cause level restrictions.
        for (c_id, measure), df in data.groupby(['cause_id', 'measure_id']):
            cause = causes_map[c_id]
            measure = 'yll' if measure == MEASURES['YLLs'] else 'yld'
            df = utilities.filter_data_by_restrictions(df, cause, measure, utility_data.get_age_group_ids())
            temp.append(df)
        data = pd.concat(temp, ignore_index=True)

    else:  # etiology
        data = extract.extract_data(entity, 'etiology_population_attributable_fraction', location_id)
        cause = [c for c in causes if entity in c.etiologies][0]
        data = utilities.filter_data_by_restrictions(data, cause, 'inner', utility_data.get_age_group_ids())
        if np.any(data[DRAW_COLUMNS] < 0):
            warnings.warn(f"{entity.name.capitalize()} has negative values for paf. These will be replaced with 0.")
            other_cols = [c for c in data.columns if c not in DRAW_COLUMNS]
            data.set_index(other_cols, inplace=True)
            data = data.where(data[DRAW_COLUMNS] > 0, 0).reset_index()

    data = utilities.convert_affected_entity(data, 'cause_id')
    data.loc[data['measure_id'] == MEASURES['YLLs'], 'affected_measure'] = 'excess_mortality'
    data.loc[data['measure_id'] == MEASURES['YLDs'], 'affected_measure'] = 'incidence_rate'
    data = data.groupby(['affected_entity', 'affected_measure']).apply(lambda df: utilities.normalize(df, fill_value=0))
    data = data.filter(DEMOGRAPHIC_COLUMNS + ['affected_entity', 'affected_measure'] + DRAW_COLUMNS)
    data = utilities.reshape(data)
    return data


def get_mediation_factors(entity, location_id):
    raise NotImplementedError()


def get_estimate(entity: Covariate, location_id: int) -> pd.DataFrame:
    data = extract.extract_data(entity, 'estimate', location_id)

    key_columns = ['location_id', 'year_id']
    if entity.by_age:
        key_columns.append('age_group_id')
    if entity.by_sex:
        key_columns.append('sex_id')

    value_cols = ['mean_value', 'upper_value', 'lower_value']
    data = data.filter(key_columns + value_cols)
    data = utilities.normalize(data)
    data = utilities.reshape(data, value_cols=value_cols, var_name='parameter')
    return data


def get_cost(entity: Union[HealthcareEntity, HealthTechnology], location_id: int) -> pd.DataFrame:
    data = extract.extract_data(entity, 'cost', location_id)
    data = utilities.normalize(data, fill_value=0)
    data = data.filter(DEMOGRAPHIC_COLUMNS + [entity.kind] + DRAW_COLUMNS)
    data = utilities.reshape(data)
    return data


def get_utilization(entity: HealthcareEntity, location_id: int) -> pd.DataFrame:
    data = extract.extract_data(entity, 'utilization', location_id)
    data = utilities.normalize(data, fill_value=0)
    data = data.filter(DEMOGRAPHIC_COLUMNS + DRAW_COLUMNS)
    data = utilities.reshape(data)
    return data


def get_structure(entity: Population, location_id: int) -> pd.DataFrame:
    data = extract.extract_data(entity, 'structure', location_id)
    data = data.drop('run_id', 'columns').rename(columns={'population': 'value'})
    data = utilities.normalize(data)
    return data


def get_theoretical_minimum_risk_life_expectancy(entity: Population, location_id: int) -> pd.DataFrame:
    data = extract.extract_data(entity, 'theoretical_minimum_risk_life_expectancy', location_id)
    data = data.rename(columns={'age': 'age_group_start', 'life_expectancy': 'value'})
    data['age_group_end'] = data.age_group_start.shift(-1).fillna(125.)
    return data


def get_age_bins(entity: Population, location_id: int) -> pd.DataFrame:
    age_bins = utility_data.get_age_bins()[['age_group_name', 'age_group_start', 'age_group_end']]
    return age_bins


def get_demographic_dimensions(entity: Population, location_id: int, draws: bool = False) -> pd.DataFrame:
    ages = utility_data.get_age_group_ids()
    estimation_years = utility_data.get_estimation_years()
    years = range(min(estimation_years), max(estimation_years) + 1)
    sexes = [SEXES['Male'], SEXES['Female']]
    location = [location_id]
    values = [location, sexes, ages, years]
    names = ['location_id', 'sex_id', 'age_group_id', 'year_id']
    if draws:
        values.append(range(1000))
        names.append('draw')

    demographic_dimensions = (pd.MultiIndex
                              .from_product(values, names=names)
                              .to_frame(index=False))
    demographic_dimensions = utilities.normalize(demographic_dimensions)
    return demographic_dimensions<|MERGE_RESOLUTION|>--- conflicted
+++ resolved
@@ -69,22 +69,14 @@
     data = utilities.filter_data_by_restrictions(data, restrictions_entity,
                                                  'yld', utility_data.get_age_group_ids())
     data = utilities.normalize(data, fill_value=0)
-<<<<<<< HEAD
-    data = data[DEMOGRAPHIC_COLUMNS + DRAW_COLUMNS]
+    data = data.filter(DEMOGRAPHIC_COLUMNS + DRAW_COLUMNS)
     data = utilities.reshape(data)
     return data
 
 
 def get_incidence(entity: Union[Cause, Sequela], location_id: int) -> pd.DataFrame:
-    data = get_data(entity, 'raw_incidence', location_id)
-    data = data.set_index(DEMOGRAPHIC_COLUMNS + ['draw'])
-    prevalence = get_data(entity, 'prevalence', location_id)
-    prevalence = prevalence.set_index(DEMOGRAPHIC_COLUMNS + ['draw'])
-=======
-    data = data.filter(DEMOGRAPHIC_COLUMNS + DRAW_COLUMNS)
-    data = utilities.reshape(data).set_index(DEMOGRAPHIC_COLUMNS + ['draw'])
-    prevalence = get_prevalence(entity, location_id).set_index(DEMOGRAPHIC_COLUMNS + ['draw'])
->>>>>>> 85acd3c0
+    data = get_data(entity, 'raw_incidence', location_id).set_index(DEMOGRAPHIC_COLUMNS + ['draw'])
+    prevalence = get_data(entity, 'prevalence', location_id).set_index(DEMOGRAPHIC_COLUMNS + ['draw'])
     # Convert from "True incidence" to the incidence rate among susceptibles
     data /= 1 - prevalence
     return data.fillna(0).reset_index()

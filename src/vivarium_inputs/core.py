from __future__ import annotations

from itertools import product

import numpy as np
import pandas as pd
from gbd_mapping import (
    Cause,
    Covariate,
    Etiology,
    ModelableEntity,
    RiskFactor,
    Sequela,
    causes,
)
from loguru import logger

from vivarium_inputs import extract, utilities, utility_data
from vivarium_inputs.globals import (
    COVARIATE_VALUE_COLUMNS,
    DEMOGRAPHIC_COLUMNS,
    DISTRIBUTION_COLUMNS,
    EXTRA_RESIDUAL_CATEGORY,
    MEASURES,
    MINIMUM_EXPOSURE_VALUE,
    DataDoesNotExistError,
    InvalidQueryError,
    Population,
    gbd,
)
from vivarium_inputs.mapping_extension import AlternativeRiskFactor, HealthcareEntity


def get_data(
    entity: ModelableEntity,
    measure: str,
    location: str | int | list[str | int],
    years: int | str | list[int] | None,
    data_type: utilities.DataType,
) -> pd.DataFrame:
    """Pull raw GBD data for measure and entity.

    This also sets all non-value columns to be the dataframe index.

    Parameters
    ----------
    entity
        Entity for which to pull `measure`.
    measure
        Measure for which to pull data, should be a measure available for the
        kind of entity which `entity` is.
    location
        Location for which to pull data. This can be a location id as an int,
        the location name as a string, or a list of these two data types.
    years
        Years for which to extract data. If None, get most recent year. If 'all',
        get all available data.
    data_type
        The DataType object for which to extract data.

    Returns
    -------
        Raw and slightly reshaped data for the given entity, measure, location, and years.
    """
    measure_handlers = {
        # Cause-like measures
        "incidence_rate": (get_incidence_rate, ("cause", "sequela")),
        "raw_incidence_rate": (get_raw_incidence_rate, ("cause", "sequela")),
        "prevalence": (get_prevalence, ("cause", "sequela")),
        "birth_prevalence": (get_birth_prevalence, ("cause", "sequela")),
        "disability_weight": (get_disability_weight, ("cause", "sequela")),
        "remission_rate": (get_remission_rate, ("cause",)),
        "cause_specific_mortality_rate": (get_cause_specific_mortality_rate, ("cause",)),
        "excess_mortality_rate": (get_excess_mortality_rate, ("cause",)),
        "deaths": (get_deaths, ("cause",)),
        # Risk-like measures
        "exposure": (
            get_exposure,
            (
                "risk_factor",
                "alternative_risk_factor",
            ),
        ),
        "exposure_standard_deviation": (
            get_exposure_standard_deviation,
            ("risk_factor", "alternative_risk_factor"),
        ),
        "exposure_distribution_weights": (
            get_exposure_distribution_weights,
            ("risk_factor", "alternative_risk_factor"),
        ),
        "relative_risk": (get_relative_risk, ("risk_factor",)),
        "population_attributable_fraction": (
            get_population_attributable_fraction,
            ("risk_factor", "etiology"),
        ),
        # Covariate measures
        "estimate": (get_estimate, ("covariate",)),
        # Population measures
        "structure": (get_structure, ("population",)),
        "theoretical_minimum_risk_life_expectancy": (
            get_theoretical_minimum_risk_life_expectancy,
            ("population",),
        ),
        "age_bins": (get_age_bins, ("population",)),
        "demographic_dimensions": (get_demographic_dimensions, ("population",)),
    }

    if measure not in measure_handlers:
        raise InvalidQueryError(f"No functions available to pull data for measure {measure}.")

    handler, entity_types = measure_handlers[measure]

    if entity.kind not in entity_types:
        raise InvalidQueryError(f"{measure.capitalize()} not available for {entity.kind}.")

    if isinstance(location, list):
        location_id = [
            utility_data.get_location_id(loc) if isinstance(loc, str) else loc
            for loc in location
        ]
    else:
        location_id = [
            utility_data.get_location_id(location) if isinstance(location, str) else location
        ]

    data = handler(entity, location_id, years, data_type)
    data = utilities.reshape(data, data_type.value_columns)

    return data


#####################
# HANDLER FUNCTIONS #
#####################


def get_incidence_rate(
    entity: Cause | Sequela,
    location_id: list[int],
    years: int | str | list[int] | None,
    data_type: utilities.DataType,
) -> pd.DataFrame:
    data = get_data(
        entity,
        "raw_incidence_rate",
        location_id,
        years,
        utilities.DataType("raw_incidence_rate", data_type.type),
    )
    prevalence = get_data(
        entity,
        "prevalence",
        location_id,
        years,
        utilities.DataType("prevalence", data_type.type),
    )
    # Convert from "True incidence" to the incidence rate among susceptibles
    data /= 1 - prevalence
    return data.fillna(0)


def get_raw_incidence_rate(
    entity: Cause | Sequela,
    location_id: list[int],
    years: int | str | list[int] | None,
    data_type: utilities.DataType,
) -> pd.DataFrame:
    data = extract.extract_data(entity, "incidence_rate", location_id, years, data_type)
    if entity.kind == "cause":
        restrictions_entity = entity
    else:  # sequela
        cause = [c for c in causes if c.sequelae and entity in c.sequelae][0]
        restrictions_entity = cause

    data = utilities.filter_data_by_restrictions(
        data, restrictions_entity, "yld", utility_data.get_age_group_ids()
    )
    data = data.filter(DEMOGRAPHIC_COLUMNS + data_type.value_columns)
    data = utilities.normalize(data, data_type.value_columns, fill_value=0)
    return data


def get_prevalence(
    entity: Cause | Sequela,
    location_id: list[int],
    years: int | str | list[int] | None,
    data_type: utilities.DataType,
) -> pd.DataFrame:
    data = extract.extract_data(entity, "prevalence", location_id, years, data_type)
    if entity.kind == "cause":
        restrictions_entity = entity
    else:  # sequela
        cause = [c for c in causes if c.sequelae and entity in c.sequelae][0]
        restrictions_entity = cause

    data = utilities.filter_data_by_restrictions(
        data, restrictions_entity, "yld", utility_data.get_age_group_ids()
    )
    data = data.filter(DEMOGRAPHIC_COLUMNS + data_type.value_columns)
    data = utilities.normalize(data, data_type.value_columns, fill_value=0)
    return data


def get_birth_prevalence(
    entity: Cause | Sequela,
    location_id: list[int],
    years: int | str | list[int] | None,
    data_type: utilities.DataType,
) -> pd.DataFrame:
    data = extract.extract_data(entity, "birth_prevalence", location_id, years, data_type)
    data = data.filter(["years", "sex_id", "location_id"] + data_type.value_columns)
    data = utilities.normalize(data, data_type.value_columns, fill_value=0)
    return data


def get_disability_weight(
    entity: Cause | Sequela,
    location_id: list[int],
    years: int | str | list[int] | None,
    data_type: utilities.DataType,
) -> pd.DataFrame:

    if data_type.type != "draws":
        raise utilities.DataTypeNotImplementedError(
            f"Data type(s) {data_type.type} are not supported for this function."
        )

    if entity.kind == "cause":
        data = utility_data.get_demographic_dimensions(
            location_id, draws=True, value=0.0, years=years
        )
        data = data.set_index(
            utilities.get_ordered_index_cols(data.columns.difference(data_type.value_columns))
        )
        if entity.sequelae:
            for sequela in entity.sequelae:
                try:
                    prevalence = get_data(
                        sequela,
                        "prevalence",
                        location_id,
                        years,
                        utilities.DataType("prevalence", data_type.type),
                    )
                except DataDoesNotExistError:
                    # sequela prevalence does not exist so no point continuing with this sequela
                    continue
                disability = get_data(
                    sequela,
                    "disability_weight",
                    location_id,
                    years,
                    utilities.DataType("disability_weight", data_type.type),
                )
                data += prevalence * disability
        cause_prevalence = get_data(
            entity,
            "prevalence",
            location_id,
            years,
            utilities.DataType("prevalence", data_type.type),
        )
        data = (data / cause_prevalence).fillna(0).reset_index()
    else:  # entity.kind == 'sequela'
        try:
            data = extract.extract_data(
                entity, "disability_weight", location_id, years, data_type
            )
            data = data.filter(DEMOGRAPHIC_COLUMNS + data_type.value_columns)
            data = utilities.normalize(data, data_type.value_columns)

            cause = [c for c in causes if c.sequelae and entity in c.sequelae][0]
            data = utilities.clear_disability_weight_outside_restrictions(
                data, cause, 0.0, utility_data.get_age_group_ids()
            )
        except (IndexError, DataDoesNotExistError):
            logger.warning(
                f"{entity.name.capitalize()} has no disability weight data. All values will be 0."
            )
            data = utility_data.get_demographic_dimensions(
                location_id, draws=True, value=0.0, years=years
            )
    return data


def get_remission_rate(
    entity: Cause,
    location_id: list[int],
    years: int | str | list[int] | None,
    data_type: utilities.DataType,
) -> pd.DataFrame:

    if data_type.type != "draws":
        raise utilities.DataTypeNotImplementedError(
            f"Data type(s) {data_type.type} are not supported for this function."
        )

    data = extract.extract_data(entity, "remission_rate", location_id, years, data_type)
    data = utilities.filter_data_by_restrictions(
        data, entity, "yld", utility_data.get_age_group_ids()
    )
    data = data.filter(DEMOGRAPHIC_COLUMNS + data_type.value_columns)
    data = utilities.normalize(data, data_type.value_columns, fill_value=0)
    return data


def get_cause_specific_mortality_rate(
    entity: Cause,
    location_id: list[int],
    years: int | str | list[int] | None,
    data_type: utilities.DataType,
) -> pd.DataFrame:

    if data_type.type != "draws":
        raise utilities.DataTypeNotImplementedError(
            f"Data type(s) {data_type.type} are not supported for this function."
        )

    deaths = get_data(
        entity, "deaths", location_id, years, utilities.DataType("deaths", data_type.type)
    )
    # population isn't by draws
    pop = get_data(
        Population(),
        "structure",
        location_id,
        years,
        utilities.DataType("structure", data_type.type),
    )
    data = deaths.join(pop, lsuffix="_deaths", rsuffix="_pop")
    data[data_type.value_columns] = data[data_type.value_columns].divide(data.value, axis=0)
    data = data.drop(columns="value")
    return data


def get_excess_mortality_rate(
    entity: Cause,
    location_id: list[int],
    years: int | str | list[int] | None,
    data_type: utilities.DataType,
) -> pd.DataFrame:

    if data_type.type != "draws":
        raise utilities.DataTypeNotImplementedError(
            f"Data type(s) {data_type.type} are not supported for this function."
        )

    csmr = get_data(
        entity,
        "cause_specific_mortality_rate",
        location_id,
        years,
        utilities.DataType("cause_specific_mortality_rate", data_type.type),
    )
    prevalence = get_data(
        entity,
        "prevalence",
        location_id,
        years,
        utilities.DataType("prevalence", data_type.type),
    )
    data = (csmr / prevalence).fillna(0)
    data = data.replace([np.inf, -np.inf], 0)
    return data


def get_deaths(
    entity: Cause,
    location_id: list[int],
    years: int | str | list[int] | None,
    data_type: utilities.DataType,
) -> pd.DataFrame:

    if data_type.type != "draws":
        raise utilities.DataTypeNotImplementedError(
            f"Data type(s) {data_type.type} are not supported for this function."
        )

    data = extract.extract_data(entity, "deaths", location_id, years, data_type)
    data = utilities.filter_data_by_restrictions(
        data, entity, "yll", utility_data.get_age_group_ids()
    )
    data = data.filter(DEMOGRAPHIC_COLUMNS + data_type.value_columns)
    data = utilities.normalize(data, data_type.value_columns, fill_value=0)
    return data


def get_exposure(
    entity: RiskFactor | AlternativeRiskFactor,
    location_id: list[int],
    years: int | str | list[int] | None,
    data_type: utilities.DataType,
) -> pd.DataFrame:

    if data_type.type != "draws":
        raise utilities.DataTypeNotImplementedError(
            f"Data type(s) {data_type.type} are not supported for this function."
        )

    data = extract.extract_data(entity, "exposure", location_id, years, data_type)
    data = data.drop(columns="modelable_entity_id")

    value_columns = data_type.value_columns

    if entity.name in EXTRA_RESIDUAL_CATEGORY:
        cat = EXTRA_RESIDUAL_CATEGORY[entity.name]
        data = data.drop(labels=data.query("parameter == @cat").index)
        data[value_columns] = data[value_columns].clip(lower=MINIMUM_EXPOSURE_VALUE)

    if entity.kind in ["risk_factor", "alternative_risk_factor"]:
        data = utilities.filter_data_by_restrictions(
            data, entity, "outer", utility_data.get_age_group_ids()
        )

    data = data.filter(DEMOGRAPHIC_COLUMNS + value_columns + ["parameter"])

    if entity.distribution in ["dichotomous", "ordered_polytomous", "unordered_polytomous"]:
        tmrel_cat = utility_data.get_tmrel_category(entity)
        exposed = data[data.parameter != tmrel_cat]
        unexposed = data[data.parameter == tmrel_cat]

        #  FIXME: We fill 1 as exposure of tmrel category, which is not correct.
        data = pd.concat(
            [
                utilities.normalize(exposed, value_columns, fill_value=0),
                utilities.normalize(unexposed, value_columns, fill_value=1),
            ],
            ignore_index=True,
        )

        # normalize so all categories sum to 1
        cols = list(set(data.columns).difference(value_columns + ["parameter"]))
        sums = data.groupby(cols)[value_columns].sum()
        data = (
            data.groupby("parameter")
            .apply(lambda df: df.set_index(cols).loc[:, value_columns].divide(sums))
            .reset_index()
        )
    else:
        data = utilities.normalize(data, value_columns, fill_value=0)
    return data


def get_exposure_standard_deviation(
    entity: RiskFactor | AlternativeRiskFactor,
    location_id: list[int],
    years: int | str | list[int] | None,
    data_type: utilities.DataType,
) -> pd.DataFrame:

    if data_type.type != "draws":
        raise utilities.DataTypeNotImplementedError(
            f"Data type(s) {data_type.type} are not supported for this function."
        )

    data = extract.extract_data(
        entity, "exposure_standard_deviation", location_id, years, data_type
    )
    data = data.drop(columns="modelable_entity_id")

    exposure = extract.extract_data(entity, "exposure", location_id, years, data_type)
    valid_age_groups = utilities.get_exposure_and_restriction_ages(exposure, entity)
    data = data[data.age_group_id.isin(valid_age_groups)]

    data = data.filter(DEMOGRAPHIC_COLUMNS + data_type.value_columns)
    data = utilities.normalize(data, data_type.value_columns, fill_value=0)
    return data


def get_exposure_distribution_weights(
    entity: RiskFactor | AlternativeRiskFactor,
    location_id: list[int],
    years: int | str | list[int] | None,
    data_type: utilities.DataType,
) -> pd.DataFrame:

    if data_type.type and data_type.type != "draws":
        raise utilities.DataTypeNotImplementedError(
            f"Data type(s) {data_type.type} are not supported for this function."
        )

    data = extract.extract_data(
        entity, "exposure_distribution_weights", location_id, years, data_type
    )

    exposure = extract.extract_data(entity, "exposure", location_id, years, data_type)
    valid_ages = utilities.get_exposure_and_restriction_ages(exposure, entity)

    data = data.drop(columns="age_group_id")
    df = []
    for age_id in valid_ages:
        copied = data.copy()
        copied["age_group_id"] = age_id
        df.append(copied)
    data = pd.concat(df)
    data = data.filter(DEMOGRAPHIC_COLUMNS + DISTRIBUTION_COLUMNS)
    data = utilities.normalize(data, DISTRIBUTION_COLUMNS, fill_value=0)
    if years != "all":
        if years:
            years = [years] if isinstance(years, int) else years
            data = data.query(f"year_id in {years}")
        else:
            most_recent_year = utility_data.get_most_recent_year()
            data = data.query(f"year_id=={most_recent_year}")
    data = utilities.wide_to_long(data, DISTRIBUTION_COLUMNS, var_name="parameter")
    return data


<<<<<<< HEAD
def filter_relative_risk_to_cause_restrictions(data: pd.DataFrame) -> pd.DataFrame:
    """It applies age restrictions according to affected causes
    and affected measures. If affected measure is incidence_rate,
    it applies the yld_age_restrictions. If affected measure is
    cause_specific_mortality_rate, it applies the yll_age_restrictions to filter
    the relative_risk data"""

    age_bins = utility_data.get_age_bins()
    ordered_age_ids = age_bins["age_group_id"].values
    causes_map = {c.name: c for c in causes}
    temp = []
    affected_entities = set(data.affected_entity)
    affected_measures = set(data.affected_measure)
    for cause, measure in product(affected_entities, affected_measures):
        df = data[(data.affected_entity == cause) & (data.affected_measure == measure)]
        cause = causes_map[cause]
        if measure == "cause_specific_mortality_rate":
            start, end = utilities.get_age_group_ids_by_restriction(cause, "yll")
        else:
            assert (
                measure == "incidence_rate",
                "Affected measure must be incidence_rate or cause_specific_mortality_rate to apply cause restrictions"
            )
            start, end = utilities.get_age_group_ids_by_restriction(cause, "yld")
        start_index = list(ordered_age_ids).index(start)
        end_index = list(ordered_age_ids).index(end)
        allowed_ids = ordered_age_ids[start_index : (end_index + 1)]
        temp.append(df[df.age_group_id.isin(allowed_ids)])
    data = pd.concat(temp)
    return data


=======
>>>>>>> 769e0117
def get_relative_risk(
    entity: RiskFactor,
    location_id: list[int],
    years: int | str | list[int] | None,
    data_type: utilities.DataType,
) -> pd.DataFrame:
    if data_type.type != "draws":
        raise utilities.DataTypeNotImplementedError(
            f"Data type(s) {data_type.type} are not supported for this function."
        )

    if len(set(location_id)) > 1:
        raise ValueError(
            "Extracting relative risk only supports one location at a time. Provided "
            f"{location_id}."
        )

    data = extract.extract_data(entity, "relative_risk", location_id, years, data_type)
    # FIXME: we don't currently support yll-only causes so I'm dropping them because the data in some cases is
    #  very messed up, with mort = morb = 1 (e.g., aortic aneurysm in the RR data for high systolic bp) -
    #  2/8/19 K.W.
    yll_only_causes = set([c.gbd_id for c in causes if c.restrictions.yll_only])
    data = data[~data.cause_id.isin(yll_only_causes)]

    data = utilities.convert_affected_entity(data, "cause_id")
    morbidity = data.morbidity == 1
    mortality = data.mortality == 1
    data.loc[morbidity & mortality, "affected_measure"] = "incidence_rate"
    data.loc[morbidity & ~mortality, "affected_measure"] = "incidence_rate"
    data.loc[~morbidity & mortality, "affected_measure"] = "cause_specific_mortality_rate"
    data = _filter_relative_risk_to_cause_restrictions(data)
    value_columns = data_type.value_columns
    data = data.filter(
        DEMOGRAPHIC_COLUMNS
        + ["affected_entity", "affected_measure", "parameter"]
        + value_columns
    )
    data = (
        data.groupby(["affected_entity", "parameter"])
        .apply(utilities.normalize, cols_to_fill=value_columns, fill_value=1)
        .reset_index(drop=True)
    )
    if entity.distribution in ["dichotomous", "ordered_polytomous", "unordered_polytomous"]:
        tmrel_cat = utility_data.get_tmrel_category(entity)
        tmrel_mask = data.parameter == tmrel_cat
        data.loc[tmrel_mask, value_columns] = data.loc[tmrel_mask, value_columns].mask(
            np.isclose(data.loc[tmrel_mask, value_columns], 1.0), 1.0
        )
    # Coerce location_id from global to requested location - location_id is list of length 1
    data["location_id"] = location_id[0]

    return data


def get_population_attributable_fraction(
    entity: RiskFactor | Etiology,
    location_id: list[int],
    years: int | str | list[int] | None,
    data_type: utilities.DataType,
) -> pd.DataFrame:

    if data_type.type != "draws":
        raise utilities.DataTypeNotImplementedError(
            f"Data type(s) {data_type.type} are not supported for this function."
        )

    value_columns = data_type.value_columns
    causes_map = {c.gbd_id: c for c in causes}
    if entity.kind == "risk_factor":
        data = extract.extract_data(
            entity, "population_attributable_fraction", location_id, years, data_type
        )
        relative_risk = extract.extract_data(
            entity, "relative_risk", location_id, years, data_type
        )

        # FIXME: we don't currently support yll-only causes so I'm dropping them because the data in some cases is
        #  very messed up, with mort = morb = 1 (e.g., aortic aneurysm in the RR data for high systolic bp) -
        #  2/8/19 K.W.
        yll_only_causes = set([c.gbd_id for c in causes if c.restrictions.yll_only])
        data = data[~data.cause_id.isin(yll_only_causes)]
        relative_risk = relative_risk[~relative_risk.cause_id.isin(yll_only_causes)]

        data = (
            data.groupby("cause_id", as_index=False)
            .apply(_filter_by_relative_risk, relative_risk)
            .reset_index(drop=True)
        )

        temp = []
        # We filter paf age groups by cause level restrictions.
        for (c_id, measure), df in data.groupby(["cause_id", "measure_id"]):
            cause = causes_map[c_id]
            measure = "yll" if measure == MEASURES["YLLs"] else "yld"
            df = utilities.filter_data_by_restrictions(
                df, cause, measure, utility_data.get_age_group_ids()
            )
            temp.append(df)
        data = pd.concat(temp, ignore_index=True)

    else:  # etiology
        data = extract.extract_data(
            entity, "etiology_population_attributable_fraction", location_id, years, data_type
        )
        cause = [c for c in causes if entity in c.etiologies][0]
        data = utilities.filter_data_by_restrictions(
            data, cause, "inner", utility_data.get_age_group_ids()
        )
        if np.any(data[value_columns] < 0):
            logger.warning(
                f"{entity.name.capitalize()} has negative values for paf. These will be replaced with 0."
            )
            other_cols = [c for c in data.columns if c not in value_columns]
            data.set_index(other_cols, inplace=True)
            data = data.where(data[value_columns] > 0, 0).reset_index()

    data = utilities.convert_affected_entity(data, "cause_id")
    # NOTE: We intend to review how we assign affected measures in the future
    # on the research side, since it is not obvious that YLL PAFs are the same
    # as CSMR PAFs, nor that YLD PAFs are the same as incidence PAFs.
    # This is also deeply related to how we handle it in the relative risk
    # data.
    # For now, we have updated this from EMR to CSMR to reflect a prior
    # change on the relative risk side (https://github.com/ihmeuw/vivarium_inputs/commit/9d648dfd066fbd46d03c2f49969b0809832874a0),
    # which was probably inspired by this documentation change:
    # https://github.com/ihmeuw/vivarium_research/commit/a739ab19df4c3fcbd0c38ec3e2ed30c18557c6dd
    data.loc[
        data["measure_id"] == MEASURES["YLLs"], "affected_measure"
    ] = "cause_specific_mortality_rate"
    data.loc[data["measure_id"] == MEASURES["YLDs"], "affected_measure"] = "incidence_rate"
    data = data.filter(
        DEMOGRAPHIC_COLUMNS + ["affected_entity", "affected_measure"] + value_columns
    )
    data = (
        data.groupby(["affected_entity", "affected_measure"])
        .apply(utilities.normalize, cols_to_fill=value_columns, fill_value=0)
        .reset_index(drop=True)
    )
    return data


def get_estimate(
    entity: Covariate,
    location_id: list[int],
    years: int | str | list[int] | None,
    data_type: utilities.DataType,
) -> pd.DataFrame:

    if data_type.type != "draws":
        raise utilities.DataTypeNotImplementedError(
            f"Data type(s) {data_type.type} are not supported for this function."
        )

    data = extract.extract_data(entity, "estimate", location_id, years, data_type)

    key_columns = ["location_id", "year_id"]
    if entity.by_age:
        key_columns.append("age_group_id")
    if entity.by_sex:
        key_columns.append("sex_id")

    data = data.filter(key_columns + COVARIATE_VALUE_COLUMNS)
    data = utilities.normalize(data, data_type.value_columns)
    data = utilities.wide_to_long(data, COVARIATE_VALUE_COLUMNS, var_name="parameter")
    return data


def get_structure(
    entity: Population,
    location_id: list[int],
    years: int | str | list[int] | None,
    data_type: utilities.DataType,
) -> pd.DataFrame:

    if data_type.type and data_type.type != "draws":
        raise utilities.DataTypeNotImplementedError(
            f"Data type(s) {data_type.type} are not supported for this function."
        )
    data = extract.extract_data(entity, "structure", location_id, years, data_type)
    data = data.drop(columns="run_id").rename(columns={"population": "value"})
    data = utilities.normalize(data, data_type.value_columns)
    return data


def get_theoretical_minimum_risk_life_expectancy(
    entity: Population,
    location_id: list[int],
    years: int | str | list[int] | None,
    data_type: utilities.DataType,
) -> pd.DataFrame:

    if data_type.type and data_type.type != "draws":
        raise utilities.DataTypeNotImplementedError(
            f"Data type(s) {data_type.type} are not supported for this function."
        )

    data = extract.extract_data(
        entity, "theoretical_minimum_risk_life_expectancy", location_id, years, data_type
    )
    data = data.rename(columns={"age": "age_start", "life_expectancy": "value"})
    data["age_end"] = data.age_start.shift(-1).fillna(125.0)
    return data


def get_age_bins(
    entity: Population,
    location_id: list[int],
    years: int | str | list[int] | None,
    data_type: utilities.DataType,
) -> pd.DataFrame:

    age_bins = utility_data.get_age_bins()[["age_group_name", "age_start", "age_end"]]
    return age_bins


def get_demographic_dimensions(
    entity: Population,
    location_id: list[int],
    years: int | str | list[int] | None,
    data_type: utilities.DataType,
) -> pd.DataFrame:

    demographic_dimensions = utility_data.get_demographic_dimensions(location_id, years=years)
    demographic_dimensions = utilities.normalize(
        demographic_dimensions, data_type.value_columns
    )
    return demographic_dimensions


####################
# HELPER FUNCTIONS #
####################


def _filter_relative_risk_to_cause_restrictions(data: pd.DataFrame) -> pd.DataFrame:
    """It applies age restrictions according to affected causes
    and affected measures. If affected measure is incidence_rate,
    it applies the yld_age_restrictions. If affected measure is
    excess_mortality_rate, it applies the yll_age_restrictions to filter
    the relative_risk data"""

    age_bins = utility_data.get_age_bins()
    ordered_age_ids = age_bins["age_group_id"].values
    causes_map = {c.name: c for c in causes}
    temp = []
    affected_entities = set(data.affected_entity)
    affected_measures = set(data.affected_measure)
    for cause, measure in product(affected_entities, affected_measures):
        df = data[(data.affected_entity == cause) & (data.affected_measure == measure)]
        cause = causes_map[cause]
        if measure == "cause_specific_mortality_rate":
            start, end = utilities.get_age_group_ids_by_restriction(cause, "yll")
        else:  # incidence_rate
            start, end = utilities.get_age_group_ids_by_restriction(cause, "yld")
        start_index = list(ordered_age_ids).index(start)
        end_index = list(ordered_age_ids).index(end)
        allowed_ids = ordered_age_ids[start_index : (end_index + 1)]
        temp.append(df[df.age_group_id.isin(allowed_ids)])
    data = pd.concat(temp)
    return data


def _filter_by_relative_risk(df: pd.DataFrame, relative_risk: pd.DataFrame) -> pd.DataFrame:
    c_id = df.cause_id.unique()[0]
    rr = relative_risk[relative_risk.cause_id == c_id]
    #  We presume all attributable mortality moves through incidence.
    if set(rr.mortality) == {1} and set(rr.morbidity) == {1}:
        df = df[df.measure_id == MEASURES["YLDs"]]
    return df<|MERGE_RESOLUTION|>--- conflicted
+++ resolved
@@ -507,12 +507,245 @@
     return data
 
 
-<<<<<<< HEAD
-def filter_relative_risk_to_cause_restrictions(data: pd.DataFrame) -> pd.DataFrame:
+def get_relative_risk(
+    entity: RiskFactor,
+    location_id: list[int],
+    years: int | str | list[int] | None,
+    data_type: utilities.DataType,
+) -> pd.DataFrame:
+    if data_type.type != "draws":
+        raise utilities.DataTypeNotImplementedError(
+            f"Data type(s) {data_type.type} are not supported for this function."
+        )
+
+    if len(set(location_id)) > 1:
+        raise ValueError(
+            "Extracting relative risk only supports one location at a time. Provided "
+            f"{location_id}."
+        )
+
+    data = extract.extract_data(entity, "relative_risk", location_id, years, data_type)
+    # FIXME: we don't currently support yll-only causes so I'm dropping them because the data in some cases is
+    #  very messed up, with mort = morb = 1 (e.g., aortic aneurysm in the RR data for high systolic bp) -
+    #  2/8/19 K.W.
+    yll_only_causes = set([c.gbd_id for c in causes if c.restrictions.yll_only])
+    data = data[~data.cause_id.isin(yll_only_causes)]
+
+    data = utilities.convert_affected_entity(data, "cause_id")
+    morbidity = data.morbidity == 1
+    mortality = data.mortality == 1
+    data.loc[morbidity & mortality, "affected_measure"] = "incidence_rate"
+    data.loc[morbidity & ~mortality, "affected_measure"] = "incidence_rate"
+    data.loc[~morbidity & mortality, "affected_measure"] = "cause_specific_mortality_rate"
+    data = _filter_relative_risk_to_cause_restrictions(data)
+    value_columns = data_type.value_columns
+    data = data.filter(
+        DEMOGRAPHIC_COLUMNS
+        + ["affected_entity", "affected_measure", "parameter"]
+        + value_columns
+    )
+    data = (
+        data.groupby(["affected_entity", "parameter"])
+        .apply(utilities.normalize, cols_to_fill=value_columns, fill_value=1)
+        .reset_index(drop=True)
+    )
+    if entity.distribution in ["dichotomous", "ordered_polytomous", "unordered_polytomous"]:
+        tmrel_cat = utility_data.get_tmrel_category(entity)
+        tmrel_mask = data.parameter == tmrel_cat
+        data.loc[tmrel_mask, value_columns] = data.loc[tmrel_mask, value_columns].mask(
+            np.isclose(data.loc[tmrel_mask, value_columns], 1.0), 1.0
+        )
+    # Coerce location_id from global to requested location - location_id is list of length 1
+    data["location_id"] = location_id[0]
+
+    return data
+
+
+def get_population_attributable_fraction(
+    entity: RiskFactor | Etiology,
+    location_id: list[int],
+    years: int | str | list[int] | None,
+    data_type: utilities.DataType,
+) -> pd.DataFrame:
+
+    if data_type.type != "draws":
+        raise utilities.DataTypeNotImplementedError(
+            f"Data type(s) {data_type.type} are not supported for this function."
+        )
+
+    value_columns = data_type.value_columns
+    causes_map = {c.gbd_id: c for c in causes}
+    if entity.kind == "risk_factor":
+        data = extract.extract_data(
+            entity, "population_attributable_fraction", location_id, years, data_type
+        )
+        relative_risk = extract.extract_data(
+            entity, "relative_risk", location_id, years, data_type
+        )
+
+        # FIXME: we don't currently support yll-only causes so I'm dropping them because the data in some cases is
+        #  very messed up, with mort = morb = 1 (e.g., aortic aneurysm in the RR data for high systolic bp) -
+        #  2/8/19 K.W.
+        yll_only_causes = set([c.gbd_id for c in causes if c.restrictions.yll_only])
+        data = data[~data.cause_id.isin(yll_only_causes)]
+        relative_risk = relative_risk[~relative_risk.cause_id.isin(yll_only_causes)]
+
+        data = (
+            data.groupby("cause_id", as_index=False)
+            .apply(_filter_by_relative_risk, relative_risk)
+            .reset_index(drop=True)
+        )
+
+        temp = []
+        # We filter paf age groups by cause level restrictions.
+        for (c_id, measure), df in data.groupby(["cause_id", "measure_id"]):
+            cause = causes_map[c_id]
+            measure = "yll" if measure == MEASURES["YLLs"] else "yld"
+            df = utilities.filter_data_by_restrictions(
+                df, cause, measure, utility_data.get_age_group_ids()
+            )
+            temp.append(df)
+        data = pd.concat(temp, ignore_index=True)
+
+    else:  # etiology
+        data = extract.extract_data(
+            entity, "etiology_population_attributable_fraction", location_id, years, data_type
+        )
+        cause = [c for c in causes if entity in c.etiologies][0]
+        data = utilities.filter_data_by_restrictions(
+            data, cause, "inner", utility_data.get_age_group_ids()
+        )
+        if np.any(data[value_columns] < 0):
+            logger.warning(
+                f"{entity.name.capitalize()} has negative values for paf. These will be replaced with 0."
+            )
+            other_cols = [c for c in data.columns if c not in value_columns]
+            data.set_index(other_cols, inplace=True)
+            data = data.where(data[value_columns] > 0, 0).reset_index()
+
+    data = utilities.convert_affected_entity(data, "cause_id")
+    # NOTE: We intend to review how we assign affected measures in the future
+    # on the research side, since it is not obvious that YLL PAFs are the same
+    # as CSMR PAFs, nor that YLD PAFs are the same as incidence PAFs.
+    # This is also deeply related to how we handle it in the relative risk
+    # data.
+    # For now, we have updated this from EMR to CSMR to reflect a prior
+    # change on the relative risk side (https://github.com/ihmeuw/vivarium_inputs/commit/9d648dfd066fbd46d03c2f49969b0809832874a0),
+    # which was probably inspired by this documentation change:
+    # https://github.com/ihmeuw/vivarium_research/commit/a739ab19df4c3fcbd0c38ec3e2ed30c18557c6dd
+    data.loc[
+        data["measure_id"] == MEASURES["YLLs"], "affected_measure"
+    ] = "cause_specific_mortality_rate"
+    data.loc[data["measure_id"] == MEASURES["YLDs"], "affected_measure"] = "incidence_rate"
+    data = data.filter(
+        DEMOGRAPHIC_COLUMNS + ["affected_entity", "affected_measure"] + value_columns
+    )
+    data = (
+        data.groupby(["affected_entity", "affected_measure"])
+        .apply(utilities.normalize, cols_to_fill=value_columns, fill_value=0)
+        .reset_index(drop=True)
+    )
+    return data
+
+
+def get_estimate(
+    entity: Covariate,
+    location_id: list[int],
+    years: int | str | list[int] | None,
+    data_type: utilities.DataType,
+) -> pd.DataFrame:
+
+    if data_type.type != "draws":
+        raise utilities.DataTypeNotImplementedError(
+            f"Data type(s) {data_type.type} are not supported for this function."
+        )
+
+    data = extract.extract_data(entity, "estimate", location_id, years, data_type)
+
+    key_columns = ["location_id", "year_id"]
+    if entity.by_age:
+        key_columns.append("age_group_id")
+    if entity.by_sex:
+        key_columns.append("sex_id")
+
+    data = data.filter(key_columns + COVARIATE_VALUE_COLUMNS)
+    data = utilities.normalize(data, data_type.value_columns)
+    data = utilities.wide_to_long(data, COVARIATE_VALUE_COLUMNS, var_name="parameter")
+    return data
+
+
+def get_structure(
+    entity: Population,
+    location_id: list[int],
+    years: int | str | list[int] | None,
+    data_type: utilities.DataType,
+) -> pd.DataFrame:
+
+    if data_type.type and data_type.type != "draws":
+        raise utilities.DataTypeNotImplementedError(
+            f"Data type(s) {data_type.type} are not supported for this function."
+        )
+    data = extract.extract_data(entity, "structure", location_id, years, data_type)
+    data = data.drop(columns="run_id").rename(columns={"population": "value"})
+    data = utilities.normalize(data, data_type.value_columns)
+    return data
+
+
+def get_theoretical_minimum_risk_life_expectancy(
+    entity: Population,
+    location_id: list[int],
+    years: int | str | list[int] | None,
+    data_type: utilities.DataType,
+) -> pd.DataFrame:
+
+    if data_type.type and data_type.type != "draws":
+        raise utilities.DataTypeNotImplementedError(
+            f"Data type(s) {data_type.type} are not supported for this function."
+        )
+
+    data = extract.extract_data(
+        entity, "theoretical_minimum_risk_life_expectancy", location_id, years, data_type
+    )
+    data = data.rename(columns={"age": "age_start", "life_expectancy": "value"})
+    data["age_end"] = data.age_start.shift(-1).fillna(125.0)
+    return data
+
+
+def get_age_bins(
+    entity: Population,
+    location_id: list[int],
+    years: int | str | list[int] | None,
+    data_type: utilities.DataType,
+) -> pd.DataFrame:
+
+    age_bins = utility_data.get_age_bins()[["age_group_name", "age_start", "age_end"]]
+    return age_bins
+
+
+def get_demographic_dimensions(
+    entity: Population,
+    location_id: list[int],
+    years: int | str | list[int] | None,
+    data_type: utilities.DataType,
+) -> pd.DataFrame:
+
+    demographic_dimensions = utility_data.get_demographic_dimensions(location_id, years=years)
+    demographic_dimensions = utilities.normalize(
+        demographic_dimensions, data_type.value_columns
+    )
+    return demographic_dimensions
+
+
+####################
+# HELPER FUNCTIONS #
+####################
+
+
+def _filter_relative_risk_to_cause_restrictions(data: pd.DataFrame) -> pd.DataFrame:
     """It applies age restrictions according to affected causes
     and affected measures. If affected measure is incidence_rate,
     it applies the yld_age_restrictions. If affected measure is
-    cause_specific_mortality_rate, it applies the yll_age_restrictions to filter
+    excess_mortality_rate, it applies the yll_age_restrictions to filter
     the relative_risk data"""
 
     age_bins = utility_data.get_age_bins()
@@ -540,270 +773,6 @@
     return data
 
 
-=======
->>>>>>> 769e0117
-def get_relative_risk(
-    entity: RiskFactor,
-    location_id: list[int],
-    years: int | str | list[int] | None,
-    data_type: utilities.DataType,
-) -> pd.DataFrame:
-    if data_type.type != "draws":
-        raise utilities.DataTypeNotImplementedError(
-            f"Data type(s) {data_type.type} are not supported for this function."
-        )
-
-    if len(set(location_id)) > 1:
-        raise ValueError(
-            "Extracting relative risk only supports one location at a time. Provided "
-            f"{location_id}."
-        )
-
-    data = extract.extract_data(entity, "relative_risk", location_id, years, data_type)
-    # FIXME: we don't currently support yll-only causes so I'm dropping them because the data in some cases is
-    #  very messed up, with mort = morb = 1 (e.g., aortic aneurysm in the RR data for high systolic bp) -
-    #  2/8/19 K.W.
-    yll_only_causes = set([c.gbd_id for c in causes if c.restrictions.yll_only])
-    data = data[~data.cause_id.isin(yll_only_causes)]
-
-    data = utilities.convert_affected_entity(data, "cause_id")
-    morbidity = data.morbidity == 1
-    mortality = data.mortality == 1
-    data.loc[morbidity & mortality, "affected_measure"] = "incidence_rate"
-    data.loc[morbidity & ~mortality, "affected_measure"] = "incidence_rate"
-    data.loc[~morbidity & mortality, "affected_measure"] = "cause_specific_mortality_rate"
-    data = _filter_relative_risk_to_cause_restrictions(data)
-    value_columns = data_type.value_columns
-    data = data.filter(
-        DEMOGRAPHIC_COLUMNS
-        + ["affected_entity", "affected_measure", "parameter"]
-        + value_columns
-    )
-    data = (
-        data.groupby(["affected_entity", "parameter"])
-        .apply(utilities.normalize, cols_to_fill=value_columns, fill_value=1)
-        .reset_index(drop=True)
-    )
-    if entity.distribution in ["dichotomous", "ordered_polytomous", "unordered_polytomous"]:
-        tmrel_cat = utility_data.get_tmrel_category(entity)
-        tmrel_mask = data.parameter == tmrel_cat
-        data.loc[tmrel_mask, value_columns] = data.loc[tmrel_mask, value_columns].mask(
-            np.isclose(data.loc[tmrel_mask, value_columns], 1.0), 1.0
-        )
-    # Coerce location_id from global to requested location - location_id is list of length 1
-    data["location_id"] = location_id[0]
-
-    return data
-
-
-def get_population_attributable_fraction(
-    entity: RiskFactor | Etiology,
-    location_id: list[int],
-    years: int | str | list[int] | None,
-    data_type: utilities.DataType,
-) -> pd.DataFrame:
-
-    if data_type.type != "draws":
-        raise utilities.DataTypeNotImplementedError(
-            f"Data type(s) {data_type.type} are not supported for this function."
-        )
-
-    value_columns = data_type.value_columns
-    causes_map = {c.gbd_id: c for c in causes}
-    if entity.kind == "risk_factor":
-        data = extract.extract_data(
-            entity, "population_attributable_fraction", location_id, years, data_type
-        )
-        relative_risk = extract.extract_data(
-            entity, "relative_risk", location_id, years, data_type
-        )
-
-        # FIXME: we don't currently support yll-only causes so I'm dropping them because the data in some cases is
-        #  very messed up, with mort = morb = 1 (e.g., aortic aneurysm in the RR data for high systolic bp) -
-        #  2/8/19 K.W.
-        yll_only_causes = set([c.gbd_id for c in causes if c.restrictions.yll_only])
-        data = data[~data.cause_id.isin(yll_only_causes)]
-        relative_risk = relative_risk[~relative_risk.cause_id.isin(yll_only_causes)]
-
-        data = (
-            data.groupby("cause_id", as_index=False)
-            .apply(_filter_by_relative_risk, relative_risk)
-            .reset_index(drop=True)
-        )
-
-        temp = []
-        # We filter paf age groups by cause level restrictions.
-        for (c_id, measure), df in data.groupby(["cause_id", "measure_id"]):
-            cause = causes_map[c_id]
-            measure = "yll" if measure == MEASURES["YLLs"] else "yld"
-            df = utilities.filter_data_by_restrictions(
-                df, cause, measure, utility_data.get_age_group_ids()
-            )
-            temp.append(df)
-        data = pd.concat(temp, ignore_index=True)
-
-    else:  # etiology
-        data = extract.extract_data(
-            entity, "etiology_population_attributable_fraction", location_id, years, data_type
-        )
-        cause = [c for c in causes if entity in c.etiologies][0]
-        data = utilities.filter_data_by_restrictions(
-            data, cause, "inner", utility_data.get_age_group_ids()
-        )
-        if np.any(data[value_columns] < 0):
-            logger.warning(
-                f"{entity.name.capitalize()} has negative values for paf. These will be replaced with 0."
-            )
-            other_cols = [c for c in data.columns if c not in value_columns]
-            data.set_index(other_cols, inplace=True)
-            data = data.where(data[value_columns] > 0, 0).reset_index()
-
-    data = utilities.convert_affected_entity(data, "cause_id")
-    # NOTE: We intend to review how we assign affected measures in the future
-    # on the research side, since it is not obvious that YLL PAFs are the same
-    # as CSMR PAFs, nor that YLD PAFs are the same as incidence PAFs.
-    # This is also deeply related to how we handle it in the relative risk
-    # data.
-    # For now, we have updated this from EMR to CSMR to reflect a prior
-    # change on the relative risk side (https://github.com/ihmeuw/vivarium_inputs/commit/9d648dfd066fbd46d03c2f49969b0809832874a0),
-    # which was probably inspired by this documentation change:
-    # https://github.com/ihmeuw/vivarium_research/commit/a739ab19df4c3fcbd0c38ec3e2ed30c18557c6dd
-    data.loc[
-        data["measure_id"] == MEASURES["YLLs"], "affected_measure"
-    ] = "cause_specific_mortality_rate"
-    data.loc[data["measure_id"] == MEASURES["YLDs"], "affected_measure"] = "incidence_rate"
-    data = data.filter(
-        DEMOGRAPHIC_COLUMNS + ["affected_entity", "affected_measure"] + value_columns
-    )
-    data = (
-        data.groupby(["affected_entity", "affected_measure"])
-        .apply(utilities.normalize, cols_to_fill=value_columns, fill_value=0)
-        .reset_index(drop=True)
-    )
-    return data
-
-
-def get_estimate(
-    entity: Covariate,
-    location_id: list[int],
-    years: int | str | list[int] | None,
-    data_type: utilities.DataType,
-) -> pd.DataFrame:
-
-    if data_type.type != "draws":
-        raise utilities.DataTypeNotImplementedError(
-            f"Data type(s) {data_type.type} are not supported for this function."
-        )
-
-    data = extract.extract_data(entity, "estimate", location_id, years, data_type)
-
-    key_columns = ["location_id", "year_id"]
-    if entity.by_age:
-        key_columns.append("age_group_id")
-    if entity.by_sex:
-        key_columns.append("sex_id")
-
-    data = data.filter(key_columns + COVARIATE_VALUE_COLUMNS)
-    data = utilities.normalize(data, data_type.value_columns)
-    data = utilities.wide_to_long(data, COVARIATE_VALUE_COLUMNS, var_name="parameter")
-    return data
-
-
-def get_structure(
-    entity: Population,
-    location_id: list[int],
-    years: int | str | list[int] | None,
-    data_type: utilities.DataType,
-) -> pd.DataFrame:
-
-    if data_type.type and data_type.type != "draws":
-        raise utilities.DataTypeNotImplementedError(
-            f"Data type(s) {data_type.type} are not supported for this function."
-        )
-    data = extract.extract_data(entity, "structure", location_id, years, data_type)
-    data = data.drop(columns="run_id").rename(columns={"population": "value"})
-    data = utilities.normalize(data, data_type.value_columns)
-    return data
-
-
-def get_theoretical_minimum_risk_life_expectancy(
-    entity: Population,
-    location_id: list[int],
-    years: int | str | list[int] | None,
-    data_type: utilities.DataType,
-) -> pd.DataFrame:
-
-    if data_type.type and data_type.type != "draws":
-        raise utilities.DataTypeNotImplementedError(
-            f"Data type(s) {data_type.type} are not supported for this function."
-        )
-
-    data = extract.extract_data(
-        entity, "theoretical_minimum_risk_life_expectancy", location_id, years, data_type
-    )
-    data = data.rename(columns={"age": "age_start", "life_expectancy": "value"})
-    data["age_end"] = data.age_start.shift(-1).fillna(125.0)
-    return data
-
-
-def get_age_bins(
-    entity: Population,
-    location_id: list[int],
-    years: int | str | list[int] | None,
-    data_type: utilities.DataType,
-) -> pd.DataFrame:
-
-    age_bins = utility_data.get_age_bins()[["age_group_name", "age_start", "age_end"]]
-    return age_bins
-
-
-def get_demographic_dimensions(
-    entity: Population,
-    location_id: list[int],
-    years: int | str | list[int] | None,
-    data_type: utilities.DataType,
-) -> pd.DataFrame:
-
-    demographic_dimensions = utility_data.get_demographic_dimensions(location_id, years=years)
-    demographic_dimensions = utilities.normalize(
-        demographic_dimensions, data_type.value_columns
-    )
-    return demographic_dimensions
-
-
-####################
-# HELPER FUNCTIONS #
-####################
-
-
-def _filter_relative_risk_to_cause_restrictions(data: pd.DataFrame) -> pd.DataFrame:
-    """It applies age restrictions according to affected causes
-    and affected measures. If affected measure is incidence_rate,
-    it applies the yld_age_restrictions. If affected measure is
-    excess_mortality_rate, it applies the yll_age_restrictions to filter
-    the relative_risk data"""
-
-    age_bins = utility_data.get_age_bins()
-    ordered_age_ids = age_bins["age_group_id"].values
-    causes_map = {c.name: c for c in causes}
-    temp = []
-    affected_entities = set(data.affected_entity)
-    affected_measures = set(data.affected_measure)
-    for cause, measure in product(affected_entities, affected_measures):
-        df = data[(data.affected_entity == cause) & (data.affected_measure == measure)]
-        cause = causes_map[cause]
-        if measure == "cause_specific_mortality_rate":
-            start, end = utilities.get_age_group_ids_by_restriction(cause, "yll")
-        else:  # incidence_rate
-            start, end = utilities.get_age_group_ids_by_restriction(cause, "yld")
-        start_index = list(ordered_age_ids).index(start)
-        end_index = list(ordered_age_ids).index(end)
-        allowed_ids = ordered_age_ids[start_index : (end_index + 1)]
-        temp.append(df[df.age_group_id.isin(allowed_ids)])
-    data = pd.concat(temp)
-    return data
-
-
 def _filter_by_relative_risk(df: pd.DataFrame, relative_risk: pd.DataFrame) -> pd.DataFrame:
     c_id = df.cause_id.unique()[0]
     rr = relative_risk[relative_risk.cause_id == c_id]

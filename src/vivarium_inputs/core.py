--- conflicted
+++ resolved
@@ -160,16 +160,10 @@
     entity: Union[Cause, Sequela], location_id: int, get_all_years: bool = False
 ) -> pd.DataFrame:
     if entity.kind == "cause":
-<<<<<<< HEAD
         data = utility_data.get_demographic_dimensions(location_id, draws=True, value=0.0)
         if not get_all_years:
             most_recent_year = utility_data.get_most_recent_year()
             data = data.query("year_id==@most_recent_year")
-=======
-        data = utility_data.get_demographic_dimensions(
-            location_id, get_all_years, draws=True, value=0.0
-        )
->>>>>>> d6dfcede
         data = data.set_index(
             utilities.get_ordered_index_cols(data.columns.difference(DRAW_COLUMNS))
         )
@@ -542,15 +536,9 @@
 def get_demographic_dimensions(
     entity: Population, location_id: int, get_all_years: bool = False
 ) -> pd.DataFrame:
-<<<<<<< HEAD
     demographic_dimensions = utility_data.get_demographic_dimensions(location_id)
     if not get_all_years:
         most_recent_year = utility_data.get_most_recent_year()
         demographic_dimensions = demographic_dimensions.query("year_id==@most_recent_year")
-=======
-    demographic_dimensions = utility_data.get_demographic_dimensions(
-        location_id, get_all_years
-    )
->>>>>>> d6dfcede
     demographic_dimensions = utilities.normalize(demographic_dimensions)
     return demographic_dimensions
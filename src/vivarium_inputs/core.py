from collections import namedtuple
from typing import Union

from gbd_mapping import Cause, Sequela
import pandas as pd
import numpy as np

from vivarium_inputs import utilities, extract
<<<<<<< HEAD
from .globals import InvalidQueryError, DEMOGRAPHIC_COLUMNS, DRAW_COLUMNS, MEASURES
=======
from vivarium_inputs.globals import InvalidQueryError, DEMOGRAPHIC_COLUMNS, DRAW_COLUMNS
>>>>>>> d5b89bbd


def get_data(entity, measure: str, location: str):
    measure_handlers = {
        # Cause-like measures
        'incidence': (get_incidence, ('cause', 'sequela')),
        'prevalence': (get_prevalence, ('cause', 'sequela')),
        'birth_prevalence': (get_birth_prevalence, ('cause', 'sequela')),
        'disability_weight': (get_disability_weight, ('cause', 'sequela')),
        'remission': (get_remission, ('cause',)),
        'cause_specific_mortality': (get_cause_specific_mortality, ('cause',)),
        'excess_mortality': (get_excess_mortality, ('cause',)),
        'case_fatality': (get_case_fatality, ('cause',)),
        # Risk-like measures
        'exposure': (get_exposure, ('risk_factor', 'coverage_gap', 'alternative_risk_factor',)),
        'exposure_standard_deviation': (get_exposure_standard_deviation, ('risk_factor', 'alternative_risk_factor')),
        'exposure_distribution_weights': (get_exposure_distribution_weights, ('risk_factor', 'alternative_risk_factor')),
        'relative_risk': (get_relative_risk, ('risk_factor', 'coverage_gap')),
        'population_attributable_fraction': (get_population_attributable_fraction, ('risk_factor', 'etiology')),
        'mediation_factors': (get_mediation_factors, ('risk_factor',)),
        # Covariate measures
        'estimate': (get_estimate, ('covariate',)),
        # Health system measures
        'cost': (get_cost, ('healthcare_entity', 'health_technology')),
        'utilization': (get_utilization, ('healthcare_entity',)),
        # Population measures
        'structure': (get_structure, ('population',)),
        'theoretical_minimum_risk_life_expectancy': (get_theoretical_minimum_risk_life_expectancy, ('population',)),
        'age_bins': (get_age_bins, ('population',)),
        'demographic_dimensions': (get_demographic_dimensions, ('population',))
    }

    if measure not in measure_handlers:
        raise InvalidQueryError(f'No functions available to pull data for measure {measure}.')

    handler, entity_types = measure_handlers[measure]

    if entity.kind not in entity_types:
        raise InvalidQueryError(f'{measure.capitalize()} not available for {entity.kind}.')

    location_id = utilities.get_location_id(location)
    data = handler(entity, location_id)
    return data


def get_incidence(entity: Union[Cause, Sequela], location_id: int) -> pd.DataFrame:
    data = extract.extract_data(entity, 'incidence', location_id)
    data = utilities.normalize(data, fill_value=0)
    data = utilities.reshape(data).set_index(list(DEMOGRAPHIC_COLUMNS) + ['draw'])
    prevalence = get_prevalence(entity, location_id).set_index(list(DEMOGRAPHIC_COLUMNS) + ['draw'])
    # Convert from "True incidence" to the incidence rate among susceptibles
    data /= 1 - prevalence
    return data.fillna(0).reset_index()


def get_prevalence(entity: Union[Cause, Sequela], location_id: int) -> pd.DataFrame:
    data = extract.extract_data(entity, 'prevalence', location_id)
    data = utilities.normalize(data, fill_value=0)
    data = utilities.reshape(data)
    return data


def get_birth_prevalence(entity: Union[Cause, Sequela], location_id: int) -> pd.DataFrame:
    data = extract.extract_data(entity, 'birth_prevalence', location_id)
    data = data.drop('age_group_id', 'columns')
    data = utilities.normalize(data, fill_value=0)
    data = utilities.reshape(data, to_keep=('year_id', 'sex_id', 'location_id'))
    return data


def get_disability_weight(entity: Union[Cause, Sequela], location_id: int) -> pd.DataFrame:
    if entity.kind == 'cause':
        data = utilities.get_demographic_dimensions(location_id, draws=True)
        data['value'] = 0.0
        data = data.set_index(list(DEMOGRAPHIC_COLUMNS) + ['draw'])
        if entity.sequelae:
            for sequela in entity.sequelae:
                prevalence = get_prevalence(sequela, location_id).set_index(list(DEMOGRAPHIC_COLUMNS) + ['draw'])
                disability = get_disability_weight(sequela, location_id)
                disability['location_id'] = location_id
                disability = disability.set_index(list(DEMOGRAPHIC_COLUMNS) + ['draw'])
                data += prevalence * disability
        data = data.reset_index()
    else:  # entity.kind == 'sequela'
        data = extract.extract_data(entity, 'disability_weight', location_id)
        data = utilities.normalize(data)
        data = utilities.reshape(data)

    return data


def get_remission(entity: Cause, location_id: int) -> pd.DataFrame:
    data = extract.extract_data(entity, 'remission', location_id)
    data = utilities.normalize(data, fill_value=0)
    data = utilities.reshape(data)
    return data


def get_cause_specific_mortality(entity: Cause, location_id: int) -> pd.DataFrame:
    deaths = _get_deaths(entity, location_id)
    pop = get_structure(namedtuple('Population', 'kind')('population'), location_id)
    data = deaths.merge(pop, on=DEMOGRAPHIC_COLUMNS)
    data['value'] = data['value_x'] / data['value_y']
    return data.drop(['value_x', 'value_y'], 'columns')


def get_excess_mortality(entity: Cause, location_id: int) -> pd.DataFrame:
    csmr = get_cause_specific_mortality(entity, location_id).set_index(list(DEMOGRAPHIC_COLUMNS) + ['draw'])
    prevalence = get_prevalence(entity, location_id).set_index(list(DEMOGRAPHIC_COLUMNS) + ['draw'])
    data = (csmr / prevalence).fillna(0)
    data = data.replace([np.inf, -np.inf], 0)
    return data.reset_index()


def get_case_fatality(entity: Cause, location_id: int):
    raise NotImplementedError()


def _get_deaths(entity: Cause, location_id: int) -> pd.DataFrame:
    data = extract.extract_data(entity, 'deaths', location_id)
    data = utilities.normalize(data, fill_value=0)
    data = utilities.reshape(data)
    return data


def get_exposure(entity, location_id):
    data = extract.extract_data(entity, 'exposure', location_id)
    data = data.drop('modelable_entity_id', 'columns')
    if entity.distribution in ['dichotomous', 'ordered_polytomous', 'unordered_polytomous']:
        data.groupby('parameter').apply(lambda df: utilities.normalize(df, fill_value=0))
    else:
        data = utilities.normalize(data, fill_value=0)
    data = utilities.reshape(data, to_keep=DEMOGRAPHIC_COLUMNS + ['parameter'])
    return data


def get_exposure_standard_deviation(entity, location_id):
    data = extract.extract_data(entity, 'exposure_standard_deviation', location_id)
    data = data.drop('modelable_entity_id', 'columns')
    data = utilities.normalize(data, fill_value=0)
    data = utilities.reshape(data)
    return data


def get_exposure_distribution_weights(entity, location_id):
    data = extract.extract_data(entity, 'exposure_distribution_weights', location_id)
    data = utilities.normalize(data, fill_value=0)
    distribution_cols = ['exp', 'gamma', 'invgamma', 'llogis', 'gumbel', 'invweibull', 'weibull',
                         'lnorm', 'norm', 'glnorm', 'betasr', 'mgamma', 'mgumbel']
    id_cols = ['rei_id', 'location_id', 'sex_id', 'age_group_id', 'measure']
    data = pd.melt(data, id_vars=id_cols, value_vars=distribution_cols, var_name='parameter')
    return data


def get_relative_risk(entity, location_id):
    data = extract.extract_data(entity, 'relative_risk', location_id)
    if entity.kind == 'risk_factor':
        data = utilities.convert_affected_entity(data, 'cause_id')
        data['affected_measure'] = 'incidence_rate'
    else:  # coverage_gap
        data = utilities.convert_affected_entity(data, 'rei_id')
        data['affected_measure'] = 'exposure_parameters'

    result = []
    for affected_entity in data.affected_entity.unique():
        df = data[data.affected_entity == affected_entity]
        if entity.distribution in ['dichotomous', 'ordered_polytomous', 'unordered_polytomous']:
            df.groupby('parameter').apply(lambda d: utilities.normalize(d, fill_value=1))
        else:
            df = utilities.normalize(df, fill_value=1)

        result.append(df)
    data = pd.concat(result)
    data = utilities.reshape(data, to_keep=DEMOGRAPHIC_COLUMNS + ['affected_entity', 'affected_measure', 'parameter'])
    return data


def get_population_attributable_fraction(entity, location_id):
    data = extract.extract_data(entity, 'population_attributable_fraction', location_id)
    data = utilities.convert_affected_entity(data, 'cause_id')
    data['affected_measure'] = 'incidence_rate'
    data = utilities.normalize(data, fill_value=0)
    data = utilities.reshape(data, to_keep=DEMOGRAPHIC_COLUMNS + ['affected_entity', 'affected_measure'])
    return data


def get_mediation_factors(entity, location_id):
    raise NotImplementedError()


def get_estimate(entity, location_id):
    data = extract.extract_data(entity, 'estimate', location_id)

    key_columns = ['location_id', 'year_id']
    if entity.by_age:
        key_columns.append('age_group_id')
    if entity.by_sex:
        key_columns.append('sex_id')

    data = pd.melt(data, id_vars=key_columns,
                   value_vars=['mean_value', 'upper_value', 'lower_value'], var_name='parameter')
    data = utilities.normalize(data)
    return data


def get_cost(entity, location_id):
    data = extract.extract_data(entity, 'cost', location_id)
    data = utilities.normalize(data, fill_value=0)
    data = utilities.reshape(data, to_keep=DEMOGRAPHIC_COLUMNS + [entity.kind])
    return data


def get_utilization(entity, location_id):
    data = extract.extract_data(entity, 'cost', location_id)
    data = utilities.normalize(data, fill_value=0)
    data = utilities.reshape(data)
    return data


def get_structure(entity, location_id):
    data = extract.extract_data(entity, 'structure', location_id)
    data = data.drop('run_id', 'columns').rename(columns={'population': 'value'})
    data = utilities.normalize(data)
    return data


def get_theoretical_minimum_risk_life_expectancy(entity, location_id):
    data = extract.extract_data(entity, 'theoretical_minimum_risk_life_expectancy', location_id)
    data = data.rename(columns={'age': 'age_group_start', 'life_expectancy': 'value'})
    data['age_group_end'] = data.age_group_start.shift(-1).fillna(125.)
    return data


def get_age_bins(entity, location_id):
    age_bins = utilities.get_age_bins()[['age_group_name', 'age_group_start', 'age_group_end']]
    return age_bins


def get_demographic_dimensions(entity, location_id):
    demographic_dimensions = utilities.get_demographic_dimensions(location_id)
    demographic_dimensions = utilities.normalize(demographic_dimensions)
    return demographic_dimensions<|MERGE_RESOLUTION|>--- conflicted
+++ resolved
@@ -6,11 +6,8 @@
 import numpy as np
 
 from vivarium_inputs import utilities, extract
-<<<<<<< HEAD
+
 from .globals import InvalidQueryError, DEMOGRAPHIC_COLUMNS, DRAW_COLUMNS, MEASURES
-=======
-from vivarium_inputs.globals import InvalidQueryError, DEMOGRAPHIC_COLUMNS, DRAW_COLUMNS
->>>>>>> d5b89bbd
 
 
 def get_data(entity, measure: str, location: str):

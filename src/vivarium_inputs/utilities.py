
try:
    from vivarium_gbd_access import gbd
except ModuleNotFoundError:
    class GbdDummy:
        """Mock class to wrap internal dependency."""
        def __getattr__(self, item):
            raise ModuleNotFoundError("Required package vivarium_gbd_access not found.")
    gbd = GbdDummy()


class VivariumInputsError(Exception):
    """Base exception for errors in vivarium_inputs."""
    pass


class GbdDataError(VivariumInputsError):
    """Base exception for errors related to GBD data."""
    pass


class DataNotExistError(VivariumInputsError, FileNotFoundError):
    """Exception raised when the gbd data for the entity-measure pair do not exist"""
    pass


class DataAbnormalError(VivariumInputsError, ValueError):
    """Exception raised when data has extra columns or values that we do not expect to have"""
    pass


class EtlError(VivariumInputsError):
    """Base exception for errors related to vivarium_inputs improperly handling data."""
    pass


class DataFormattingError(EtlError, ValueError):
    """Exception raised when data has been improperly formatted."""
    pass


<<<<<<< HEAD
class UserError(VivariumInputsError):
    """Base exception for user errors."""
    pass


class InvalidQueryError(VivariumInputsError, ValueError):
    """Exception raised when the user makes an invalid query."""
    pass


def get_location_id(location_name):
    return {r.location_name: r.location_id for _, r in gbd.get_location_ids().iterrows()}[location_name]







=======
def scrub_gbd_conventions(data, location):
    scrub_location(data, location)
    scrub_sex(data)
    scrub_age(data)
    scrub_year(data)


def scrub_location(data, location):
    if 'location_id' in data.columns:
        data = data.drop('location_id', 'columns')
    data['location'] = location
    return data


def scrub_sex(data):
    if 'sex_id' in data.columns:
        data['sex'] = data['sex_id'].map({1: 'Male', 2: 'Female'})
        data = data.drop('sex_id', 'columns')
    return data


def scrub_age(data):
    if 'age_group_id' in data.columns:
        age_bins = (
            gbd.get_age_bins()[['age_group_id', 'age_group_years_start', 'age_group_years_end']]
                .rename(columns={'age_group_years_start': 'age_group_start',
                                 'age_group_years_end': 'age_group_end'})
        )
        data = data.merge(age_bins, on='age_group_id').drop('age_group_id', 'columns')
    return data


def scrub_year(data):
    if 'year_id' in data.columns:
        data = data.rename(columns={'year_id': 'year_start'})
        data['year_end'] = data['year_start'] + 1
    return data
>>>>>>> bcdc9055
<|MERGE_RESOLUTION|>--- conflicted
+++ resolved
@@ -39,7 +39,6 @@
     pass
 
 
-<<<<<<< HEAD
 class UserError(VivariumInputsError):
     """Base exception for user errors."""
     pass
@@ -54,12 +53,6 @@
     return {r.location_name: r.location_id for _, r in gbd.get_location_ids().iterrows()}[location_name]
 
 
-
-
-
-
-
-=======
 def scrub_gbd_conventions(data, location):
     scrub_location(data, location)
     scrub_sex(data)
@@ -96,5 +89,4 @@
     if 'year_id' in data.columns:
         data = data.rename(columns={'year_id': 'year_start'})
         data['year_end'] = data['year_start'] + 1
-    return data
->>>>>>> bcdc9055
+    return data
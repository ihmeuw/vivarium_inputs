--- conflicted
+++ resolved
@@ -28,12 +28,9 @@
 from ceam.gbd_data.gbd_ms_auxiliary_functions import get_populations
 from ceam.gbd_data.gbd_ms_auxiliary_functions import create_sex_id_column
 from ceam.gbd_data.gbd_ms_auxiliary_functions import get_all_cause_mortality_rate
-<<<<<<< HEAD
 from ceam.gbd_data.gbd_ms_auxiliary_functions import get_healthstate_id
-=======
 # em 9/21: do we want to be converting from rates to probabilities in gbd_ms_functions.py?
 # TODO: Yes bring in probabilities. BUT CONFIRM WITH ABIE THAT WE WANT TO BE USING ANNUAL RATES HERE
->>>>>>> 5b468429
 from joblib import Memory
 import warnings
 
@@ -1047,7 +1044,6 @@
     return output_df
 
 
-<<<<<<< HEAD
 # 14 get_disability_weight
 
 def get_disability_weight(dis_weight_modelable_entity_id):
@@ -1085,8 +1081,8 @@
         if you can't find draws there, talk w/ central comp""".format(m=dis_weight_modelable_entity_id, h=healthstate_id)) 
     
     return df['draw{}'.format(config.getint('run_configuration', 'draw_number'))].iloc[0]
-=======
-# 14. get_asympt_ihd_proportions
+
+# 15. get_asympt_ihd_proportions
 # TODO: Write a unit test for this function
 
 def get_asympt_ihd_proportions(location_id, year_start, year_end):
@@ -1124,7 +1120,6 @@
     keepcol.extend(('asympt_prop_{i}'.format(i=i) for i in range(0, 1000)))
 
     return asympt_prop_df[keepcol] 
->>>>>>> 5b468429
 
 
 # End.

--- conflicted
+++ resolved
@@ -24,14 +24,10 @@
 from ceam.gbd_data.gbd_ms_auxiliary_functions import get_populations
 from ceam.gbd_data.gbd_ms_auxiliary_functions import create_sex_id_column
 from ceam.gbd_data.gbd_ms_auxiliary_functions import get_all_cause_mortality_rate
-<<<<<<< HEAD
 from joblib import Memory
 import warnings
-=======
+
 from ceam.framework.util import from_yearly, rate_to_probability
-
-from ceam.framework.util import from_yearly, rate_to_probability
->>>>>>> 4750a7c1
 
 import logging
 _log = logging.getLogger(__name__)
@@ -395,10 +391,6 @@
     return post_sequela_assignmnet_population[['simulant_id', 'condition_state']]
 
 
-<<<<<<< HEAD
-=======
-
->>>>>>> 4750a7c1
 # 4. get_cause_deleted_mortality_rate
 
 def sum_up_csmrs_for_all_causes_in_microsim(df, list_of_me_ids, location_id,
@@ -915,18 +907,9 @@
                 # This is a fall back and will not work from most places other than the cluster.
                 # We do this because the SBP data isn't a standard GBD product and is instead an
                 # intermediate step so we have to copy it around ourselves.
-
-<<<<<<< HEAD
-            # give the user a warning if the sbp file does not exist
-            if not os.path.isfile("/share/epi/risk/paf/metab_sbp_interm/exp_{l}_{y}_{s}.dta".\
-                                          format(l=location_id, y=year_id, s=sex_id)):
-                warnings.warn("""the sbp distribution files for location_id {l} do not seem to exist. we have had issues with pulling distribution data for some countries.if the data is truly not in the file -- /share/epi/risk/paf/metab_sbp_interm/-- then reach out to central comp to ask them to produce the data)""".format(l=location_id), UserWarning)
-=======
                 # If you're looking at this and wondering how to fix your error, try running
                 # this code in the cluster environment.
                 shutil.copyfile(os.path.join('/share/epi/risk/paf/metab_sbp_interm/', file_name), path)
-
->>>>>>> 4750a7c1
 
             one_year_file = pd.read_stata(path)
             one_year_file['year_id'] = year_id

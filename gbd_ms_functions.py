# ~/ceam/ceam/gbd_data/gbd_ms_functions.py
# coding: utf-8

import os.path
import os
import shutil

import numpy as np
import pandas as pd

from joblib import Memory

from ceam import config

from ceam.gbd_data.util import stata_wrapper

from ceam.gbd_data.gbd_ms_auxiliary_functions import set_age_year_index
from ceam.gbd_data.gbd_ms_auxiliary_functions import interpolate_linearly_over_years_then_ages
from ceam.gbd_data.gbd_ms_auxiliary_functions import create_age_column
from ceam.gbd_data.gbd_ms_auxiliary_functions import normalize_for_simulation
from ceam.gbd_data.gbd_ms_auxiliary_functions import get_age_from_age_group_id
from ceam.gbd_data.gbd_ms_auxiliary_functions import expand_grid
from ceam.gbd_data.gbd_ms_auxiliary_functions import extrapolate_ages
from ceam.gbd_data.gbd_ms_auxiliary_functions import get_populations
from ceam.gbd_data.gbd_ms_auxiliary_functions import create_sex_id_column
from ceam.gbd_data.gbd_ms_auxiliary_functions import get_all_cause_mortality_rate

import logging
_log = logging.getLogger(__name__)
<<<<<<< HEAD
=======
from ceam.util import from_yearly, rate_to_probability
>>>>>>> 3e1f9f7e

# # Microsim functions
# This notebook contains the functions that will be used to
# re-format GBD data into a format that can be used for the cost-effectiveness
# microsim. Wherever possible, these functions will leverage the existing
# central comp functions (please see this link for more information on the
# central computation functions
# https://hub.ihme.washington.edu/display/G2/Central+Function+Documentation)


# 1. get_modelable_entity_draws (gives you incidence, prevalence, csmr, excess mortality, and other metrics at draw level)


def get_modelable_entity_draws(location_id, year_start, year_end, measure,
                               me_id):
    """
    Returns draws for a given measure and modelable entity

    Parameters
    ----------
    location_id : int
        location_id takes same location_id values as are used for GBD

    year_start : int, year
        year_start is the year in which you want to start the simulation

    year_end : int, end year
        year_end is the year in which you want to end the simulation

    measure : int, measure
        defines which measure (e.g. prevalence) you want to pull. Use central
        comp's get_ids functions to learn about which measures are available
        and what numbers correspond with each measure

    me_id: int, modelable entity id
        modelable_entity_id takes same me_id values as are used for GBD

    Returns
    -------
    df with year_id, sex_id, age and 1k draws
    """

    output_df = pd.DataFrame()

    for sex_id in (1, 2):
        model_version = 'best'
        if me_id == 3233:
            #TODO: This is really terrible. We need to figure out how we can get the best version of this ME to work for us
            # Or, if that's impossible, find a cleaner way of expressing this versioning.
            # See https://jira.ihme.washington.edu/browse/CE-269
            model_version = 84852

        draws = stata_wrapper('get_modelable_entity_draws.do', 'draws_for_location{l}_for_meid{m}.csv'.format(m=me_id, l=location_id), location_id, me_id, model_version)

        draws = draws[draws.measure_id == measure]

        draws = draws.query('year_id>={ys} and year_id<={ye}'.format(
            ys=year_start, ye=year_end)).copy()

        draws = get_age_from_age_group_id(draws)

        draws = draws.query("sex_id == {s}".format(s=sex_id))

        # For now, do not include information on early, pre, and post neonatal
        draws = draws.query("age != 0")

        draws = set_age_year_index(draws, 1, 80, year_start, year_end)

        interp_data = interpolate_linearly_over_years_then_ages(draws, 'draw')

        interp_data['sex_id'] = sex_id

        output_df = output_df.append(
            extrapolate_ages(interp_data, 151, year_start, year_end + 1))

        keepcol = ['year_id', 'sex_id', 'age']
        keepcol.extend(('draw_{i}'.format(i=i) for i in range(0, 1000)))

    # assert an error to make sure data is dense (i.e. no missing data)
    assert output_df.isnull().values.any() == False, "there are nulls in the dataframe that get_modelable_entity_draws just tried to output. check that the cache to make sure the data you're pulling is correct"

    # assert an error if there are duplicate rows
    assert output_df.duplicated(['age', 'year_id', 'sex_id']).sum(
    ) == 0, "there are duplicates in the dataframe that get_modelable_entity_draws just tried to output. check the cache to make sure that the data you're pulling is correct"

    return output_df[keepcol].sort_values(by=['year_id', 'age', 'sex_id'])


# 2. generate_ceam_population
# TODO: Figure out if we can assign ages at 5 year intervals


def generate_ceam_population(location_id, year_start, number_of_simulants, initial_age=None):
    """
    Returns a population of simulants to be fed into CEAM

    Parameters
    ----------
    location_id : int
        location_id takes same location_id values as are used for GBD

    year_start : int, year
        year_start is the year in which you want to start the simulation

    number of simulants : int, number
        year_end is the year in which you want to end the simulation

    initial_age : int
        If not None simulants will all be set to this age otherwise their
        ages will come from the population distribution

    Returns
    -------
    df with columns simulant_id, age, sex_id, and columns to indicate if
    simulant has different diseases
    """

    # Use auxilliary get_populations function to bring in the both sex
    # population
    pop = get_populations(location_id, year_start, 3)

    total_pop_value = pop.sum()['pop_scaled']

    # get proportion of total population in each age group
    pop['proportion_of_total_pop'] = pop['pop_scaled'] / total_pop_value

    # create a dataframe of 50k simulants
    simulants = pd.DataFrame({'simulant_id': range(0, number_of_simulants)})

    if initial_age is None:
        simulants = create_age_column(simulants, pop, number_of_simulants)
    else:
        simulants['age'] = initial_age
    simulants = create_sex_id_column(simulants, location_id, year_start)

    # TODO: Design and implement test that makes sure CEAM population looks
    # like population file pulled from GBD
    # TODO: Design and implement test that makes sure population has been
    # smoothed out-- JIRA TIC CE-213

    # assert an error to make sure data is dense (i.e. no missing data)
    assert simulants.isnull().values.any() == False, "there are nulls in the dataframe that generate_ceam_population just tried to output. check the function and its auxiliary functions (get_populations and assign_sex_id)"

    # assert an error if there are duplicate rows
    assert simulants.duplicated(['simulant_id']).sum(
    ) == 0, "there are duplicates in the dataframe that generate_ceam_population just tried to output. check the function and its auxiliary functions (get_populations and assign_sex_id)"

    return simulants


# 3. assign_cause_at_beginning_of_simulation


def get_cause_level_prevalence(states, location_id, year_start, draw_number):
    """
    Takes all of the sequela in 'states' and adds them up to get a total prevalence for the cause

    Parameters
    ----------
    states : dict
        dict with keys = name of cause, values = modelable entity id of cause

    location_id: int
        location_id for location of interest

    year_start: int
        year_start is the year in which the simulation will begin

    draw_number: int
        draw_number for this simulation run (specified in config file)

    Returns
    -------
    df with 1k draws where draw values are the prevalence of the cause of interest
    """
    prevalence_df = pd.DataFrame()
    prevalence_draws_dictionary = {}

    for key, value in states.items():
        prevalence_draws_dictionary[key] = get_modelable_entity_draws(
            location_id, year_start, year_start, 5, value)
        prevalence_draws_dictionary[
            key] = prevalence_draws_dictionary[key][['year_id', 'sex_id', 'age', 'draw_{}'.format(draw_number)]]
        prevalence_df = prevalence_df.append(prevalence_draws_dictionary[key])

    cause_level_prevalence = prevalence_df.groupby(
        ['year_id', 'sex_id', 'age'], as_index=False).sum()

    return cause_level_prevalence, prevalence_draws_dictionary


def determine_if_sim_has_cause(simulants_df, cause_level_prevalence, draw_number):
    """
    returns a dataframe with new column 'condition_envelope' that will indicate whether the simulant has the cause or is healthy (healthy is where condition_envelope = NaN at this point)

    Parameters
    ----------
    simulants_df: df
        dataframe of simulants that is made by generate_ceam_population

    cause_level_prevalence: df
        dataframe of 1k prevalence draws

    draw_number: int
        draw_number for this simulation run (specified in config file)

    Returns
    -------
    df with indication of whether or not simulant is healthy
    """
    new_sim_file = pd.DataFrame()
    for sex_id in simulants_df.sex_id.unique():
        for age in simulants_df.age.unique():
            elements = [0, 1]
            probability_of_disease = cause_level_prevalence.\
                query("age=={a} and sex_id=={s}".format(a=age, s=sex_id))[
                    'draw_{}'.format(draw_number)]
            probability_of_NOT_having_disease = 1 - probability_of_disease
            weights = [float(probability_of_NOT_having_disease),
                       float(probability_of_disease)]

            one_age = simulants_df.query(
                "age=={a} and sex_id=={s}".format(a=age, s=sex_id)).copy()
            one_age['condition_envelope'] = one_age['age'].map(
                lambda x: np.random.choice(elements, p=weights))
            new_sim_file = new_sim_file.append(one_age)

    return new_sim_file


def get_sequela_proportions(prevalence_draws_dictionary, cause_level_prevalence, states, draw_number):
    """
    returns a dictionary with keys that are modelable entity ids and values are dataframes
    Parameters
    ----------
    prevalence_draws_dictionary: df
        dict of dataframes of simulants that contains where values are draws of sequela prevalence and keys are me_ids

    cause_level_prevalence: df
        dataframe of 1k prevalence draws

    draw_number: int
        draw_number for this simulation run (specified in config file)

    states : dict
        dict with keys = name of cause, values = modelable entity id of cause

    Returns
    -------
    A dictionary of dataframes where each dataframe contains proportion of cause prevalence made up by a specific sequela
    """
    sequela_proportions = {}

    draw_number = config.getint('run_configuration', 'draw_number')

    for key in states.keys():
        sequela_proportions[key] = \
            pd.merge(prevalence_draws_dictionary[key], cause_level_prevalence, on=[
                'age', 'sex_id', 'year_id'], suffixes=('_single', '_total'))
        single = sequela_proportions[key][
            'draw_{}_single'.format(draw_number)]
        total = sequela_proportions[key][
            'draw_{}_total'.format(draw_number)]
        sequela_proportions[key]['scaled_prevalence'] = single / total

    return sequela_proportions


def determine_which_seq_diseased_sim_has(sequela_proportions, new_sim_file, states):
    """
    Parameters
    ----------
    sequela_proportions: dict
        a dictionary of dataframes where each dataframe contains proportion of cause prevalence made up by a specific sequela

    prevalence_draws_dictionary: df
        dict of dataframes of simulants that contains where values are draws of sequela prevalence and keys are me_ids

    new_sim_file: df
        dataframe of simulants

    states : dict
        dict with keys = name of cause, values = modelable entity id of cause

    Returns
    -------
    dataframe of simulants with new column condition_state that indicates if simulant which sequela simulant has or indicates that they are healthy (i.e. they do not have the disease)
    """

    for sex_id in new_sim_file.sex_id.unique():
        for age in new_sim_file.age.unique():
            list_of_weights = []
            for key, dataframe in states.items():
                weight_scale_prev_tuple = (key, sequela_proportions[key].\
                                           query("sex_id == {s} and age== {a}".format(s=sex_id, a=age))['scaled_prevalence'].values[0])
                list_of_weights.append(weight_scale_prev_tuple)

            list_of_keys, list_of_weights = zip(*list_of_weights)
            with_ihd = (new_sim_file.condition_envelope == 1) & (
                        new_sim_file.age == age) & \
                       (new_sim_file.sex_id == sex_id)

            new_sim_file.loc[with_ihd, 'condition_state'] = np.random.choice(
                list_of_keys, p=list_of_weights, size=with_ihd.sum())

    return new_sim_file


def assign_cause_at_beginning_of_simulation(simulants_df, location_id,
                                            year_start, states):
    """
    Function that assigns chronic ihd status to starting population of
    simulants

    Parameters
    ----------
    simulants_df : dataframe
        dataframe of simulants that is made by generate_ceam_population

    location_id : int, location id
        location_id takes same location_id values as are used for GBD

    year_start : int, year
        year_start is the year in which you want to start the simulation

    states : dict
        dict with keys = name of cause, values = modelable entity id of cause

    Returns
    -------
    Creates a new column for a df of simulants with a column called chronic_ihd
        chronic_ihd takes values 0 or 1
            1 indicates that the simulant has chronic ihd
            0 indicates that the simulant does not have chronic ihd
    """
    draw_number = config.getint('run_configuration', 'draw_number') 
    
    cause_level_prevalence, prevalence_draws_dictionary = get_cause_level_prevalence(states, location_id, year_start, draw_number) 

    # TODO: Should we be using groupby for these loops to ensure that we're
    # not looping over an age/sex combo that does not exist

    post_cause_assignment_population = determine_if_sim_has_cause(simulants_df, cause_level_prevalence, draw_number)    
   
    sequela_proportions = get_sequela_proportions(prevalence_draws_dictionary, cause_level_prevalence, states, draw_number)
 
    post_sequela_assignmnet_population = determine_which_seq_diseased_sim_has(sequela_proportions,  post_cause_assignment_population, states)

    post_sequela_assignmnet_population.condition_state =  post_sequela_assignmnet_population.condition_state.fillna('healthy')

    # assert an error to make sure data is dense (i.e. no missing data)
    assert  post_sequela_assignmnet_population.isnull().values.any() == False, "there are nulls in the dataframe that assign_cause_at_beginning_of_simulation just tried to output. check that you've assigned the correct me_ids"

    # assert an error if there are duplicate rows
    assert  post_sequela_assignmnet_population.duplicated(['simulant_id']).sum(
    ) == 0, "there are duplicates in the dataframe that assign_cause_at_beginning_of_simulation just tried to output. check that you've assigned the correct me_ids"

    return post_sequela_assignmnet_population[['simulant_id', 'condition_state']]



# 4. get_cause_deleted_mortality_rate

def sum_up_csmrs_for_all_causes_in_microsim(df, list_of_me_ids, location_id,
                                            year_start, year_end):
    '''
    returns dataframe with columns for age, sex, year, and 1k draws
    the draws contain the sum of all the csmrs all of the causes in
    the current simulation.

    Parameters
    ----------
    df: df
        empty dataframe that will contain summed csmr_draws

    list_of_me_ids: list
        list of all of the me_ids in current simulation

    location_id: int
        to be passed into get_modelable_entity_draws

    year_start: int
        to be passed into get_modelable_entity_draws

    year_end: int
        to be passed into get_modelable_entity_draws

    Returns
    ----------
    df with columns year_id, sex_id, age, and draw_0 - draw_999
    '''
    for me_id in list_of_me_ids:
        csmr_draws = get_modelable_entity_draws(
            location_id, year_start, year_end, 15, me_id)
        df = df.append(csmr_draws)

    df = df.groupby(
        ['age', 'sex_id', 'year_id'], as_index=False).sum()

    return df


def get_cause_deleted_mortality_rate(location_id, year_start, year_end, list_of_me_ids_in_microsim):
    '''Returns the cause-delted mortality rate for a given time period and location

    Parameters
    ----------
    location_id : int
        location_id takes same location_id values as are used for GBD

    year_start : int, year
        year_start is the year in which you want to start the simulation

    year_end : int, end year
        year_end is the year in which you want to end the simulation

    Returns
    -------
    df with columns age, year_id, sex_id, and 1k draws of cause deleted
        mortality rate
    '''

    all_cause_mr = get_all_cause_mortality_rate(
        location_id, year_start, year_end)

    if list_of_me_ids_in_microsim:
        all_me_id_draws = pd.DataFrame()

        all_me_id_draws = sum_up_csmrs_for_all_causes_in_microsim(all_me_id_draws, list_of_me_ids_in_microsim,
                                                                  location_id, year_start, year_end)


        cause_del_mr = pd.merge(all_cause_mr, all_me_id_draws, on=[
                                'age', 'sex_id', 'year_id'])

        # get cause-deleted mortality rate by subtracting out all of the csmrs from
        # all-cause mortality rate
        for i in range(0, 1000):
            all_cause = cause_del_mr['all_cause_mortality_rate_{}'.format(i)]
            summed_csmr_of_sim_causes = cause_del_mr['draw_{}'.format(i)]
            cause_del_mr['cause_deleted_mortality_rate_{}'.format(i)] = all_cause - summed_csmr_of_sim_causes

        # assert an error to make sure data is dense (i.e. no missing data)
        assert cause_del_mr.isnull().values.any() == False, "there are nulls in the dataframe that get_cause_deleted_mortality_rate just tried to output. check the function as well as get_all_cause_mortality_rate"

        # assert an error if there are duplicate rows
        assert cause_del_mr.duplicated(['age', 'year_id', 'sex_id']).sum(
        ) == 0, "there are duplicates in the dataframe that get_cause_deleted_mortality_rate just tried to output. check the function as well as get_all_cause_mortality_rate"

        # assert that non of the cause-deleted mortality rate values are less than or equal to 0
        draw_number = config.getint('run_configuration', 'draw_number')
        assert cause_del_mr['cause_deleted_mortality_rate_{}'.format(draw_number)].all() > 0, "something went wrong with the get_cause_deleted_mortality_rate calculation. all-cause mortality can't be <= 0"

        keepcol = ['year_id', 'sex_id', 'age']
        keepcol.extend(('cause_deleted_mortality_rate_{i}'.format(i=i) for i in range(0, 1000)))

        return cause_del_mr[keepcol]
    else:
        keepcol = ['year_id', 'sex_id', 'age']
        keepcol.extend(('all_cause_mortality_rate_{i}'.format(i=i) for i in range(0, 1000)))
        df = all_cause_mr[keepcol]
        df = df.rename(columns={'all_cause_mortality_rate_{i}'.format(i=i):'cause_deleted_mortality_rate_{i}'.format(i=i) for i in range(0, 1000)})

        return df


# 5. get_heart_failure_incidence_draws


<<<<<<< HEAD
def get_heart_failure_incidence_draws(location_id, year_start, year_end,
                                      me_id):
    """
    Returns incidence draws for a given measure and cause of heart failure
    Since GBD 2015 does not have full models for specific causes of heart
    failure, get_heart_failure_draws approximates full models through reading
    in data for the entire heart failure impairment envelope and then
    multipying the envelope by the proportion of hf due to specific causes
=======
def get_heart_failure_incidence_draws(location_id, year_start, year_end, me_id):
    '''Returns incidence draws for a given cause of heart failure
    Since GBD 2015 does not have full models for specific causes of heart failure,
    get_heart_failure_draws approximates full models through reading in data for
    the entire heart failure impairment envelope and then multipying the envelope
    by the proportion of hf due to specific causes
>>>>>>> 3e1f9f7e

    Parameters
    ----------
    location_id : int
        location_id takes same location_id values as are used for GBD

    year_start : int
        year_start is the year in which you want to start the simulation

    year_end : int
        year_end is the year in which you want to end the simulation

    me_id: int
        modelable_entity_id takes same me_id values as are used for GBD
        corresponds with the me_id of the cause of heart failure that is
        of interest

    Returns
    -------
    df with year_id, sex_id, age and 1k draws
    """

    # read in heart failure envelope. specify measure of interest
    hf_envelope = get_modelable_entity_draws(
        location_id, year_start, year_end, 6, 2412)

    # read in proportion of the cause of heart failure of interest
    proportion_draws = get_modelable_entity_draws(
        location_id, year_start, year_end, 18, me_id)

    # merge and then multiply envelope draws by proportion draws
    cause_of_hf = pd.merge(hf_envelope, proportion_draws, on=[
                           'age', 'year_id', 'sex_id'], suffixes=('_env', '_prop'))

<<<<<<< HEAD
    for i in range(0, 1000):
        envelope = cause_of_hf['draw_{i}_env'.format(i=i)]
        proportion = cause_of_hf['draw_{i}_prop'.format(i=i)]
        cause_of_hf['draw_{i}'.format(i=i)] = envelope * proportion
=======
    for i in range(0,1000):
        cause_of_hf['draw_{i}'.format(i=i)] =  cause_of_hf['draw_{i}_env'.format(i=i)] * cause_of_hf['draw_{i}_prop'.format(i=i)]
        cause_of_hf['draw_{i}'.format(i=i)] = from_yearly(x['draw_{i}'.format(i=i)].values, 30.5) #TODO: don't want to manually set timestep
        cause_of_hf['draw_{i}'.format(i=i)] = rate_to_probability(x['draw_{i}'.format(i=i)].values)
>>>>>>> 3e1f9f7e

    keepcol = ['year_id', 'sex_id', 'age']
    keepcol.extend(('draw_{i}'.format(i=i) for i in range(0, 1000)))

    # assert an error to make sure data is dense (i.e. no missing data)
    assert cause_of_hf.isnull().values.any() == False, "there are nulls in the dataframe that get_heart_failure_incidence_draws just tried to output. check that the cache to make sure the data you're pulling is correct"

    # assert an error if there are duplicate rows
    assert cause_of_hf.duplicated(['age', 'year_id', 'sex_id']).sum(
    ) == 0, "there are duplicates in the dataframe that get_heart_failure_incidence_draws just tried to output. check the cache to make sure that the data you're pulling is correct"

    # assert that none of the incidence rate values are greater than 1 (basically ensuring that the numerator and demoniator weren't flipped)
    draw_number = config.getint('run_configuration', 'draw_number')
    assert cause_of_hf['draw_{}'.format(draw_number)].all() <= 1, "something went wrong with the get_heart_failure_incidence_draws calculation. incidence rate can't be GT 1. Check to see if the numerator/denominator were flipped"

    return cause_of_hf[keepcol]

<<<<<<< HEAD

# 6. get_relative_risks
=======
# 5. Get Relative Risks
>>>>>>> 3e1f9f7e

def get_relative_risks(location_id, year_start, year_end, risk_id, cause_id):
    """
    Parameters
    ----------
    location_id : int
        location_id takes same location_id values as are used for GBD

    year_start : int, year
        year_start is the year in which you want to start the simulation

    year_end : int, end year
        year_end is the year in which you want to end the simulation

    risk_id: int, risk id
        risk_id takes same risk_id values as are used for GBD

    cause_id: int, cause id
        cause_id takes same cause_id values as are used for GBD

    Returns
    -------
    df with columns year_id, sex_id, age, 1k relative risk draws
    """

    output_df = pd.DataFrame()

    for sex_id in (1, 2):
        rr = stata_wrapper('get_relative_risks.do', 'rel_risk_of_risk{r}_in_location{l}.csv'.format(r=risk_id,l=location_id), location_id, risk_id)

        rr = get_age_from_age_group_id(rr)

        rr = rr.query("cause_id == {c}".format(c=cause_id))

        rr = rr.query("sex_id == {s}".format(s=sex_id))

        rr = rr.query("age != 0")

        # need to treat risks with category parameters specially
        if risk_id == 166:
            rr = rr.query("parameter == 'cat1'")

        rr = set_age_year_index(rr, 1, 80, year_start, year_end)

        interp_data = interpolate_linearly_over_years_then_ages(rr, 'rr')

        interp_data['sex_id'] = sex_id

        output_df = output_df.append(
            extrapolate_ages(interp_data, 151, year_start, year_end + 1))

        # need to back calculate relative risk to earlier ages for risks that
        # don't start until a certain age
        output_df = output_df.apply(lambda x: x.fillna(1), axis=0)

        keepcol = ['year_id', 'sex_id', 'age']
        keepcol.extend(('rr_{i}'.format(i=i) for i in range(0, 1000)))

    # assert an error to make sure data is dense (i.e. no missing data)
    assert output_df.isnull().values.any() == False, "there are nulls in the dataframe that get_relative_risks just tried to output. check that the cache to make sure the data you're pulling is correct"

    # assert an error if there are duplicate rows
    assert output_df.duplicated(['age', 'year_id', 'sex_id']).sum(
    ) == 0, "there are duplicates in the dataframe that get_relative_risks just tried to output. check the cache to make sure that the data you're pulling is correct"

    # assert that none of the rr values are less than 1
    draw_number = config.getint('run_configuration', 'draw_number')
    assert output_df['rr_{}'.format(draw_number)].all() >= 1, "something went wrong with get_relative_risks. RR cannot be LT 1. Check the data that you are pulling in and the function. Sometimes, the database does not have\
RR estimates for every age, so check to see that the function is correctly assigning relative risks to the other ages"

    return output_df[keepcol]


# 7. get_pafs

def get_pafs(location_id, year_start, year_end, risk_id, cause_id):
    """
    Parameters
    ----------
    location_id : int
        location_id takes same location_id values as are used for GBD

    year_start : int, year
        year_start is the year in which you want to start the simulation

    year_end : int, end year
        year_end is the year in which you want to end the simulation

    risk_id: int, risk id
        risk_id takes same risk_id values as are used for GBD

    cause_id: int, cause id
        cause_id takes same cause_id values as are used for GBD

    -------
    Returns
        df with columns year_id, sex_id, age, val, upper, and lower

    """

    output_df = pd.DataFrame()

    for sex_id in (1, 2):
        pafs = stata_wrapper('get_pafs.do', 'PAFs_for_{c}_in_{l}.csv'.format(c=cause_id, l=location_id), location_id, cause_id)

        # only want metric id 2 (percentages or pafs)
        pafs = pafs.query("metric_id == 2")

        # only want one risk at a time
        pafs = pafs.query("rei_id == {r}".format(r=risk_id))

        pafs = get_age_from_age_group_id(pafs)

        pafs = pafs.query("sex_id == {s}".format(s=sex_id))

        pafs = set_age_year_index(pafs, 1, 80, year_start, year_end)

        interp_data = interpolate_linearly_over_years_then_ages(pafs, 'draw')

        interp_data['sex_id'] = sex_id

        output_df = output_df.append(
            extrapolate_ages(interp_data, 151, year_start, year_end + 1))

        # need to back calculate PAFS to earlier ages for risks that don't
        # start until a certain age
        output_df = output_df.apply(lambda x: x.fillna(0), axis=0)

        keepcol = ['year_id', 'sex_id', 'age']
        keepcol.extend(('draw_{i}'.format(i=i) for i in range(0, 1000)))

    # assert an error to make sure data is dense (i.e. no missing data)
    assert output_df.isnull().values.any() == False, "there are nulls in the dataframe that get_pafs just tried to output. check that the cache to make sure the data you're pulling is correct"

    # assert an error if there are duplicate rows
    assert output_df.duplicated(['age', 'year_id', 'sex_id']).sum(
    ) == 0, "there are duplicates in the dataframe that get_pafs just tried to output. check the cache to make sure that the data you're pulling is correct"

    # assert that none of the paf values are greater than 1
    draw_number = config.getint('run_configuration', 'draw_number')
    assert output_df['draw_{}'.format(draw_number)].all() <= 1, "something went wrong with get_pafs. pafs cannot be GT 1. Check the data that you are pulling in and the function. Sometimes, the database does not have\
paf estimates for every age, so check to see that the function is correctly assigning relative risks to the other ages"

    return output_df[keepcol]


# 8. get_exposures


def get_exposures(location_id, year_start, year_end, risk_id):
    """
    Parameters
    ----------
    location_id : int
        location_id takes same location_id values as are used for GBD

    year_start : int, year
        year_start is the year in which you want to start the simulation

    year_end : int, end year
        year_end is the year in which you want to end the simulation

    risk_id: int, risk id
        risk_id takes same risk_id values as are used for GBD

    Returns
    -------
    df with columns year_id, sex_id, age and 1k exposure draws
    """

    output_df = pd.DataFrame()

    for sex_id in (1, 2):
        exposure = stata_wrapper('get_exposures.do', 'Exposure_of_risk{r}_in_location{l}.csv'.format(r=risk_id, l=location_id), location_id, risk_id)


        exposure = get_age_from_age_group_id(exposure)

        exposure = exposure.query("sex_id == {s}".format(s=sex_id))

        exposure = exposure.query("age != 0")

        # need to treat risks with category parameters specially
        # TODO: write test that outputs error if there is more than 1 parameter
        #       and there is no exception for the risk
        if risk_id == 166:
            exposure = exposure.query("parameter == 'cat1'")

        exposure = set_age_year_index(exposure, 1, 80, year_start, year_end)

        interp_data = interpolate_linearly_over_years_then_ages(exposure,
                                                                'draw')

        interp_data['sex_id'] = sex_id

        output_df = output_df.append(
            extrapolate_ages(interp_data, 151, year_start, year_end + 1))

        keepcol = ['draw_{i}'.format(i=i) for i in range(0, 1000)]
        keepcol += ['year_id', 'sex_id', 'age']

        output_df = output_df.apply(lambda x: x.fillna(0), axis=0)

    # assert an error to make sure data is dense (i.e. no missing data)
    assert output_df.isnull().values.any() == False, "there are nulls in the dataframe that get_exposures just tried to output. check that the cache to make sure the data you're pulling is correct"

    # assert an error if there are duplicate rows
    assert output_df.duplicated(['age', 'year_id', 'sex_id']).sum(
    ) == 0, "there are duplicates in the dataframe that get_relative_risks just tried to output. check the cache to make sure that the data you're pulling is correct"

    return output_df[keepcol]


# ### 9. TMREDs
# # TODO: Confirm that TMREDs are being calculated correct

# tmred_df = pd.read_excel('/snfs1/Project/Cost_Effectiveness/dev/data/gbd/risk_data/risk_variables.xlsx')

# # theoretical minimum risk exposure levels
# tmred_df = pd.read_excel('/snfs1/Project/Cost_Effectiveness/dev/data/gbd/risk_data/risk_variables.xlsx')

# # dictionary to hold TMREDs
# risk_tmred = {}

# # save max and min TMREDs to dictionary (distributions are all uniform)
# for risk in ['metab_sbp','smoking']:
#     risk_tmred[risk] = tmred_df.loc[tmred_df.risk==risk,['tmred_dist','tmred_para1','tmred_para2','rr_scalar','inv_exp']]

# risk_tmred['metab_sbp']

# risk_tmrel = {}

# # draw from uniform distribution for each risk factor
# for risk in ['metab_sbp']:
#     risk_tmrel[risk] = np.random.uniform(low=risk_tmred[risk]['tmred_para1'],high=risk_tmred[risk]['tmred_para2'],size=1)[0]
#     risk_tmrel[risk] = ((risk_tmred[risk]['tmred_para1'].values.astype(float)
#                          + risk_tmred[risk]['tmred_para2'].values.astype(float))/2)[0]

# risk_tmrel['metab_sbp']


# 10. load_data_from_cache


memory = Memory(cachedir=config.get(
    'input_data', 'intermediary_data_cache_path'), verbose=1)


@memory.cache
def _inner_cached_call(funct, *args, **kwargs):
    return funct(*args, **kwargs)


def load_data_from_cache(funct, col_name, *args, src_column=None, **kwargs):
    """
    load_data_from_cache is a functor that will
    check a cache to see if data exists in that cache.
    If the data does not exist in the cache,
    load_data_from_cache will run a function (funct)
    with arguments (args,kwargs)

    Parameters
    ----------
    funct : str
        function to run if data is not already loaded into the cache
        (e.g. get_cause_deleted_mortality_rate)

    col_name : str
        rename the draw column to whichever column_name you want

    args,kwargs : int
        input the arguments required by the function (funct)
        (e.g. location_id, year_start, year_end)

    Returns
    -------
    df with input data for CEAM
    """

    # This causes the files that the cache writes to be both readable and
    # writeable by other users
    old_umask = os.umask(0)

    function_output = _inner_cached_call(funct, *args, **kwargs)

    os.umask(old_umask)

    draw = config.getint('run_configuration', 'draw_number')
    if col_name:
        if src_column is not None:
            if isinstance(src_column, str):
                column_map = {src_column.format(draw=draw): col_name}
            else:
                column_map = {src.format(draw=draw):dest for src, dest in zip(src_column, col_name)}
        else:
            column_map = {'draw_{draw}'.format(draw=draw): col_name}

        keepcol = ['year_id', 'age', 'sex_id'] + list(column_map.keys())

        function_output = function_output[keepcol]
        function_output = function_output.rename(columns=column_map)

        return normalize_for_simulation(function_output)
    return function_output


# 11. get_severity_splits


# 12. get_sbp_mean_sd


def get_sbp_mean_sd(location_id, year_start, year_end):
    # TODO: Consider moving in the code from the blood pressure module
    # to here (i.e. interpolate from age 1 - 80, and fillna with the SBP values
    # we're using for under 25 yr olds)
    ''' Returns a dataframe of mean and sd of sbp in LOG SPACE

    Parameters
    ----------
    location_id : int

    year_start : int

    year_end : int

    Returns
    -------
    df with mean and sd values in LOG space
    '''
    output_df = pd.DataFrame()
    sbp_dir = os.path.join(config.get('input_data', 'intermediary_data_cache_path'), 'sbp')

    for sex_id in [1, 2]:
        draws = pd.DataFrame()
        for year_id in np.arange(year_start, year_end + 1, 5):
            file_name = "exp_{l}_{y}_{s}.dta".format(l=location_id, y=year_id, s=sex_id)
            path = os.path.join(sbp_dir, file_name)
            if not os.path.exists(path):
                # This is a fall back and will not work from most places other than the cluster.
                # We do this because the SBP data isn't a standard GBD product and is instead an
                # intermediate step so we have to copy it around ourselves.

                # If you're looking at this and wondering how to fix your error, try running
                # this code in the cluster environment.
                shutil.copyfile(os.path.join('/share/epi/risk/paf/metab_sbp_interm/', file_name), path)


            one_year_file = pd.read_stata(path)
            one_year_file['year_id'] = year_id
            draws = draws.append(one_year_file)

        draws = get_age_from_age_group_id(draws)

        draws = set_age_year_index(draws, 25, 80,
                                   year_start, year_end)

        interp_data = interpolate_linearly_over_years_then_ages(draws,
                                                                'exp_mean',
                                                                col_prefix2='exp_sd')

        interp_data['sex_id'] = sex_id

        for i in range(0, 1000):
            exp_mean = interp_data['exp_mean_{}'.format(i)]
            exp_sd = interp_data['exp_sd_{}'.format(i)]
            interp_data['log_mean_{}'.format(i)] = np.log(
                exp_mean)
            interp_data['log_sd_{}'.format(i)] = (exp_sd / exp_mean)

        output_df = output_df.append(
            extrapolate_ages(interp_data, 151, year_start, year_end + 1))

    # assert an error to make sure data is dense (i.e. no missing data)
    assert output_df.isnull().values.any() == False, "there are nulls in the dataframe that get_sbp_mean_sd just tried to output. make sure what youre pulling from /share/epi/risk/paf/metab_sbp_interm/ is correct"

    # assert an error if there are duplicate rows
    assert output_df.duplicated(['age', 'year_id', 'sex_id']).sum(
    ) == 0, "there are duplicates in the dataframe that get_sbp_mean_sd just tried to output. make sure what youre pulling from /share/epi/risk/paf/metab_sbp_interm/ is correct"

    keepcol = ['year_id', 'sex_id', 'age']
    keepcol.extend(('log_mean_{i}'.format(i=i) for i in range(0, 1000)))
    keepcol.extend(('log_sd_{i}'.format(i=i) for i in range(0, 1000)))

    return output_df[keepcol].sort_values(by=['year_id', 'age', 'sex_id'])


# Angina proportion splits

def angina_proportions(year_start, year_end):
    '''Format the angina proportions so that we can use them in CEAM.
    This is messy. The proportions were produced by Catherine Johnson.
    The proportion differs by age, but not by sex, location, or time.
    This will likely change post GBD-2016.
    
    Parameters
    ----------
    location_id : int
        location_id takes same location_id values as are used for GBD

    year_start : int
        year_start is the year in which you want to start the simulation


    Returns
    -------
    df with year_id, sex_id, age and 1k draws
    '''

    output_df = pd.DataFrame()
    
    for sex_id in [1, 2]:
        
        ang = pd.read_csv("/snfs1/Project/Cost_Effectiveness/dev/data_processed/angina_props.csv")
        ang = ang.query("sex_id == {s}".format(s = sex_id))

        # Set ages and years of interest
        all_ages = range(1, 81)
        all_years = range(year_start,year_end+1)

        # Set indexes of year_id and age
        ang = ang.set_index(['year_id','age']).sortlevel()

        ind = pd.MultiIndex.from_product([all_years,all_ages],names=['year_id','age'])

        expanded_data = pd.DataFrame(ang, index=ind)

        keepcol = ['angina_prop']
        mx = expanded_data[keepcol]

        # Interpolate over age and year
        interp_data = mx.groupby(level=0).apply(lambda x: x.interpolate())
        interp_data = interp_data.groupby(level=1).apply(lambda x: x.interpolate())

        interp_data['sex_id'] = sex_id

        output_df = output_df.append(extrapolate_ages(interp_data, 151, year_end +1))
        
        # we don't have estimates under age 20, so I'm filling all ages under 20 with
        # the same proportion that we have for 20 year olds
        output_df = output_df.apply(lambda x: x.fillna(0.254902),axis = 0)

        return output_df


# End.<|MERGE_RESOLUTION|>--- conflicted
+++ resolved
@@ -27,10 +27,7 @@
 
 import logging
 _log = logging.getLogger(__name__)
-<<<<<<< HEAD
-=======
 from ceam.util import from_yearly, rate_to_probability
->>>>>>> 3e1f9f7e
 
 # # Microsim functions
 # This notebook contains the functions that will be used to
@@ -500,23 +497,15 @@
 # 5. get_heart_failure_incidence_draws
 
 
-<<<<<<< HEAD
 def get_heart_failure_incidence_draws(location_id, year_start, year_end,
                                       me_id):
     """
-    Returns incidence draws for a given measure and cause of heart failure
-    Since GBD 2015 does not have full models for specific causes of heart
-    failure, get_heart_failure_draws approximates full models through reading
-    in data for the entire heart failure impairment envelope and then
-    multipying the envelope by the proportion of hf due to specific causes
-=======
 def get_heart_failure_incidence_draws(location_id, year_start, year_end, me_id):
     '''Returns incidence draws for a given cause of heart failure
     Since GBD 2015 does not have full models for specific causes of heart failure,
     get_heart_failure_draws approximates full models through reading in data for
     the entire heart failure impairment envelope and then multipying the envelope
     by the proportion of hf due to specific causes
->>>>>>> 3e1f9f7e
 
     Parameters
     ----------
@@ -551,18 +540,11 @@
     cause_of_hf = pd.merge(hf_envelope, proportion_draws, on=[
                            'age', 'year_id', 'sex_id'], suffixes=('_env', '_prop'))
 
-<<<<<<< HEAD
     for i in range(0, 1000):
         envelope = cause_of_hf['draw_{i}_env'.format(i=i)]
         proportion = cause_of_hf['draw_{i}_prop'.format(i=i)]
         cause_of_hf['draw_{i}'.format(i=i)] = envelope * proportion
-=======
-    for i in range(0,1000):
-        cause_of_hf['draw_{i}'.format(i=i)] =  cause_of_hf['draw_{i}_env'.format(i=i)] * cause_of_hf['draw_{i}_prop'.format(i=i)]
-        cause_of_hf['draw_{i}'.format(i=i)] = from_yearly(x['draw_{i}'.format(i=i)].values, 30.5) #TODO: don't want to manually set timestep
-        cause_of_hf['draw_{i}'.format(i=i)] = rate_to_probability(x['draw_{i}'.format(i=i)].values)
->>>>>>> 3e1f9f7e
-
+    
     keepcol = ['year_id', 'sex_id', 'age']
     keepcol.extend(('draw_{i}'.format(i=i) for i in range(0, 1000)))
 
@@ -579,12 +561,8 @@
 
     return cause_of_hf[keepcol]
 
-<<<<<<< HEAD
 
 # 6. get_relative_risks
-=======
-# 5. Get Relative Risks
->>>>>>> 3e1f9f7e
 
 def get_relative_risks(location_id, year_start, year_end, risk_id, cause_id):
     """

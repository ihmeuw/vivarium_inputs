import pytest
from unittest.mock import patch
import numpy as np
import pandas as pd
from ceam_inputs.gbd_ms_functions import get_sbp_mean_sd
from ceam_inputs.gbd_ms_functions import get_relative_risks
from ceam_inputs.gbd_ms_functions import get_pafs
from ceam_inputs.gbd_ms_functions import get_exposures
from ceam_inputs.gbd_ms_functions import get_angina_proportions
from ceam_inputs.gbd_ms_functions import get_disability_weight
from ceam_inputs.gbd_ms_functions import generate_ceam_population
from ceam_inputs.gbd_ms_functions import get_cause_level_prevalence
from ceam_inputs import get_prevalence
from ceam_inputs.gbd_ms_functions import determine_if_sim_has_cause
from ceam_inputs.gbd_ms_functions import get_sequela_proportions
from ceam_inputs.gbd_ms_functions import determine_which_seq_diseased_sim_has
from ceam_inputs.gbd_ms_functions import get_post_mi_heart_failure_proportion_draws
from ceam.framework.util import from_yearly, rate_to_probability
from ceam_inputs.gbd_ms_functions import get_modelable_entity_draws
from ceam_inputs.gbd_ms_auxiliary_functions import get_all_cause_mortality_rate
from ceam_inputs.gbd_ms_functions import sum_up_csmrs_for_all_causes_in_microsim
from ceam_inputs.gbd_ms_functions import get_cause_deleted_mortality_rate
from ceam_inputs.gbd_ms_functions import assign_subregions
from ceam_tests.util import build_table
from ceam_inputs.gbd_ms_functions import get_etiology_specific_incidence
from ceam_inputs.gbd_ms_functions import get_etiology_specific_prevalence
from ceam_inputs.gbd_ms_functions import get_asympt_ihd_proportions

# generate_ceam_population
def test_generate_ceam_population():
    pop = generate_ceam_population(180, 1990, 1000000)

    num_7_and_half_yr_old_males = pop.query("age == 7.5 and sex_id == 1").copy()

    num_7_and_half_yr_old_males['count'] = 1

    val = num_7_and_half_yr_old_males.groupby('age')[['count']].sum()

    val = val.get_value(7.5, 'count')

    val = val / 1000000

    assert np.allclose(val, 0.0823207075530383, .01), "there should be about 8.23% 7.5 year old males in Kenya in 1990, based on data uploaded by em 1/5/2017"


# get_cause_level_prevalence
def test_get_cause_level_prevalence():
    # pass in a states dict with only two sequela and make sure for one age/sex/year combo that the value in cause_level_prevalence is equal to the sum of the two seq prevalences
    prev_df1 = build_table(0.03).rename(columns={'rate':'prevalence'})[['year', 'age', 'prevalence', 'sex']]
    prev_df2 = build_table(0.02).rename(columns={'rate':'prevalence'})[['year', 'age', 'prevalence', 'sex']]

    dict_of_disease_states = {'severe_heart_failure' : prev_df1, 'moderate_heart_failure' : prev_df2}    
     
    cause_level, seq_level_dict = get_cause_level_prevalence(dict_of_disease_states, 2005)

    # pick a random age and sex to test
    sex = "Male"
    age = 42

    # get a prevalence estimate for the random age and sex that we want to test
    moderate_heart_failure = seq_level_dict['moderate_heart_failure'].query("age == {a} and sex == '{s}'".format(a=age, s=sex))
    seq_prevalence_1 = moderate_heart_failure['prevalence'].values[0]
    severe_heart_failure = seq_level_dict['severe_heart_failure'].query("age == {a} and sex == '{s}'".format(a=age, s=sex))
    seq_prevalence_2 = severe_heart_failure['prevalence'].values[0]
    
    # add up the prevalences of the 2 sequela to see if we get cause-level prevalence
    cause_level = cause_level.query("age == {a} and sex == '{s}'".format(a=age, s=sex))
    cause_prev = cause_level['prevalence'].values[0]    
    
    assert cause_prev == seq_prevalence_1 + seq_prevalence_2, 'get_cause_level_prevalence error. seq prevs need to add up to cause prev'
    assert np.allclose(cause_prev, .05), 'get_cause_level prevalence should match data from database as of 1/5/2017' 


# determine_if_sim_has_cause
def test_determine_if_sim_has_cause():
    prevalence_df = pd.DataFrame({"age": [0, 5, 10, 15], "sex": ['Male']*4 , "prevalence": [.25, .5, .75, 1]})

    simulants_df = pd.DataFrame({'simulant_id': range(0, 500000), 'sex': ['Male']*500000, 'age': [0, 5, 10, 15]*125000})

    results = determine_if_sim_has_cause(simulants_df, prevalence_df)

    grouped_results = results.groupby('age')[['condition_envelope']].sum()

    assert np.allclose(grouped_results.get_value(0, 'condition_envelope')/125000, .25, .01), "determine if sim has cause needs to appropriately assign causes based on prevalence"
    
    assert np.allclose(grouped_results.get_value(5, 'condition_envelope')/125000, .5, .01), "determine if sim has cause needs to appropriately assign causes based on prevalence"

    assert np.allclose(grouped_results.get_value(10, 'condition_envelope')/125000, .75, .01), "determine if sim has cause needs to appropriately assign causes based on prevalence"

    assert np.allclose(grouped_results.get_value(15, 'condition_envelope')/125000, 1), "determine if sim has cause needs to appropriately assign causes based on prevalence"  


# get_sequela_proportions
def test_get_sequela_proportions():
    cause_level_prevalence = pd.DataFrame({"age": [0, 5, 10, 15], "sex": ['Male']*4 , "prevalence": [.25, .5, .75, 1], "year": 1990})
    
    seq_1_prevalence_df = cause_level_prevalence.copy()
    seq_2_prevalence_df = cause_level_prevalence.copy()
    
    seq_1_prevalence_df.prevalence = seq_1_prevalence_df['prevalence'] * .75
    seq_2_prevalence_df.prevalence = seq_2_prevalence_df['prevalence'] * .25
    
    states = dict({'sequela 1': seq_1_prevalence_df, 'sequela 2': seq_2_prevalence_df})
    
    df = get_sequela_proportions(cause_level_prevalence, states)
    
    assert list(df['sequela 1'].scaled_prevalence.values) == [.75]*4, "get_sequela_proportions"
    assert list(df['sequela 2'].scaled_prevalence.values) == [.25]*4, "get_sequela_proportions"


# determine_which_seq_diseased_sim_has
def test_determine_which_seq_diseased_sim_has():
    simulants_df = pd.DataFrame({'age': [0]*200000, 'sex': ['Male']*200000, 'simulant_id': range(0,200000), 'condition_envelope': [False, True]*100000})
    
    df1 = pd.DataFrame({'age': [0, 10, 0, 10], 'sex': ['Male']*2 + ['Female']*2, 'scaled_prevalence': [.75, 1, .75, 1] })
    
    df2 = pd.DataFrame({'age': [0, 10, 0, 10], 'sex': ['Male']*2 + ['Female']*2, 'scaled_prevalence': [.25, 0, .25, 0] })
    
    sequela_proportion_dict = dict({'sequela 1': df1, 'sequela 2': df2})
    
    results = determine_which_seq_diseased_sim_has(sequela_proportion_dict, simulants_df)
    
    results['count'] = 1
    
    seq1 = results.query("condition_state == 'sequela 1'")
    seq2 = results.query("condition_state == 'sequela 2'")
    
    val1 = seq1.groupby('age')[['count']].sum()
    val1 = val1.get_value(0, 'count')
    val1 = val1 / 100000
    
    val2 = seq2.groupby('age')[['count']].sum()
    val2 = val2.get_value(0, 'count')
    val2 = val2 / 100000
    
    assert np.allclose(val1, .75, .1), "determine which seq diseased sim has needs to assign sequelas according to sequela prevalence"
    assert np.allclose(val2, .25, .1), "determine which seq diseased sim has needs to assign sequelas according to sequela prevalence" 


# def test_get_post_mi_heart_failure_proportion_draws
def test_get_post_mi_heart_failure_proportion_draws():
    df = get_post_mi_heart_failure_proportion_draws(180, 1990, 2015)
    
    # manually check for 82.5 yr old women in 2010 in Kenya
    assert df.get_value(199, 'draw_0') == rate_to_probability(np.multiply(0.16197485, 0.01165705)), "get_post_mi_heart_failure proportion draws needs to return the correct proportion of simulants that will have heart failure after suffering an mi"
    
    # manually check for 77.5 yr old men in 2000 in Kenya
    assert df.get_value(116, 'draw_10') == rate_to_probability(np.multiply(0.00839225, 0.2061004)), "get_post_mi_heart_failure proportion draws needs to return the correct proportion of simulants that will have heart failure after suffering an mi"


# get_relative_risks
def test_get_relative_risks():
    df = get_relative_risks(180, 1990, 1990, 107, 493)

    draw_number = 19

    # assert that relative risks are 1 for people under age 25 for high sbp
    df_filter1 = df.query("age == 7.5 and sex_id == 2")
    df_filter1.set_index('age', inplace=True)
    rr1 =  df_filter1.get_value(7.5, 'rr_{}'.format(draw_number))    

    df_filter2 = df.query("age == 82.5 and sex_id == 2")
    df_filter2.set_index('age', inplace=True)
    rr2 =  df_filter2.get_value(82.5, 'rr_{}'.format(draw_number))

    assert rr1 == 1.0, 'get_relative_risks should return rr=1 for younger ages for the risks which dont estimate relative risk for all ages'
    assert rr2 == 1.3506, 'get_relative risks should return rrs that match what is pulled from the database'


# get_pafs
def test_get_pafs():
    df = get_pafs(180, 1990, 1990, 107, 493) 

    # pick a random draw to test
    draw_number = 19

    # assert that pafs are 0 for people under age 25 for high sbp
    df_filter1 = df.query("age == 7.5 and sex_id == 2")
    df_filter1.set_index('age', inplace=True)
    paf1 = df_filter1.get_value(7.5, 'draw_{}'.format(draw_number))

    df_filter2 = df.query("age == 82.5 and sex_id == 2")
    df_filter2.set_index('age', inplace=True)
    paf2 = df_filter2.get_value(82.5, 'draw_{}'.format(draw_number))

    assert paf1 == 0, 'get_pafs should return paf=0 for the ages for which we do not have GBD estimates'
    assert paf2 == 0.64621693, 'get_pafs should return pafs that match what is pulled from the database'


# get_exposures
def test_get_exposures():
    df = get_exposures(180, 1990, 1990, 166)

    # assert that exposures are 0 for people under age 25 for high sbp
    df_filter1 = df.query("age == 7.5 and sex_id == 2 and parameter == 'cat1'")
    df_filter1.set_index('age', inplace=True)
    exposure1 = df_filter1.get_value(7.5, 'draw_0')

    df_filter2 = df.query("age == 82.5 and sex_id == 2 and parameter == 'cat1'")
    df_filter2.set_index('age', inplace=True)
    exposure2 = df_filter2.get_value(82.5, 'draw_0')

    assert exposure1 == 0, 'get_exposure should return exposure=0 for the ages for which we do not have GBD estimates'
    assert exposure2 == 0.03512375, 'get_exposures should return exposures that match what is pulled from the database'


# tet_get_sbp_mean_sd
def test_get_sbp_mean_sd():
    df = get_sbp_mean_sd(180, 1990, 1990)

    # pick a random draw to test
    draw_number = 114

    # pick a random age under 25 and sex to test
    sex = 1
    age = 7.5

    # assert that sbp = log(112) and sd = .001 for people under age 25
    df_filter = df.query("age == {a} and sex_id == {s}".format(a=age, s=sex))
    sbp = df_filter['log_mean_{}'.format(draw_number)].values[0]
    sd = df_filter['log_sd_{}'.format(draw_number)].values[0]

    assert sbp == np.log(112), "sbp for simulants under age 27.5 should equal log of 112"
    assert sd == .001, "sbp standard deviation should be .001 for simulants under age 27.5"


def test_get_sbp_mean_sd_Kenya_2000():
    # set the parameters
    location_id = 180 # Kenya
    year_start = 2000
    year_end = 2000

    # load the sbp data
    df = get_sbp_mean_sd(location_id, year_start, year_end)

    df = df[['year_id', 'sex_id', 'age', 'log_mean_0']]

    # reshape it so it is easy to access
    df = df.groupby(['year_id', 'sex_id', 'age']).first()

    # check if the value for 25 year old males matches the csv
    assert np.allclose(df.loc[(2000, 1, 27.5), 'log_mean_0'], np.log(118.948299)), 'should match data loaded by @aflaxman on 8/4/2016. test changed by @emumford on 9/23 to account for change in gbd_ms_functions'


# sum_up_csmrs_for_all_causes_in_microsim
def test_sum_up_csmrs_for_all_causes_in_microsim():
    csmr1 = get_modelable_entity_draws(
            180, 1990, 1990, 15, 1814)

    csmr2 = get_modelable_entity_draws(
            180, 1990, 1990, 15, 9310)

    sex = 2
    age = 72.5
    draw_number = 77

    csmr1_filter = csmr1.query("age == {a} and sex_id == {s}".format(a=age, s=sex))

    csmr2_filter = csmr2.query("age == {a} and sex_id == {s}".format(a=age, s=sex))

    csmr1_val = csmr1_filter['draw_{}'.format(draw_number)].values[0]

    csmr2_val = csmr2_filter['draw_{}'.format(draw_number)].values[0]

    df = sum_up_csmrs_for_all_causes_in_microsim([9310, 1814], 180, 1990, 1990)

    df_filter = df.query("age == {a} and sex_id == {s}".format(a=age, s=sex))

    df_val = df_filter['draw_{}'.format(draw_number)].values[0]

    assert df_val == csmr1_val + csmr2_val, "sum_up_csmrs_for_all_causes_in_microsim did not correctly sum up csmrs"


def test_get_cause_deleted_mortality_rate():
    all_cause_mr = get_all_cause_mortality_rate(180, 1990, 1990)

    age = 67.5
    draw_number = 221

    all_cause_filter = all_cause_mr.query("age == {a} and sex_id == 1".format(a=age))

    cause_csmr = sum_up_csmrs_for_all_causes_in_microsim([1814], 180, 1990, 1990)

    csmr_filter = cause_csmr.query("age == {a} and sex_id == 1".format(a=age))

    all_cause_val = all_cause_filter['all_cause_mortality_rate_{}'.format(draw_number)].values[0]
    
    cause_val = csmr_filter['draw_{}'.format(draw_number)].values[0]

    cause_deleted = get_cause_deleted_mortality_rate(180, 1990, 1990, [1814])

    cause_deleted_filter = cause_deleted.query("age == {a} and sex_id == 1".format(a=age))

    cause_deleted_val = cause_deleted_filter['cause_deleted_mortality_rate_{}'.format(draw_number)].values[0]

    assert cause_deleted_val == all_cause_val - cause_val, "cause deleted mortality rate was incorrectly calculated"


def test_get_angina_proportions():
    
    props = get_angina_proportions()

    props.set_index('age', inplace=True)

    props = props.query('sex_id == 1')

    assert np.allclose(props.get_value(7.5, 'angina_prop'), props.get_value(22.5, 'angina_prop')), "get_angina_proportions needs to assign values for people younger than age group 9 to get the same value as people in age group 9"

    assert np.allclose(props.get_value(82.5, 'angina_prop'), 0.128526646), "get_angina_proportions needs to return values that match input file" 


def test_get_disability_weight():
    # me_id 2608 = mild diarrhea
    assert np.allclose(get_disability_weight(dis_weight_modelable_entity_id=2608), 0.0983228), "get_disability_weight should return the correct disability weight from the flat files prepared by central comp"


# get_asympt_ihd_proportions
def test_get_asympt_ihd_proportions():
    angina_proportions = get_angina_proportions()

    heart_failure_proportions = get_post_mi_heart_failure_proportion_draws(180, 1990, 2000)

    ang_filter = angina_proportions.query("age == 32.5 and sex_id == 1 and year_id==1995")

    hf_filter = heart_failure_proportions.query("age == 32.5 and sex_id == 1 and year_id==1995")

    ang_value = ang_filter.set_index('age').get_value(32.5, 'angina_prop')

    hf_value = hf_filter.set_index('age').get_value(32.5, 'draw_19')

    asympt_ihd_proportions = get_asympt_ihd_proportions(180, 1990, 2000)
   
    asy_filter = asympt_ihd_proportions.query("age == 32.5 and sex_id == 1 and year_id==1995")
     
    asy_value = asy_filter.set_index('age').get_value(32.5, 'asympt_prop_19')

    assert 1 - hf_value - ang_value == asy_value, "get_asympt_ihd_proportions needs to ensure that the sum of heart failure, angina, and asympt ihd add up to 1"

<<<<<<< HEAD
@patch('ceam_inputs.gbd_ms_functions.dbtrees')
@patch('ceam_inputs.gbd_ms_functions.get_populations')
def test_assign_subregions_with_subregions(get_populations_mock, dbtrees_mock):
    dbtrees_mock.loctree().get_node_by_id().children = [10, 11, 12]
    test_populations = {
            10: build_table(20, ['age', 'year', 'sex', 'pop_scaled']),
            11: build_table(30, ['age', 'year', 'sex', 'pop_scaled']),
            12: build_table(50, ['age', 'year', 'sex', 'pop_scaled']),
    }
    get_populations_mock.side_effect = lambda location_id, year, sex: test_populations[location_id]

    locations = assign_subregions(pd.Index(range(100000)), 180, 2005)

    counts = locations.value_counts()
    counts = np.array([counts[lid] for lid in [10, 11, 12]])
    counts = counts / counts.sum()
    assert np.allclose(counts, [.2, .3, .5], rtol=0.01)


@patch('ceam_inputs.gbd_ms_functions.dbtrees')
@patch('ceam_inputs.gbd_ms_functions.get_populations')
def test_assign_subregions_without_subregions(get_populations_mock, dbtrees_mock):
    dbtrees_mock.loctree().get_node_by_id().children = []
    test_populations = {
            190: build_table(100, ['age', 'year', 'sex', 'pop_scaled']),
    }
    get_populations_mock.side_effect = lambda location_id, year, sex: test_populations[location_id]

    locations = assign_subregions(pd.Index(range(1000)), 190, 2005)

    assert np.all(locations == 190)
=======

# get_etiology_specific_incidence
def test_get_etiology_specific_incidence():
    df = get_etiology_specific_incidence(180, 1990, 2000, 181, 302, 1181)

    df = df.query("year_id == 1995 and sex_id ==1") 

    val = df.set_index('age').get_value(82.5, 'draw_10')

    assert val == 0.06306237 * 2.5101927, "get_etiology_specific_incidence needs to ensure the eti pafs and envelope were multiplied together correctly"


# get_etiology_specific_prevalence
def test_get_etiology_specific_prevalence():
    df = get_etiology_specific_prevalence(180, 1990, 2000, 181, 302, 1181)

    df = df.query("year_id == 1995 and sex_id ==1")

    val = df.set_index('age').get_value(82.5, 'draw_10')

    assert val == 0.02491546 * 0.06306237, "get_etiology_specific_prevalence needs to ensure the eti pafs and envelope were multiplied together correctly"


# End.
>>>>>>> 43d609a3
<|MERGE_RESOLUTION|>--- conflicted
+++ resolved
@@ -336,7 +336,6 @@
 
     assert 1 - hf_value - ang_value == asy_value, "get_asympt_ihd_proportions needs to ensure that the sum of heart failure, angina, and asympt ihd add up to 1"
 
-<<<<<<< HEAD
 @patch('ceam_inputs.gbd_ms_functions.dbtrees')
 @patch('ceam_inputs.gbd_ms_functions.get_populations')
 def test_assign_subregions_with_subregions(get_populations_mock, dbtrees_mock):
@@ -368,7 +367,6 @@
     locations = assign_subregions(pd.Index(range(1000)), 190, 2005)
 
     assert np.all(locations == 190)
-=======
 
 # get_etiology_specific_incidence
 def test_get_etiology_specific_incidence():
@@ -389,8 +387,4 @@
 
     val = df.set_index('age').get_value(82.5, 'draw_10')
 
-    assert val == 0.02491546 * 0.06306237, "get_etiology_specific_prevalence needs to ensure the eti pafs and envelope were multiplied together correctly"
-
-
-# End.
->>>>>>> 43d609a3
+    assert val == 0.02491546 * 0.06306237, "get_etiology_specific_prevalence needs to ensure the eti pafs and envelope were multiplied together correctly"
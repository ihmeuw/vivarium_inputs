--- conflicted
+++ resolved
@@ -36,11 +36,7 @@
 # FIXME: Make this test pass regardless of age groups selected in the config file
 # FIXME: Add a random seed to this test so that it will always pass
 def test_generate_ceam_population():
-<<<<<<< HEAD
     np.random.seed(1430)
-=======
-    random.seed(1430)
->>>>>>> 9117fdb5
     pop = generate_ceam_population(180, 1990, 1000000, pop_age_start=0, pop_age_end=110)
 
     num_7_and_half_yr_old_males = pop.query("age == 7.5 and sex_id == 1").copy()

import hashlib

import numpy as np
import pandas as pd
import pytest

from gbd_mapping.id import reiid
from gbd_mapping.cause import causes
from gbd_mapping.risk import risk_factors
from gbd_mapping.coverage_gap import coverage_gaps

from vivarium_inputs import core


<<<<<<< HEAD
def test_get_ids_for_inconsistent_entities(cause_list, sequela_list):
    with pytest.raises(core.InvalidQueryError):
        core._get_ids_for_measure(cause_list + sequela_list, 'test')


def test_get_ids_for_death(cause_list, sequela_list):
    ids = core._get_ids_for_measure(cause_list, 'death')
    assert set(ids) == {c.gbd_id for c in cause_list}
    with pytest.raises(core.InvalidQueryError):
        core._get_ids_for_measure(sequela_list, 'death')


def test_get_ids_for_remission(sequela_list):
    cause_list = [causes.diarrheal_diseases, causes.tetanus, causes.diabetes_mellitus]
    ids = core._get_ids_for_measure(cause_list, 'remission')
    assert set(ids) == {c.dismod_id for c in cause_list}
    with pytest.raises(core.InvalidQueryError):
        core._get_ids_for_measure(sequela_list, 'remission')
    with pytest.raises(core.InvalidQueryError):
        core._get_ids_for_measure([causes.age_related_and_other_hearing_loss], 'remission')
    with pytest.raises(core.InvalidQueryError):
        core._get_ids_for_measure([causes.ischemic_heart_disease], 'remission')


def test_get_ids_for_prevalence(cause_list, sequela_list, etiology_list):
    ids = core._get_ids_for_measure(cause_list, 'prevalence')
    assert set(ids) == {c.gbd_id for c in cause_list}
    ids = core._get_ids_for_measure(sequela_list, 'prevalence')
    assert set(ids) == {s.gbd_id for s in sequela_list}
    with pytest.raises(core.InvalidQueryError):
        core._get_ids_for_measure(etiology_list, 'prevalence')


def test_get_ids_for_incidence(cause_list, sequela_list, etiology_list):
    ids = core._get_ids_for_measure(cause_list, 'incidence')
    assert set(ids) == {c.gbd_id for c in cause_list}
    ids = core._get_ids_for_measure(sequela_list, 'incidence')
    assert set(ids) == {s.gbd_id for s in sequela_list}
    with pytest.raises(core.InvalidQueryError):
        core._get_ids_for_measure(etiology_list, 'incidence')


def test_get_ids_for_exposure(cause_list, risk_list):
    ids = core._get_ids_for_measure(risk_list, 'exposure')
    assert set(ids) == {r.gbd_id for r in risk_list}
    with pytest.raises(core.InvalidQueryError):
        core._get_ids_for_measure(cause_list, 'exposure')


def test_get_ids_for_relative_risk(cause_list, risk_list):
    ids = core._get_ids_for_measure(risk_list, 'relative_risk')
    assert set(ids) == {r.gbd_id for r in risk_list}
    with pytest.raises(core.InvalidQueryError):
        core._get_ids_for_measure(cause_list, 'relative_risk')


def test_get_ids_for_population_attributable_fraction(cause_list, risk_list):
    ids = core._get_ids_for_measure(risk_list, 'population_attributable_fraction')
    assert set(ids) == {r.gbd_id for r in risk_list}
    with pytest.raises(core.InvalidQueryError):
        core._get_ids_for_measure(cause_list, 'population_attributable_fraction')


=======
>>>>>>> baecf63f
# TODO there's a bunch of repeated code in the next three functions but I'm not sure what the general form should be yet
@pytest.fixture
def mock_rrs(mocker):
    rrs_mock = mocker.patch("vivarium_inputs.core._get_relative_risk")
    rr_map = {}

    def rr_builder(risks, locations):
        rrs = []
        for risk in risks:
            for cause in risk.affected_causes:
                if (risk.gbd_id, cause.gbd_id) in rr_map:
                    current_rr = rr_map[(risk.gbd_id, cause.gbd_id)]
                else:
                    current_rr = int(hashlib.md5(str((risk.gbd_id, cause.gbd_id)).encode()).hexdigest(), 16)
                    current_rr /= 2**128
                    rr_map[(risk.gbd_id, cause.gbd_id)] = current_rr+1
                age_groups = [10, 11, 12]
                years = [1990, 1995]
                sexes = [1, 2]
                idx = pd.MultiIndex.from_product(
                    [[cause.gbd_id],   [risk.gbd_id], age_groups,     years,     sexes,    locations,  ["continuous"]],
                    names=["cause_id", "risk_id",     "age_group_id", "year_id", "sex_id", "location_id", "parameter"])
                rrs.append(pd.DataFrame({f"draw_{i}": current_rr for i in range(1000)}, index=idx).reset_index())
        return pd.concat(rrs)
    rrs_mock.side_effect = rr_builder
    return rrs_mock, rr_map


@pytest.fixture
def mock_pafs(mocker, cause_list):
    risk_cause_pafs = {}

    def mock_pafs(entity_ids, location_ids):
        pafs = []
        for gbd_id in entity_ids:
            if isinstance(gbd_id, reiid):
                rids = [gbd_id]
                # TODO This assumes that all non-cause entities are diarrhea etiologies
                cids = [causes.diarrheal_diseases.gbd_id]
            else:
                rids = {r.gbd_id for r in risk_factors if gbd_id in [cc.gbd_id for cc in r.affected_causes]}
                cids = [gbd_id]
            for c in cids:
                for r in rids:
                    if risk_cause_pafs:
                        if (r, c) in risk_cause_pafs:
                            current_paf = risk_cause_pafs[(r, c)]
                        else:
                            current_paf = int(hashlib.md5(str((r, c)).encode()).hexdigest(), 16)
                            current_paf /= 2**128
                            risk_cause_pafs[(r, c)] = current_paf
                    else:
                        current_paf = 0.001
                        risk_cause_pafs[(r, c)] = current_paf

                    age_groups = [10, 11, 12]
                    years = [1990, 1995]
                    sexes = [1, 2]
                    idx = pd.MultiIndex.from_product(
                        [[c],               [r],      age_groups,     years,     sexes,    [3],          location_ids],
                        names=["cause_id", "rei_id", "age_group_id", "year_id", "sex_id", "measure_id", "location_id"])
                    pafs.append(pd.DataFrame({f"draw_{i}":current_paf for i in range(1000)}, index=idx).reset_index())
        return pd.concat(pafs)

    gbd_mock = mocker.patch("vivarium_inputs.core.gbd")
    gbd_mock.get_pafs.side_effect = mock_pafs
    return gbd_mock, risk_cause_pafs


@pytest.fixture
def mock_exposures(mocker):
    exposures_mock = mocker.patch("vivarium_inputs.core._get_exposure")
    exposure_map = {}

    def exposure_builder(risks, locations):
        exposures = []
        for risk in risks:
            if risk.gbd_id in exposure_map:
                current_exposure = exposure_map[risk.gbd_id]
            else:
                current_exposure = int(hashlib.md5(str(risk.gbd_id).encode()).hexdigest(), 16)
                current_exposure /= 2**128
                current_exposure *= 100
                exposure_map[risk.gbd_id] = current_exposure
            age_groups = [10, 11, 12]
            years = [1990, 1995]
            sexes = [1, 2]
            idx = pd.MultiIndex.from_product(
                [[risk.gbd_id],   age_groups,     years,     sexes,    locations,  ["continuous"]],
                names=["risk_id", "age_group_id", "year_id", "sex_id", "location_id", "parameter"])
            exposures.append(pd.DataFrame({f"draw_{i}": current_exposure
                                           for i in range(1000)}, index=idx).reset_index())
        return pd.concat(exposures)

    exposures_mock.side_effect = exposure_builder
    return exposures_mock, exposure_map


@pytest.fixture(params=["cause", "etiology"])
def cause_like_entities(request, cause_list, etiology_list):
    if request.param == "cause":
        return cause_list
    elif request.param == "etiology":
        return etiology_list

<<<<<<< HEAD

@pytest.mark.skip("Cluster")
def test_get_draws_bad_args(cause_list, risk_list, locations):
    with pytest.raises(core.InvalidQueryError):
        core.get_draws(cause_list + risk_list, ['test'], locations)

    for measure in ['death', 'remission', 'prevalence', 'incidence', 'population_attributable_fraction']:
        with pytest.raises(core.InvalidQueryError):
            core.get_draws(risk_list, [measure], locations)

    for measure in ['exposure', 'relative_risk']:
        with pytest.raises(core.InvalidQueryError):
            core.get_draws(cause_list, [measure], locations)

=======
>>>>>>> baecf63f

def test_get_relative_risk(mocker):
    gbd_mock = mocker.patch("vivarium_inputs.core.gbd")
    gbd_mock.get_age_group_id.return_value = [2, 3, 4, 5, 6, 7, 8, 9, 10, 11, 12, 13, 14, 15, 16, 17, 18, 19, 20, 30, 31, 32, 235]
    draw_cols = [f"rr_{i}" for i in range(10)]
    rr_maps = {'year_id': [1990, 1995, 2000], 'location_id': [1], 'sex_id': [1, 2], 'age_group_id': [4, 5],
               'risk_id': [240], 'cause_id': [302], 'parameter': ['cat1', 'cat2', 'cat3', 'cat4'],
               'morbidity': [1], 'mortality': [1], 'rei_id ': [240], 'modelable_entity_id': [9082], 'metric_id': [3]}

    rr_ = pd.DataFrame(columns=draw_cols, index=pd.MultiIndex.from_product([*rr_maps.values()], names=[*rr_maps.keys()]))
    rr_[draw_cols] = np.random.random_sample((len(rr_), 10)) * 10
    gbd_mock.get_relative_risks.return_value = rr_.reset_index()
    get_rr = core.get_relative_risk(risk_factors.child_wasting, 1)
    whole_age_groups = [2, 3, 4, 5, 6, 7, 8, 9, 10, 11, 12, 13, 14, 15, 16, 17, 18, 19, 20, 30, 31, 32, 235]
    missing_age_groups = list(set(whole_age_groups) - set(rr_maps['age_group_id']))
    missing_rr_maps = rr_maps.copy()
    missing_rr_maps['age_group_id'] = missing_age_groups

    del missing_rr_maps['morbidity']
    del missing_rr_maps['mortality']
    del missing_rr_maps['metric_id']
    del missing_rr_maps['modelable_entity_id']

    missing_rr = pd.DataFrame(1.0, columns=[f"draw_{i}" for i in range(10)],
                              index=pd.MultiIndex.from_product([*missing_rr_maps.values()],
                              names=[*missing_rr_maps.keys()]))
    rr_ = rr_.rename(columns={f'rr_{i}': f'draw_{i}' for i in range(10)})
    rr_ = rr_.reset_index(['morbidity', 'mortality', 'metric_id', 'modelable_entity_id'])
    rr_ = rr_.drop(['morbidity', 'mortality', 'metric_id', 'modelable_entity_id'], axis=1)
    expected_rr = rr_.append(missing_rr).sort_index().reset_index()
    get_rr = get_rr[expected_rr.columns]

    pd.util.testing.assert_frame_equal(expected_rr, get_rr)


def test_get_population_attributable_fraction(mocker):
<<<<<<< HEAD
    categorical_risk = [r for r in risk_factors if r.distribution in ['polytomous','dichotomous']]
    coverage_gap_list = [c for c in coverage_gaps]

    with pytest.raises(core.InvalidQueryError):
        core._get_population_attributable_fraction(categorical_risk, [180])

    with pytest.raises(core.InvalidQueryError):
        core._get_population_attributable_fraction(coverage_gap_list, [180])

=======
>>>>>>> baecf63f
    gbd_mock = mocker.patch("vivarium_inputs.core.gbd")
    gbd_mock.get_age_group_id.return_value = [2, 3, 4, 5, 6, 7, 8, 9, 10, 11, 12, 13, 14, 15, 16, 17, 18, 19, 20, 30, 31, 32, 235]
    draw_cols = [f"draw_{i}" for i in range(10)]
    paf_maps = {'year_id': [1990, 1995, 2000], 'location_id': [1], 'sex_id': [1, 2], 'age_group_id': [4, 5],
                'rei_id': [106], 'cause_id': [493, 495], 'measure_id': [3]}

    paf_ = pd.DataFrame(columns=draw_cols, index=pd.MultiIndex.from_product([*paf_maps.values()], names=[*paf_maps.keys()]))
    paf_[draw_cols] = np.random.random_sample((len(paf_), 10))
    gbd_mock.get_paf.return_value = paf_.reset_index()

<<<<<<< HEAD
    get_paf = core._get_population_attributable_fraction([risk_factors.high_total_cholesterol], [1])
=======
    get_paf = core.get_population_attributable_fraction(causes.diarrheal_diseases, 1)
>>>>>>> baecf63f

    whole_age_groups = [2, 3, 4, 5, 6, 7, 8, 9, 10, 11, 12, 13, 14, 15, 16, 17, 18, 19, 20, 30, 31, 32, 235]
    missing_age_groups = list(set(whole_age_groups) - set(paf_maps['age_group_id']))
    missing_paf_maps = paf_maps.copy()
    missing_paf_maps['age_group_id'] = missing_age_groups
    del missing_paf_maps['measure_id']

    missing_paf = pd.DataFrame(0.0, columns=draw_cols,
                               index=pd.MultiIndex.from_product([*missing_paf_maps.values()],
                                                                names=[*missing_paf_maps.keys()]))
    paf_ = paf_.reset_index('measure_id')
    paf_ = paf_.drop('measure_id', axis=1)
    expected_paf = paf_.append(missing_paf).sort_index().reset_index()
    get_paf = get_paf[expected_paf.columns]

    pd.util.testing.assert_frame_equal(expected_paf, get_paf)<|MERGE_RESOLUTION|>--- conflicted
+++ resolved
@@ -12,72 +12,6 @@
 from vivarium_inputs import core
 
 
-<<<<<<< HEAD
-def test_get_ids_for_inconsistent_entities(cause_list, sequela_list):
-    with pytest.raises(core.InvalidQueryError):
-        core._get_ids_for_measure(cause_list + sequela_list, 'test')
-
-
-def test_get_ids_for_death(cause_list, sequela_list):
-    ids = core._get_ids_for_measure(cause_list, 'death')
-    assert set(ids) == {c.gbd_id for c in cause_list}
-    with pytest.raises(core.InvalidQueryError):
-        core._get_ids_for_measure(sequela_list, 'death')
-
-
-def test_get_ids_for_remission(sequela_list):
-    cause_list = [causes.diarrheal_diseases, causes.tetanus, causes.diabetes_mellitus]
-    ids = core._get_ids_for_measure(cause_list, 'remission')
-    assert set(ids) == {c.dismod_id for c in cause_list}
-    with pytest.raises(core.InvalidQueryError):
-        core._get_ids_for_measure(sequela_list, 'remission')
-    with pytest.raises(core.InvalidQueryError):
-        core._get_ids_for_measure([causes.age_related_and_other_hearing_loss], 'remission')
-    with pytest.raises(core.InvalidQueryError):
-        core._get_ids_for_measure([causes.ischemic_heart_disease], 'remission')
-
-
-def test_get_ids_for_prevalence(cause_list, sequela_list, etiology_list):
-    ids = core._get_ids_for_measure(cause_list, 'prevalence')
-    assert set(ids) == {c.gbd_id for c in cause_list}
-    ids = core._get_ids_for_measure(sequela_list, 'prevalence')
-    assert set(ids) == {s.gbd_id for s in sequela_list}
-    with pytest.raises(core.InvalidQueryError):
-        core._get_ids_for_measure(etiology_list, 'prevalence')
-
-
-def test_get_ids_for_incidence(cause_list, sequela_list, etiology_list):
-    ids = core._get_ids_for_measure(cause_list, 'incidence')
-    assert set(ids) == {c.gbd_id for c in cause_list}
-    ids = core._get_ids_for_measure(sequela_list, 'incidence')
-    assert set(ids) == {s.gbd_id for s in sequela_list}
-    with pytest.raises(core.InvalidQueryError):
-        core._get_ids_for_measure(etiology_list, 'incidence')
-
-
-def test_get_ids_for_exposure(cause_list, risk_list):
-    ids = core._get_ids_for_measure(risk_list, 'exposure')
-    assert set(ids) == {r.gbd_id for r in risk_list}
-    with pytest.raises(core.InvalidQueryError):
-        core._get_ids_for_measure(cause_list, 'exposure')
-
-
-def test_get_ids_for_relative_risk(cause_list, risk_list):
-    ids = core._get_ids_for_measure(risk_list, 'relative_risk')
-    assert set(ids) == {r.gbd_id for r in risk_list}
-    with pytest.raises(core.InvalidQueryError):
-        core._get_ids_for_measure(cause_list, 'relative_risk')
-
-
-def test_get_ids_for_population_attributable_fraction(cause_list, risk_list):
-    ids = core._get_ids_for_measure(risk_list, 'population_attributable_fraction')
-    assert set(ids) == {r.gbd_id for r in risk_list}
-    with pytest.raises(core.InvalidQueryError):
-        core._get_ids_for_measure(cause_list, 'population_attributable_fraction')
-
-
-=======
->>>>>>> baecf63f
 # TODO there's a bunch of repeated code in the next three functions but I'm not sure what the general form should be yet
 @pytest.fixture
 def mock_rrs(mocker):
@@ -183,23 +117,6 @@
     elif request.param == "etiology":
         return etiology_list
 
-<<<<<<< HEAD
-
-@pytest.mark.skip("Cluster")
-def test_get_draws_bad_args(cause_list, risk_list, locations):
-    with pytest.raises(core.InvalidQueryError):
-        core.get_draws(cause_list + risk_list, ['test'], locations)
-
-    for measure in ['death', 'remission', 'prevalence', 'incidence', 'population_attributable_fraction']:
-        with pytest.raises(core.InvalidQueryError):
-            core.get_draws(risk_list, [measure], locations)
-
-    for measure in ['exposure', 'relative_risk']:
-        with pytest.raises(core.InvalidQueryError):
-            core.get_draws(cause_list, [measure], locations)
-
-=======
->>>>>>> baecf63f
 
 def test_get_relative_risk(mocker):
     gbd_mock = mocker.patch("vivarium_inputs.core.gbd")
@@ -236,7 +153,7 @@
 
 
 def test_get_population_attributable_fraction(mocker):
-<<<<<<< HEAD
+
     categorical_risk = [r for r in risk_factors if r.distribution in ['polytomous','dichotomous']]
     coverage_gap_list = [c for c in coverage_gaps]
 
@@ -246,8 +163,6 @@
     with pytest.raises(core.InvalidQueryError):
         core._get_population_attributable_fraction(coverage_gap_list, [180])
 
-=======
->>>>>>> baecf63f
     gbd_mock = mocker.patch("vivarium_inputs.core.gbd")
     gbd_mock.get_age_group_id.return_value = [2, 3, 4, 5, 6, 7, 8, 9, 10, 11, 12, 13, 14, 15, 16, 17, 18, 19, 20, 30, 31, 32, 235]
     draw_cols = [f"draw_{i}" for i in range(10)]
@@ -258,11 +173,7 @@
     paf_[draw_cols] = np.random.random_sample((len(paf_), 10))
     gbd_mock.get_paf.return_value = paf_.reset_index()
 
-<<<<<<< HEAD
-    get_paf = core._get_population_attributable_fraction([risk_factors.high_total_cholesterol], [1])
-=======
-    get_paf = core.get_population_attributable_fraction(causes.diarrheal_diseases, 1)
->>>>>>> baecf63f
+    get_paf = core._get_population_attributable_fraction(risk_factors.high_total_cholesterol, 1)
 
     whole_age_groups = [2, 3, 4, 5, 6, 7, 8, 9, 10, 11, 12, 13, 14, 15, 16, 17, 18, 19, 20, 30, 31, 32, 235]
     missing_age_groups = list(set(whole_age_groups) - set(paf_maps['age_group_id']))

from enum import IntFlag

import gbd_mapping
import numpy as np
import pandas as pd
import pytest
from gbd_mapping import ModelableEntity, causes, covariates, risk_factors

from tests.extract.check import RUNNING_ON_CI
from vivarium_inputs import core, utility_data
from vivarium_inputs.mapping_extension import healthcare_entities

pytestmark = pytest.mark.skipif(
    RUNNING_ON_CI, reason="Don't run these tests on the CI server"
)


def success_expected(entity_name, measure_name, location):
    df = core.get_data(entity_name, measure_name, location)
    return df


def fail_expected(entity_name, measure_name, location):
    with pytest.raises(Exception):
        df = core.get_data(entity_name, measure_name, location)


def check_year_in_data(entity, measure, location, years):
    if isinstance(years, list):
        df = core.get_data(entity, measure, location, years=years)
        assert set(df.reset_index()["year_id"]) == set(years)
    # years expected to be 1900, 2019, None, or "all"
    elif years != 1900:
        df = core.get_data(entity, measure, location, years=years)
        if years == None:
            assert set(df.reset_index()["year_id"]) == set([2021])
        elif years == 2019:
            assert set(df.reset_index()["year_id"]) == set([2019])
        elif years == "all":
            assert set(df.reset_index()["year_id"]) == set(range(1990, 2023))
    else:
        with pytest.raises(ValueError, match="years must be in"):
            df = core.get_data(entity, measure, location, years=years)


class MCFlag(IntFlag):
    """
    Use the idea of a bit field with support from python's enum type IntFlag
    See here for general information on bit fields:
    https://en.wikipedia.org/wiki/Bit_field

    And here for python's enum type:
    https://docs.python.org/3.6/library/enum.html
    """

    INCIDENCE_RATE = 1
    RAW_INCIDENCE_RATE = 2
    PREVALENCE = 4
    BIRTH_PREVALENCE = 8
    DISABILITY_WEIGHT = 16
    REMISSION_RATE = 32
    CAUSE_SPECIFIC_MORTALITY_RATE = 64
    EXCESS_MORTALITY_RATE = 128
    DEATHS = 512


entity = [
    (
        causes.measles,
        MCFlag.INCIDENCE_RATE
        | MCFlag.RAW_INCIDENCE_RATE
        | MCFlag.PREVALENCE
        | MCFlag.DISABILITY_WEIGHT
        | MCFlag.CAUSE_SPECIFIC_MORTALITY_RATE
        | MCFlag.EXCESS_MORTALITY_RATE
        | MCFlag.DEATHS,
    ),
    (
        causes.diarrheal_diseases,
        MCFlag.INCIDENCE_RATE
        | MCFlag.RAW_INCIDENCE_RATE
        | MCFlag.PREVALENCE
        | MCFlag.DISABILITY_WEIGHT
        | MCFlag.REMISSION_RATE
        | MCFlag.CAUSE_SPECIFIC_MORTALITY_RATE
        | MCFlag.EXCESS_MORTALITY_RATE
        | MCFlag.DEATHS,
    ),
    (
        causes.diabetes_mellitus_type_2,
        MCFlag.INCIDENCE_RATE
        | MCFlag.RAW_INCIDENCE_RATE
        | MCFlag.PREVALENCE
        | MCFlag.DISABILITY_WEIGHT
        | MCFlag.CAUSE_SPECIFIC_MORTALITY_RATE
        | MCFlag.EXCESS_MORTALITY_RATE
        | MCFlag.DEATHS,
    ),
]
measures = [
    ("incidence_rate", MCFlag.INCIDENCE_RATE),
    ("raw_incidence_rate", MCFlag.RAW_INCIDENCE_RATE),
    ("prevalence", MCFlag.PREVALENCE),
    ("birth_prevalence", MCFlag.BIRTH_PREVALENCE),
    ("disability_weight", MCFlag.DISABILITY_WEIGHT),
    ("remission_rate", MCFlag.REMISSION_RATE),
    ("cause_specific_mortality_rate", MCFlag.CAUSE_SPECIFIC_MORTALITY_RATE),
    ("excess_mortality_rate", MCFlag.EXCESS_MORTALITY_RATE),
    ("deaths", MCFlag.DEATHS),
]
locations = ["India"]


@pytest.mark.parametrize("entity", entity, ids=lambda x: x[0].name)
@pytest.mark.parametrize("measure", measures, ids=lambda x: x[0])
@pytest.mark.parametrize("location", locations)
def test_core_causelike(entity, measure, location):
    entity_name, entity_expected_measure_ids = entity
    measure_name, measure_id = measure
    tester = success_expected if (entity_expected_measure_ids & measure_id) else fail_expected
    df = tester(entity_name, measure_name, utility_data.get_location_id(location))


@pytest.mark.parametrize("entity", entity, ids=lambda x: x[0].name)
@pytest.mark.parametrize("measure", measures, ids=lambda x: x[0])
@pytest.mark.parametrize("location", locations)
@pytest.mark.parametrize("years", [None, 2019, 1900, [2019], [2019, 2020, 2021], "all"])
def test_year_id_causelike(entity, measure, location, years):
    entity_name, entity_expected_measure_ids = entity
    measure_name, measure_id = measure
    if entity_expected_measure_ids & measure_id:
        check_year_in_data(entity_name, measure_name, location, years=years)


class MRFlag(IntFlag):
    """
    Use the idea of a bit field with support from python's enum type IntFlag
    See here for general information on bit fields:
    https://en.wikipedia.org/wiki/Bit_field

    And here for python's enum type:
    https://docs.python.org/3.6/library/enum.html
    """

    EXPOSURE = 1
    EXPOSURE_SD = 2
    EXPOSURE_DIST_WEIGHTS = 4
    RELATIVE_RISK = 8
    PAF = 16
    # not implemented
    # MEDIATION_FACTORS = 32
    ALL = EXPOSURE | EXPOSURE_SD | EXPOSURE_DIST_WEIGHTS | RELATIVE_RISK | PAF


entity_r = [
    (
        risk_factors.high_systolic_blood_pressure,
        MRFlag.EXPOSURE
        | MRFlag.EXPOSURE_SD
        | MRFlag.EXPOSURE_DIST_WEIGHTS
        | MRFlag.RELATIVE_RISK
        | MRFlag.PAF,
    ),
    (
        risk_factors.low_birth_weight_and_short_gestation,
        MRFlag.EXPOSURE | MRFlag.RELATIVE_RISK | MRFlag.PAF,
    ),
]
measures_r = [
    #("exposure", MRFlag.EXPOSURE),
    #("exposure_standard_deviation", MRFlag.EXPOSURE_SD),
    #("exposure_distribution_weights", MRFlag.EXPOSURE_DIST_WEIGHTS),
    ("relative_risk", MRFlag.RELATIVE_RISK),
    #("population_attributable_fraction", MRFlag.PAF),
]
locations_r = ["India"]


@pytest.mark.parametrize("entity", entity_r, ids=lambda x: x[0].name)
@pytest.mark.parametrize("measure", measures_r, ids=lambda x: x[0])
@pytest.mark.parametrize("location", locations_r)
def test_core_risklike(entity, measure, location):
    entity_name, entity_expected_measure_ids = entity
    measure_name, measure_id = measure
    tester = success_expected if (entity_expected_measure_ids & measure_id) else fail_expected
    df = tester(entity_name, measure_name, utility_data.get_location_id(location))


@pytest.mark.parametrize("entity", entity_r, ids=lambda x: x[0].name)
@pytest.mark.parametrize("measure", measures_r, ids=lambda x: x[0])
@pytest.mark.parametrize("location", locations_r)
#@pytest.mark.parametrize("years", [None, 2019, 1900, [2019], [2019, 2020, 2021], "all"])
@pytest.mark.parametrize("years", [None, 'all'])
def test_year_id_risklike(entity, measure, location, years):
    entity_name, entity_expected_measure_ids = entity
    measure_name, measure_id = measure
    # exposure-parametrized RRs for all years requires a lot of time and memory to process
<<<<<<< HEAD
    if entity[0].name =='high_systolic_blood_pressure' and measure[0] == 'relative_risk' and years=='all':
        test_year_id_risklike.is_slow = True
=======
    if (
        entity[0].name == "high_systolic_blood_pressure"
        and measure[0] == "relative_risk"
        and years == "all"
    ):
        pass
>>>>>>> 2e315e99
    if entity_expected_measure_ids & measure_id:
        check_year_in_data(entity_name, measure_name, location, years=years)


entity_cov = [
    covariates.systolic_blood_pressure_mmhg,
]
measures_cov = ["estimate"]
locations_cov = ["India"]


@pytest.mark.parametrize("entity", entity_cov, ids=lambda x: x.name)
@pytest.mark.parametrize("measure", measures_cov, ids=lambda x: x)
@pytest.mark.parametrize("location", locations_cov)
def test_core_covariatelike(entity, measure, location):
    df = core.get_data(entity, measure, utility_data.get_location_id(location))


@pytest.mark.parametrize("entity", entity_cov, ids=lambda x: x.name)
@pytest.mark.parametrize("measure", measures_cov, ids=lambda x: x)
@pytest.mark.parametrize("location", locations_cov)
@pytest.mark.parametrize("years", [None, 2019, 1900, [2019], [2019, 2020, 2021], "all"])
def test_year_id_covariatelike(entity, measure, location, years):
    check_year_in_data(entity, measure, location, years=years)


@pytest.mark.parametrize(
    "measures",
    [
        "structure",
        "age_bins",
        "demographic_dimensions",
        "theoretical_minimum_risk_life_expectancy",
    ],
)
def test_core_population(measures):
    pop = ModelableEntity("ignored", "population", None)
    df = core.get_data(pop, measures, utility_data.get_location_id("India"))


@pytest.mark.parametrize("measure", ["structure", "demographic_dimensions"])
@pytest.mark.parametrize("years", [None, 2019, 1900, [2019], [2019, 2020, 2021], "all"])
def test_year_id_population(measure, years):
    pop = ModelableEntity("ignored", "population", None)
    location = utility_data.get_location_id("India")
    check_year_in_data(pop, measure, location, years=years)


# TODO - Underlying problem with gbd access. Remove when corrected.
entity_health_system = [
    healthcare_entities.outpatient_visits,
]
measures_health_system = ["utilization_rate"]
locations_health_system = ["India"]


@pytest.mark.skip(reason="Underlying problem with gbd access. Remove when corrected.")
@pytest.mark.parametrize("entity", entity_health_system, ids=lambda x: x.name)
@pytest.mark.parametrize("measure", measures_health_system, ids=lambda x: x)
@pytest.mark.parametrize("location", locations_health_system)
def test_core_healthsystem(entity, measure, location):
    df = core.get_data(entity, measure, utility_data.get_location_id(location))


@pytest.mark.parametrize("entity", entity, ids=lambda x: x[0].name)
@pytest.mark.parametrize("measure", measures, ids=lambda x: x[0])
@pytest.mark.parametrize(
    "locations",
    [
        [164, 165, 175],
        ["Ethiopia", "Nigeria"],
        [164, "Nigeria"],
    ],
)
def test_pulling_multiple_locations(entity, measure, locations):
    entity_name, entity_expected_measure_ids = entity
    measure_name, measure_id = measure
    tester = success_expected if (entity_expected_measure_ids & measure_id) else fail_expected
    df = tester(entity_name, measure_name, locations)<|MERGE_RESOLUTION|>--- conflicted
+++ resolved
@@ -195,17 +195,12 @@
     entity_name, entity_expected_measure_ids = entity
     measure_name, measure_id = measure
     # exposure-parametrized RRs for all years requires a lot of time and memory to process
-<<<<<<< HEAD
-    if entity[0].name =='high_systolic_blood_pressure' and measure[0] == 'relative_risk' and years=='all':
-        test_year_id_risklike.is_slow = True
-=======
     if (
         entity[0].name == "high_systolic_blood_pressure"
         and measure[0] == "relative_risk"
         and years == "all"
     ):
-        pass
->>>>>>> 2e315e99
+        test_year_id_risklike.is_slow = True
     if entity_expected_measure_ids & measure_id:
         check_year_in_data(entity_name, measure_name, location, years=years)
 

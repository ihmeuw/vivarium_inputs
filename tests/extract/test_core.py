from enum import IntFlag

import gbd_mapping
import numpy as np
import pandas as pd
import pytest
from gbd_mapping import ModelableEntity, causes, covariates, risk_factors

from tests.extract.check import RUNNING_ON_CI
from vivarium_inputs import core, utility_data
from vivarium_inputs.mapping_extension import healthcare_entities

pytestmark = pytest.mark.skipif(
    RUNNING_ON_CI, reason="Don't run these tests on the CI server"
)


def success_expected(entity_name, measure_name, location):
    df = core.get_data(entity_name, measure_name, location)
    return df


def fail_expected(entity_name, measure_name, location):
    with pytest.raises(Exception):
        df = core.get_data(entity_name, measure_name, location)


def check_year_in_data(entity, measure, location, year_id):
    if year_id != 1900:
        df = core.get_data(entity, measure, location, year_id=year_id)
        if year_id == None:
            assert set(df.reset_index()["year_id"]) == set([2021])
        elif year_id == 2019:
            assert set(df.reset_index()["year_id"]) == set([2019])
<<<<<<< HEAD
        elif year_id == 'all':
            assert set(df.reset_index()["year_id"]) == set(range(1990,2023))
    else: # assumes that year_id is out of range if not 2019
        with pytest.raises(ValueError, match="year_id must be in"):
=======
    else:  # assumes that year_id is out of range if not 2019
        with pytest.raises(ValueError, match="year_id must be one of"):
>>>>>>> 267e1ac5
            df = core.get_data(entity, measure, location, year_id=year_id)


class MCFlag(IntFlag):
    """
    Use the idea of a bit field with support from python's enum type IntFlag
    See here for general information on bit fields:
    https://en.wikipedia.org/wiki/Bit_field

    And here for python's enum type:
    https://docs.python.org/3.6/library/enum.html
    """

    INCIDENCE_RATE = 1
    RAW_INCIDENCE_RATE = 2
    PREVALENCE = 4
    BIRTH_PREVALENCE = 8
    DISABILITY_WEIGHT = 16
    REMISSION_RATE = 32
    CAUSE_SPECIFIC_MORTALITY_RATE = 64
    EXCESS_MORTALITY_RATE = 128
    DEATHS = 512


entity = [
    (
        causes.measles,
        MCFlag.INCIDENCE_RATE
        | MCFlag.RAW_INCIDENCE_RATE
        | MCFlag.PREVALENCE
        | MCFlag.DISABILITY_WEIGHT
        | MCFlag.CAUSE_SPECIFIC_MORTALITY_RATE
        | MCFlag.EXCESS_MORTALITY_RATE
        | MCFlag.DEATHS,
    ),
    (
        causes.diarrheal_diseases,
        MCFlag.INCIDENCE_RATE
        | MCFlag.RAW_INCIDENCE_RATE
        | MCFlag.PREVALENCE
        | MCFlag.DISABILITY_WEIGHT
        | MCFlag.REMISSION_RATE
        | MCFlag.CAUSE_SPECIFIC_MORTALITY_RATE
        | MCFlag.EXCESS_MORTALITY_RATE
        | MCFlag.DEATHS,
    ),
    (
        causes.diabetes_mellitus_type_2,
        MCFlag.INCIDENCE_RATE
        | MCFlag.RAW_INCIDENCE_RATE
        | MCFlag.PREVALENCE
        | MCFlag.DISABILITY_WEIGHT
        | MCFlag.CAUSE_SPECIFIC_MORTALITY_RATE
        | MCFlag.EXCESS_MORTALITY_RATE
        | MCFlag.DEATHS,
    ),
]
measures = [
    ("incidence_rate", MCFlag.INCIDENCE_RATE),
    ("raw_incidence_rate", MCFlag.RAW_INCIDENCE_RATE),
    ("prevalence", MCFlag.PREVALENCE),
    ("birth_prevalence", MCFlag.BIRTH_PREVALENCE),
    ("disability_weight", MCFlag.DISABILITY_WEIGHT),
    ("remission_rate", MCFlag.REMISSION_RATE),
    ("cause_specific_mortality_rate", MCFlag.CAUSE_SPECIFIC_MORTALITY_RATE),
    ("excess_mortality_rate", MCFlag.EXCESS_MORTALITY_RATE),
    ("deaths", MCFlag.DEATHS),
]
locations = ["India"]


@pytest.mark.parametrize("entity", entity, ids=lambda x: x[0].name)
@pytest.mark.parametrize("measure", measures, ids=lambda x: x[0])
@pytest.mark.parametrize("location", locations)
def test_core_causelike(entity, measure, location):
    entity_name, entity_expected_measure_ids = entity
    measure_name, measure_id = measure
    tester = success_expected if (entity_expected_measure_ids & measure_id) else fail_expected
    df = tester(entity_name, measure_name, utility_data.get_location_id(location))


@pytest.mark.parametrize("entity", entity, ids=lambda x: x[0].name)
@pytest.mark.parametrize("measure", measures, ids=lambda x: x[0])
@pytest.mark.parametrize("location", locations)
@pytest.mark.parametrize("year_id", [None, 2019, 1900, 'all'])
def test_year_id_causelike(entity, measure, location, year_id):
    entity_name, entity_expected_measure_ids = entity
    measure_name, measure_id = measure
    if entity_expected_measure_ids & measure_id:
        check_year_in_data(entity_name, measure_name, location, year_id=year_id)


class MRFlag(IntFlag):
    """
    Use the idea of a bit field with support from python's enum type IntFlag
    See here for general information on bit fields:
    https://en.wikipedia.org/wiki/Bit_field

    And here for python's enum type:
    https://docs.python.org/3.6/library/enum.html
    """

    EXPOSURE = 1
    EXPOSURE_SD = 2
    EXPOSURE_DIST_WEIGHTS = 4
    RELATIVE_RISK = 8
    PAF = 16
    # not implemented
    # MEDIATION_FACTORS = 32
    ALL = EXPOSURE | EXPOSURE_SD | EXPOSURE_DIST_WEIGHTS | RELATIVE_RISK | PAF


entity_r = [
    (
        risk_factors.high_systolic_blood_pressure,
        MRFlag.EXPOSURE
        | MRFlag.EXPOSURE_SD
        | MRFlag.EXPOSURE_DIST_WEIGHTS
        | MRFlag.RELATIVE_RISK
        | MRFlag.PAF,
    ),
    (
        risk_factors.low_birth_weight_and_short_gestation,
        MRFlag.EXPOSURE | MRFlag.RELATIVE_RISK | MRFlag.PAF,
    ),
]
measures_r = [
    ("exposure", MRFlag.EXPOSURE),
    ("exposure_standard_deviation", MRFlag.EXPOSURE_SD),
    ("exposure_distribution_weights", MRFlag.EXPOSURE_DIST_WEIGHTS),
    # TODO: Add back in with Mic-4936
    # ("relative_risk", MRFlag.RELATIVE_RISK),
    ("population_attributable_fraction", MRFlag.PAF),
]
locations_r = ["India"]


@pytest.mark.parametrize("entity", entity_r, ids=lambda x: x[0].name)
@pytest.mark.parametrize("measure", measures_r, ids=lambda x: x[0])
@pytest.mark.parametrize("location", locations_r)
def test_core_risklike(entity, measure, location):
    entity_name, entity_expected_measure_ids = entity
    measure_name, measure_id = measure
    tester = success_expected if (entity_expected_measure_ids & measure_id) else fail_expected
    df = tester(entity_name, measure_name, utility_data.get_location_id(location))


@pytest.mark.parametrize("entity", entity_r, ids=lambda x: x[0].name)
@pytest.mark.parametrize("measure", measures_r, ids=lambda x: x[0])
@pytest.mark.parametrize("location", locations_r)
@pytest.mark.parametrize("year_id", [None, 2019, 1900, 'all'])
def test_year_id_risklike(entity, measure, location, year_id):
    entity_name, entity_expected_measure_ids = entity
    measure_name, measure_id = measure
    if entity_expected_measure_ids & measure_id:
        check_year_in_data(entity_name, measure_name, location, year_id=year_id)


entity_cov = [
    covariates.systolic_blood_pressure_mmhg,
]
measures_cov = ["estimate"]
locations_cov = ["India"]


@pytest.mark.parametrize("entity", entity_cov, ids=lambda x: x.name)
@pytest.mark.parametrize("measure", measures_cov, ids=lambda x: x)
@pytest.mark.parametrize("location", locations_cov)
def test_core_covariatelike(entity, measure, location):
    df = core.get_data(entity, measure, utility_data.get_location_id(location))


@pytest.mark.parametrize("entity", entity_cov, ids=lambda x: x.name)
@pytest.mark.parametrize("measure", measures_cov, ids=lambda x: x)
@pytest.mark.parametrize("location", locations_cov)
@pytest.mark.parametrize("year_id", [None, 2019, 1900, 'all'])
def test_year_id_covariatelike(entity, measure, location, year_id):
    check_year_in_data(entity, measure, location, year_id=year_id)


@pytest.mark.parametrize(
    "measures",
    [
        "structure",
        "age_bins",
        "demographic_dimensions",
        "theoretical_minimum_risk_life_expectancy",
    ],
)
def test_core_population(measures):
    pop = ModelableEntity("ignored", "population", None)
    df = core.get_data(pop, measures, utility_data.get_location_id("India"))


@pytest.mark.parametrize("measure", ["structure", "demographic_dimensions"])
@pytest.mark.parametrize("year_id", [None, 2019, 1900, 'all'])
def test_year_id_population(measure, year_id):
    pop = ModelableEntity("ignored", "population", None)
    location = utility_data.get_location_id("India")
    check_year_in_data(pop, measure, location, year_id=year_id)


# TODO - Underlying problem with gbd access. Remove when corrected.
entity_health_system = [
    healthcare_entities.outpatient_visits,
]
measures_health_system = ["utilization_rate"]
locations_health_system = ["India"]


@pytest.mark.skip(reason="Underlying problem with gbd access. Remove when corrected.")
@pytest.mark.parametrize("entity", entity_health_system, ids=lambda x: x.name)
@pytest.mark.parametrize("measure", measures_health_system, ids=lambda x: x)
@pytest.mark.parametrize("location", locations_health_system)
def test_core_healthsystem(entity, measure, location):
    df = core.get_data(entity, measure, utility_data.get_location_id(location))


# TODO: Remove with Mic-4936
# @pytest.mark.parametrize("entity", entity_r, ids=lambda x: x[0].name)
# @pytest.mark.parametrize("location", locations_r)
# @pytest.mark.xfail(reason="New relative risk data is not set up for processing yet")
# def test_relative_risk(entity, location):
#     measure_name = "relative_risk"
#     measure_id = MRFlag.RELATIVE_RISK
#     entity_name, entity_expected_measure_ids = entity
#     df = core.get_data(entity_name, measure_name, location)


@pytest.mark.parametrize("entity", entity, ids=lambda x: x[0].name)
@pytest.mark.parametrize("measure", measures, ids=lambda x: x[0])
@pytest.mark.parametrize(
    "locations",
    [
        [164, 165, 175],
        ["Ethiopia", "Nigeria"],
        [164, "Nigeria"],
    ],
)
def test_pulling_multiple_locations(entity, measure, locations):
    entity_name, entity_expected_measure_ids = entity
    measure_name, measure_id = measure
    tester = success_expected if (entity_expected_measure_ids & measure_id) else fail_expected
<<<<<<< HEAD
    df = tester(entity_name, measure_name, locations)
=======
    df = tester(entity_name, measure_name, locations)
>>>>>>> 267e1ac5
<|MERGE_RESOLUTION|>--- conflicted
+++ resolved
@@ -32,15 +32,10 @@
             assert set(df.reset_index()["year_id"]) == set([2021])
         elif year_id == 2019:
             assert set(df.reset_index()["year_id"]) == set([2019])
-<<<<<<< HEAD
         elif year_id == 'all':
             assert set(df.reset_index()["year_id"]) == set(range(1990,2023))
-    else: # assumes that year_id is out of range if not 2019
+    else: # year_id is out of range if not one of above
         with pytest.raises(ValueError, match="year_id must be in"):
-=======
-    else:  # assumes that year_id is out of range if not 2019
-        with pytest.raises(ValueError, match="year_id must be one of"):
->>>>>>> 267e1ac5
             df = core.get_data(entity, measure, location, year_id=year_id)
 
 
@@ -284,8 +279,4 @@
     entity_name, entity_expected_measure_ids = entity
     measure_name, measure_id = measure
     tester = success_expected if (entity_expected_measure_ids & measure_id) else fail_expected
-<<<<<<< HEAD
     df = tester(entity_name, measure_name, locations)
-=======
-    df = tester(entity_name, measure_name, locations)
->>>>>>> 267e1ac5

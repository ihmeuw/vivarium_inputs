--- conflicted
+++ resolved
@@ -89,86 +89,42 @@
         sim.validate_sex_column(df)
 
 
-<<<<<<< HEAD
-def test__validate_age_columns_pass(mock_validation_context):
+def test_validate_age_columns_pass(mock_validation_context):
     ages = mock_validation_context['age_bins'].filter(['age_group_start', 'age_group_end'])
-    sim._validate_age_columns(ages, mock_validation_context)
-
-
-def test__validate_age_columns_invalid_age(mock_validation_context):
+    sim.validate_age_columns(ages, mock_validation_context)
+
+
+def test_validate_age_columns_invalid_age(mock_validation_context):
     ages = mock_validation_context['age_bins'].filter(['age_group_start', 'age_group_end'])
     ages.loc[2, 'age_group_start'] = -1
     with pytest.raises(DataTransformationError):
-        sim._validate_age_columns(ages, mock_validation_context)
-
-
-def test__validate_age_columns_missing_group(mock_validation_context):
+        sim.validate_age_columns(ages, mock_validation_context)
+
+
+def test_validate_age_columns_missing_group(mock_validation_context):
     ages = mock_validation_context['age_bins'].filter(['age_group_start', 'age_group_end'])
     ages.drop(2, inplace=True)
     with pytest.raises(DataTransformationError):
-        sim._validate_age_columns(ages, mock_validation_context)
+        sim.validate_age_columns(ages, mock_validation_context)
 
 
 @pytest.mark.parametrize("columns", (('age_group_start',), ('age_group_end',), ('age_group_id_start', 'age_group_end')),
                          ids=('missing_end', 'missing_start', 'typo'))
-def test__validate_age_columns_missing_column(columns, mock_validation_context):
-=======
-def test_validate_age_columns_pass(mocked_get_age_bins):
-    expected_ages = sim.utilities.get_age_bins()[['age_group_start',
-                                              'age_group_end']].sort_values(['age_group_start', 'age_group_end'])
-    sim.validate_age_columns(expected_ages)
-
-
-def test_validate_age_columns_invalid_age(mocked_get_age_bins):
-    df = sim.utilities.get_age_bins()[['age_group_start',
-                                              'age_group_end']].sort_values(['age_group_start', 'age_group_end'])
-    df.loc[2, 'age_group_start'] = -1
-    with pytest.raises(DataTransformationError):
-        sim.validate_age_columns(df)
-
-
-def test_validate_age_columns_missing_group(mocked_get_age_bins):
-    df = sim.utilities.get_age_bins()[['age_group_start',
-                                              'age_group_end']].sort_values(['age_group_start', 'age_group_end'])
-    df.drop(2, inplace=True)
-    with pytest.raises(DataTransformationError):
-        sim.validate_age_columns(df)
-
-
-@pytest.mark.parametrize("columns", (
-        ('age_group_start'),
-        ('age_group_end'),
-        ('age_group_id_start', 'age_group_end')
-), ids=('missing_end', 'missing_start', 'typo'))
-def test_validate_age_columns_missing_column(columns):
->>>>>>> bea279fd
+def test_validate_age_columns_missing_column(columns, mock_validation_context):
     df = pd.DataFrame()
     for col in columns:
         df[col] = [1, 2]
     with pytest.raises(DataTransformationError, match='in columns named'):
-<<<<<<< HEAD
-        sim._validate_age_columns(df, mock_validation_context)
-
-
-def test__validate_year_columns_pass(mock_validation_context):
+        sim.validate_age_columns(df, mock_validation_context)
+
+
+def test_validate_year_columns_pass(mock_validation_context):
     expected_years = mock_validation_context['years'].sort_values(['year_start', 'year_end'])
-    sim._validate_year_columns(expected_years, mock_validation_context)
-
-
-def test__validate_year_columns_invalid_year(mock_validation_context):
+    sim.validate_year_columns(expected_years, mock_validation_context)
+
+
+def test_validate_year_columns_invalid_year(mock_validation_context):
     df = mock_validation_context['years'].sort_values(['year_start', 'year_end'])
-=======
-        sim.validate_age_columns(df)
-
-
-def test_validate_year_columns_pass(mock_validation_context):
-    expected_years = mock_validation_context['estimation_years'].sort_values(['year_start', 'year_end'])
-    sim.validate_year_columns(expected_years, mock_validation_context)
-
-
-def test_validate_year_columns_invalid_year(mock_validation_context):
-    df = mock_validation_context['estimation_years'].sort_values(['year_start', 'year_end'])
->>>>>>> bea279fd
     df.loc[2, 'year_end'] = -1
     with pytest.raises(DataTransformationError):
         sim.validate_year_columns(df, mock_validation_context)
@@ -220,21 +176,13 @@
         ((1, 1, 1, 0, 0), (1, 3), 'outer', 0.0),
         ((2, 2, 2, 1, 1), (1, 3), 'outer', 1.0),
 ], ids=('no_restr', 'left_restr', 'outer_restr', 'right_restr', 'nonzero_fill'))
-<<<<<<< HEAD
-def test__check_age_restrictions(mocker, mock_validation_context, values, ids, restriction_type, fill):
-=======
-def test_check_age_restrictions(mocker, mocked_get_age_bins, values, ids, type, fill):
->>>>>>> bea279fd
+def test_check_age_restrictions(mocker, mock_validation_context, values, ids, restriction_type, fill):
     entity = mocker.patch('vivarium_inputs.validation.sim.utilities.get_age_group_ids_by_restriction')
     entity.return_value = ids
     age_bins = mock_validation_context['age_bins']
     df = age_bins.filter(['age_group_start', 'age_group_end'])
     df['value'] = values
-<<<<<<< HEAD
-    sim._check_age_restrictions(df, entity, restriction_type, fill, mock_validation_context)
-=======
-    sim.check_age_restrictions(df, entity, type, fill)
->>>>>>> bea279fd
+    sim.check_age_restrictions(df, entity, restriction_type, fill, mock_validation_context)
 
 
 @pytest.mark.parametrize('values, ids, restriction_type, fill', [
@@ -243,22 +191,14 @@
         ((1, 1, 1, 1, 0), (1, 3), 'outer', 0.0),
         ((2, 2, 2, 2, 1), (2, 5), 'outer', 1.0),
 ], ids=('both_sides', 'left_side', 'right_side', 'nonzero_fill'))
-<<<<<<< HEAD
-def test__check_age_restrictions_fail(mocker, mock_validation_context, values, ids, restriction_type, fill):
-=======
-def test_check_age_restrictions_fail(mocker, mocked_get_age_bins, values, ids, type, fill):
->>>>>>> bea279fd
+def test_check_age_restrictions_fail(mocker, mock_validation_context, values, ids, restriction_type, fill):
     entity = mocker.patch('vivarium_inputs.validation.sim.utilities.get_age_group_ids_by_restriction')
     entity.return_value = ids
     age_bins = mock_validation_context['age_bins']
     df = age_bins.filter(['age_group_start', 'age_group_end'])
     df['value'] = values
     with pytest.raises(DataTransformationError):
-<<<<<<< HEAD
-        sim._check_age_restrictions(df, entity, restriction_type, fill, mock_validation_context)
-=======
-        sim.check_age_restrictions(df, entity, type, fill)
->>>>>>> bea279fd
+        sim.check_age_restrictions(df, entity, restriction_type, fill, mock_validation_context)
 
 
 @pytest.mark.parametrize('values, restrictions, fill', [
